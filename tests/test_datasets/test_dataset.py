--- conflicted
+++ resolved
@@ -101,7 +101,6 @@
     assert ts.df.index.dtype == "datetime64[ns]"
 
 
-<<<<<<< HEAD
 def test_make_future_small_horizon():
     timestamp = np.arange(np.datetime64("2021-01-01"), np.datetime64("2021-02-01"))
     target1 = [np.sin(i) for i in range(len(timestamp))]
@@ -114,7 +113,8 @@
     train = TSDataset(ts[: ts.index[10], :, :], freq="D")
     with pytest.warns(UserWarning, match="TSDataset freq can't be inferred"):
         assert len(train.make_future(1).df) == 1
-=======
+
+
 @pytest.mark.parametrize("exog_starts_later,exog_ends_earlier", ((True, False), (False, True), (True, True)))
 def test_dataset_check_exog_raise_error(exog_starts_later: bool, exog_ends_earlier: bool):
     start_time = "2021-01-10" if exog_starts_later else "2021-01-01"
@@ -148,5 +148,4 @@
     dfexog = pd.concat([df1, df2], ignore_index=True)
     dfexog = TSDataset.to_dataset(dfexog)
 
-    _ = TSDataset._check_exog(df=df, df_exog=dfexog)
->>>>>>> 83e7b6bf
+    _ = TSDataset._check_exog(df=df, df_exog=dfexog)