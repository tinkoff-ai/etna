--- conflicted
+++ resolved
@@ -459,7 +459,16 @@
     assert (expected_df.values == obtained_df[sorted_columns].values).all()
 
 
-<<<<<<< HEAD
+def test_transform_raise_warning_on_diff_endings(ts_diff_endings):
+    with pytest.warns(Warning, match="Segments contains NaNs in the last timestamps."):
+        ts_diff_endings.transform([])
+
+
+def test_fit_transform_raise_warning_on_diff_endings(ts_diff_endings):
+    with pytest.warns(Warning, match="Segments contains NaNs in the last timestamps."):
+        ts_diff_endings.fit_transform([])
+
+
 def test_gather_common_data(df_and_regressors):
     """Check that TSDataset._gather_common_data correctly finds common data for info/describe methods."""
     df, df_exog = df_and_regressors
@@ -504,14 +513,4 @@
     assert np.all(description["num_segments"] == 2)
     assert np.all(description["num_exogs"] == 2)
     assert np.all(description["num_regressors"] == 2)
-    assert np.all(description["freq"] == "D")
-=======
-def test_transform_raise_warning_on_diff_endings(ts_diff_endings):
-    with pytest.warns(Warning, match="Segments contains NaNs in the last timestamps."):
-        ts_diff_endings.transform([])
-
-
-def test_fit_transform_raise_warning_on_diff_endings(ts_diff_endings):
-    with pytest.warns(Warning, match="Segments contains NaNs in the last timestamps."):
-        ts_diff_endings.fit_transform([])
->>>>>>> 6a89b285
+    assert np.all(description["freq"] == "D")