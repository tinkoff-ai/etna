--- conflicted
+++ resolved
@@ -751,51 +751,6 @@
     assert_model_equals_loaded_original(model=model, ts=example_tsds, transforms=[], horizon=3)
 
 
-<<<<<<< HEAD
-@pytest.mark.parametrize("method", ("predict", "forecast"))
-@pytest.mark.parametrize(
-    "window,seasonality,expected_components_names",
-    (
-        (1, "month", ["target_component_month_lag_1"]),
-        (3, "month", ["target_component_month_lag_1", "target_component_month_lag_2", "target_component_month_lag_3"]),
-        (1, "year", ["target_component_year_lag_1"]),
-    ),
-)
-def test_deadline_ma_predict_components_correct_names(
-    long_periodic_ts, method, window, seasonality, expected_components_names, horizon=10
-):
-    model = DeadlineMovingAverageModel(window=window, seasonality=seasonality)
-    model.fit(ts=long_periodic_ts)
-
-    method_to_call = getattr(model, method)
-    forecast = method_to_call(ts=long_periodic_ts, prediction_size=horizon, return_components=True)
-
-    assert sorted(forecast.target_components_names) == sorted(expected_components_names)
-
-
-@pytest.mark.parametrize("method", ("predict", "forecast"))
-@pytest.mark.parametrize(
-    "window,seasonality,expected_components_names",
-    (
-        (1, "month", ["target_component_month_lag_1"]),
-        (3, "month", ["target_component_month_lag_1", "target_component_month_lag_2", "target_component_month_lag_3"]),
-        (1, "year", ["target_component_year_lag_1"]),
-    ),
-)
-def test_deadline_ma_predict_components_sum_up_to_target(
-    long_periodic_ts, method, window, seasonality, expected_components_names, horizon=10
-):
-    model = DeadlineMovingAverageModel(window=window, seasonality=seasonality)
-    model.fit(ts=long_periodic_ts)
-
-    method_to_call = getattr(model, method)
-    forecast = method_to_call(ts=long_periodic_ts, prediction_size=horizon, return_components=True)
-
-    target = forecast.to_pandas(features=["target"])
-    components = forecast.get_target_components()
-
-    np.testing.assert_allclose(target.values, components.sum(axis=1, level="segment").values)
-=======
 @pytest.mark.parametrize("method_name", ("forecast", "predict"))
 @pytest.mark.parametrize(
     "window, seasonality, expected_components_names",
@@ -839,4 +794,48 @@
 
     target_components_df = forecast.get_target_components()
     np.testing.assert_allclose(target_components_df.values, expected_values)
->>>>>>> 2a2e96e3
+
+
+@pytest.mark.parametrize("method", ("predict", "forecast"))
+@pytest.mark.parametrize(
+    "window,seasonality,expected_components_names",
+    (
+        (1, "month", ["target_component_month_lag_1"]),
+        (3, "month", ["target_component_month_lag_1", "target_component_month_lag_2", "target_component_month_lag_3"]),
+        (1, "year", ["target_component_year_lag_1"]),
+    ),
+)
+def test_deadline_ma_predict_components_correct_names(
+    long_periodic_ts, method, window, seasonality, expected_components_names, horizon=10
+):
+    model = DeadlineMovingAverageModel(window=window, seasonality=seasonality)
+    model.fit(ts=long_periodic_ts)
+
+    method_to_call = getattr(model, method)
+    forecast = method_to_call(ts=long_periodic_ts, prediction_size=horizon, return_components=True)
+
+    assert sorted(forecast.target_components_names) == sorted(expected_components_names)
+
+
+@pytest.mark.parametrize("method", ("predict", "forecast"))
+@pytest.mark.parametrize(
+    "window,seasonality,expected_components_names",
+    (
+        (1, "month", ["target_component_month_lag_1"]),
+        (3, "month", ["target_component_month_lag_1", "target_component_month_lag_2", "target_component_month_lag_3"]),
+        (1, "year", ["target_component_year_lag_1"]),
+    ),
+)
+def test_deadline_ma_predict_components_sum_up_to_target(
+    long_periodic_ts, method, window, seasonality, expected_components_names, horizon=10
+):
+    model = DeadlineMovingAverageModel(window=window, seasonality=seasonality)
+    model.fit(ts=long_periodic_ts)
+
+    method_to_call = getattr(model, method)
+    forecast = method_to_call(ts=long_periodic_ts, prediction_size=horizon, return_components=True)
+
+    target = forecast.to_pandas(features=["target"])
+    components = forecast.get_target_components()
+
+    np.testing.assert_allclose(target.values, components.sum(axis=1, level="segment").values)