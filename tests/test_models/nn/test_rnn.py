from unittest.mock import MagicMock

import numpy as np
import pytest

from etna.metrics import MAE
from etna.models.nn import RNNModel
from etna.models.nn.rnn import RNNNet
from etna.transforms import StandardScalerTransform


<<<<<<< HEAD
@pytest.mark.parametrize("horizon", [8, 13, 15])
=======
@pytest.mark.long_2
@pytest.mark.parametrize(
    "horizon",
    [
        8,
        13,
        15,
    ],
)
>>>>>>> 0b19dff0
def test_rnn_model_run_weekly_overfit_with_scaler(ts_dataset_weekly_function_with_horizon, horizon):
    """
    Given: I have dataframe with 2 segments with weekly seasonality with known future
    When: I use scale transformations
    Then: I get {horizon} periods per dataset as a forecast and they "the same" as past
    """

    ts_train, ts_test = ts_dataset_weekly_function_with_horizon(horizon)

    std = StandardScalerTransform(in_column="target")
    ts_train.fit_transform([std])

    encoder_length = 14
    decoder_length = 14
    model = RNNModel(
        input_size=1, encoder_length=encoder_length, decoder_length=decoder_length, trainer_params=dict(max_epochs=100)
    )
    future = ts_train.make_future(horizon, encoder_length)
    model.fit(ts_train)
    future = model.forecast(future, prediction_size=horizon)

    mae = MAE("macro")
    assert mae(ts_test, future) < 0.06


def test_rnn_make_samples(example_df):
    rnn_module = MagicMock()
    encoder_length = 8
    decoder_length = 4

    ts_samples = list(
        RNNNet.make_samples(rnn_module, df=example_df, encoder_length=encoder_length, decoder_length=decoder_length)
    )
    first_sample = ts_samples[0]
    second_sample = ts_samples[1]

    assert first_sample["segment"] == "segment_1"
    assert first_sample["encoder_real"].shape == (encoder_length - 1, 1)
    assert first_sample["decoder_real"].shape == (decoder_length, 1)
    assert first_sample["encoder_target"].shape == (encoder_length - 1, 1)
    assert first_sample["decoder_target"].shape == (decoder_length, 1)
    np.testing.assert_equal(example_df[["target"]].iloc[: encoder_length - 1], first_sample["encoder_real"])
    np.testing.assert_equal(example_df[["target"]].iloc[1:encoder_length], second_sample["encoder_real"])


@pytest.mark.parametrize("encoder_length", [1, 2, 10])
def test_context_size(encoder_length):
    encoder_length = encoder_length
    decoder_length = encoder_length
    model = RNNModel(
        input_size=1, encoder_length=encoder_length, decoder_length=decoder_length, trainer_params=dict(max_epochs=100)
    )

    assert model.context_size == encoder_length<|MERGE_RESOLUTION|>--- conflicted
+++ resolved
@@ -9,9 +9,6 @@
 from etna.transforms import StandardScalerTransform
 
 
-<<<<<<< HEAD
-@pytest.mark.parametrize("horizon", [8, 13, 15])
-=======
 @pytest.mark.long_2
 @pytest.mark.parametrize(
     "horizon",
@@ -21,7 +18,6 @@
         15,
     ],
 )
->>>>>>> 0b19dff0
 def test_rnn_model_run_weekly_overfit_with_scaler(ts_dataset_weekly_function_with_horizon, horizon):
     """
     Given: I have dataframe with 2 segments with weekly seasonality with known future
