from copy import deepcopy

import numpy as np
import pandas as pd
import pytest
from pandas.util.testing import assert_frame_equal
from pytorch_forecasting.data import GroupNormalizer
from pytorch_forecasting.data import NaNLabelEncoder

from etna.datasets import TSDataset
from etna.models import AutoARIMAModel
from etna.models import BATSModel
from etna.models import CatBoostMultiSegmentModel
from etna.models import CatBoostPerSegmentModel
from etna.models import DeadlineMovingAverageModel
from etna.models import ElasticMultiSegmentModel
from etna.models import ElasticPerSegmentModel
from etna.models import HoltModel
from etna.models import HoltWintersModel
from etna.models import LinearMultiSegmentModel
from etna.models import LinearPerSegmentModel
from etna.models import MovingAverageModel
from etna.models import NaiveModel
from etna.models import ProphetModel
from etna.models import SARIMAXModel
from etna.models import SeasonalMovingAverageModel
from etna.models import SimpleExpSmoothingModel
from etna.models import TBATSModel
from etna.models.nn import DeepARModel
from etna.models.nn import DeepStateModel
from etna.models.nn import MLPModel
from etna.models.nn import NBeatsGenericModel
from etna.models.nn import NBeatsInterpretableModel
from etna.models.nn import PytorchForecastingDatasetBuilder
from etna.models.nn import RNNModel
from etna.models.nn import TFTModel
from etna.models.nn.deepstate import CompositeSSM
from etna.models.nn.deepstate import WeeklySeasonalitySSM
from etna.transforms import LagTransform
from etna.transforms import SegmentEncoderTransform
from tests.test_models.test_inference.common import _test_prediction_in_sample_full
from tests.test_models.test_inference.common import _test_prediction_in_sample_suffix
from tests.test_models.test_inference.common import make_prediction
from tests.utils import select_segments_subset
from tests.utils import to_be_fixed


def make_predict(model, ts, prediction_size) -> TSDataset:
    return make_prediction(model=model, ts=ts, prediction_size=prediction_size, method_name="predict")


class TestPredictInSampleFull:
    """Test predict on full train dataset.

    Expected that there are no NaNs after prediction and targets are changed compared to original.
    """

    @pytest.mark.parametrize(
        "model, transforms",
        [
            (CatBoostMultiSegmentModel(), [LagTransform(in_column="target", lags=[2, 3])]),
            (CatBoostPerSegmentModel(), [LagTransform(in_column="target", lags=[2, 3])]),
            (ProphetModel(), []),
            (SARIMAXModel(), []),
            (AutoARIMAModel(), []),
            (HoltModel(), []),
            (HoltWintersModel(), []),
            (SimpleExpSmoothingModel(), []),
            (BATSModel(use_trend=True), []),
            (TBATSModel(use_trend=True), []),
        ],
    )
    def test_predict_in_sample_full(self, model, transforms, example_tsds):
        _test_prediction_in_sample_full(example_tsds, model, transforms, method_name="predict")

    @pytest.mark.parametrize(
        "model, transforms",
        [
            (LinearPerSegmentModel(), [LagTransform(in_column="target", lags=[2, 3])]),
            (LinearMultiSegmentModel(), [LagTransform(in_column="target", lags=[2, 3])]),
            (ElasticPerSegmentModel(), [LagTransform(in_column="target", lags=[2, 3])]),
            (ElasticMultiSegmentModel(), [LagTransform(in_column="target", lags=[2, 3])]),
        ],
    )
    def test_predict_in_sample_full_failed_nans_sklearn(self, model, transforms, example_tsds):
        with pytest.raises(ValueError, match="Input contains NaN, infinity or a value too large"):
            _test_prediction_in_sample_full(example_tsds, model, transforms, method_name="predict")

    @pytest.mark.parametrize(
        "model, transforms",
        [
            (MovingAverageModel(window=3), []),
            (NaiveModel(lag=3), []),
            (SeasonalMovingAverageModel(), []),
            (DeadlineMovingAverageModel(window=1), []),
        ],
    )
    def test_predict_in_sample_full_failed_not_enough_context(self, model, transforms, example_tsds):
        with pytest.raises(ValueError, match="Given context isn't big enough"):
            _test_prediction_in_sample_full(example_tsds, model, transforms, method_name="predict")

    @to_be_fixed(raises=NotImplementedError, match="Method predict isn't currently implemented")
    @pytest.mark.parametrize(
        "model, transforms",
        [
            (
                DeepARModel(
                    dataset_builder=PytorchForecastingDatasetBuilder(
                        max_encoder_length=1,
                        max_prediction_length=1,
                        time_varying_known_reals=["time_idx"],
                        time_varying_unknown_reals=["target"],
                        target_normalizer=GroupNormalizer(groups=["segment"]),
                    ),
                    trainer_params=dict(max_epochs=1),
                    lr=0.01,
                ),
                [],
            ),
            (
                TFTModel(
                    dataset_builder=PytorchForecastingDatasetBuilder(
                        max_encoder_length=21,
                        min_encoder_length=21,
                        max_prediction_length=5,
                        time_varying_known_reals=["time_idx"],
                        time_varying_unknown_reals=["target"],
                        static_categoricals=["segment"],
                        target_normalizer=None,
                    ),
                    trainer_params=dict(max_epochs=1),
                    lr=0.01,
                ),
                [],
            ),
            (RNNModel(input_size=1, encoder_length=7, decoder_length=7, trainer_params=dict(max_epochs=1)), []),
            (
                MLPModel(input_size=2, hidden_size=[10], decoder_length=7, trainer_params=dict(max_epochs=1)),
                [LagTransform(in_column="target", lags=[2, 3])],
            ),
<<<<<<< HEAD
            (NBeatsInterpretableModel(input_size=7, output_size=7, trainer_params=dict(max_epochs=1)), []),
            (NBeatsGenericModel(input_size=7, output_size=7, trainer_params=dict(max_epochs=1)), []),
=======
            (
                DeepStateModel(
                    ssm=CompositeSSM(seasonal_ssms=[WeeklySeasonalitySSM()]),
                    input_size=1,
                    encoder_length=7,
                    decoder_length=7,
                    trainer_params=dict(max_epochs=1),
                ),
                [SegmentEncoderTransform()],
            ),
>>>>>>> d71274d3
        ],
    )
    def test_predict_in_sample_full_failed_not_implemented_predict(self, model, transforms, example_tsds):
        _test_prediction_in_sample_full(example_tsds, model, transforms, method_name="predict")

    @to_be_fixed(raises=NotImplementedError, match="It is not possible to make in-sample predictions")
    @pytest.mark.parametrize(
        "model, transforms",
        [],
    )
    def test_predict_in_sample_full_failed_not_implemented_in_sample(self, model, transforms, example_tsds):
        _test_prediction_in_sample_full(example_tsds, model, transforms, method_name="predict")


class TestPredictInSampleSuffix:
    """Test predict on suffix of train dataset.

    Expected that there are no NaNs after prediction and targets are changed compared to original.
    """

    @pytest.mark.parametrize(
        "model, transforms",
        [
            (CatBoostPerSegmentModel(), [LagTransform(in_column="target", lags=[2, 3])]),
            (CatBoostMultiSegmentModel(), [LagTransform(in_column="target", lags=[2, 3])]),
            (LinearPerSegmentModel(), [LagTransform(in_column="target", lags=[2, 3])]),
            (LinearMultiSegmentModel(), [LagTransform(in_column="target", lags=[2, 3])]),
            (ElasticPerSegmentModel(), [LagTransform(in_column="target", lags=[2, 3])]),
            (ElasticMultiSegmentModel(), [LagTransform(in_column="target", lags=[2, 3])]),
            (ProphetModel(), []),
            (SARIMAXModel(), []),
            (AutoARIMAModel(), []),
            (HoltModel(), []),
            (HoltWintersModel(), []),
            (SimpleExpSmoothingModel(), []),
            (MovingAverageModel(window=3), []),
            (NaiveModel(lag=3), []),
            (SeasonalMovingAverageModel(), []),
            (DeadlineMovingAverageModel(window=1), []),
            (BATSModel(use_trend=True), []),
            (TBATSModel(use_trend=True), []),
        ],
    )
    def test_predict_in_sample_suffix(self, model, transforms, example_tsds):
        _test_prediction_in_sample_suffix(example_tsds, model, transforms, method_name="predict", num_skip_points=50)

    @to_be_fixed(raises=NotImplementedError, match="Method predict isn't currently implemented")
    @pytest.mark.parametrize(
        "model, transforms",
        [
            (
                DeepARModel(
                    dataset_builder=PytorchForecastingDatasetBuilder(
                        max_encoder_length=1,
                        max_prediction_length=1,
                        time_varying_known_reals=["time_idx"],
                        time_varying_unknown_reals=["target"],
                        target_normalizer=GroupNormalizer(groups=["segment"]),
                    ),
                    trainer_params=dict(max_epochs=1),
                    lr=0.01,
                ),
                [],
            ),
            (
                TFTModel(
                    dataset_builder=PytorchForecastingDatasetBuilder(
                        max_encoder_length=21,
                        min_encoder_length=21,
                        max_prediction_length=5,
                        time_varying_known_reals=["time_idx"],
                        time_varying_unknown_reals=["target"],
                        static_categoricals=["segment"],
                        target_normalizer=None,
                    ),
                    trainer_params=dict(max_epochs=1),
                    lr=0.01,
                ),
                [],
            ),
            (RNNModel(input_size=1, encoder_length=7, decoder_length=7, trainer_params=dict(max_epochs=1)), []),
            (
                MLPModel(input_size=2, hidden_size=[10], decoder_length=7, trainer_params=dict(max_epochs=1)),
                [LagTransform(in_column="target", lags=[2, 3])],
            ),
<<<<<<< HEAD
            (NBeatsInterpretableModel(input_size=7, output_size=7, trainer_params=dict(max_epochs=1)), []),
            (NBeatsGenericModel(input_size=7, output_size=7, trainer_params=dict(max_epochs=1)), []),
=======
            (
                DeepStateModel(
                    ssm=CompositeSSM(seasonal_ssms=[WeeklySeasonalitySSM()]),
                    input_size=1,
                    encoder_length=7,
                    decoder_length=7,
                    trainer_params=dict(max_epochs=1),
                ),
                [SegmentEncoderTransform()],
            ),
>>>>>>> d71274d3
        ],
    )
    def test_predict_in_sample_full_failed_not_implemented_predict(self, model, transforms, example_tsds):
        _test_prediction_in_sample_suffix(example_tsds, model, transforms, method_name="predict", num_skip_points=50)

    @to_be_fixed(raises=NotImplementedError, match="It is not possible to make in-sample predictions")
    @pytest.mark.parametrize(
        "model, transforms",
        [],
    )
    def test_predict_in_sample_suffix_failed_not_implemented_in_sample(self, model, transforms, example_tsds):
        _test_prediction_in_sample_suffix(example_tsds, model, transforms, method_name="predict", num_skip_points=50)


class TestPredictOutSample:
    """Test predict on future dataset.

    Expected that there are no NaNs after prediction and targets are changed compared to original.
    """

    @staticmethod
    def _test_predict_out_sample(ts, model, transforms, prediction_size=5):
        train_ts, _ = ts.train_test_split(test_size=prediction_size)
        forecast_ts = TSDataset(df=ts.df, freq=ts.freq)
        df = forecast_ts.to_pandas()

        # fitting
        train_ts.fit_transform(transforms)
        model.fit(train_ts)

        # forecasting
        forecast_ts.transform(transforms)
        to_remain = model.context_size + prediction_size
        forecast_ts.df = forecast_ts.df.iloc[-to_remain:]
        forecast_ts = make_predict(model=model, ts=forecast_ts, prediction_size=prediction_size)

        # checking
        forecast_df = forecast_ts.to_pandas(flatten=True)
        assert not np.any(forecast_df["target"].isna())
        original_target = TSDataset.to_flatten(df.iloc[-to_remain:])["target"]
        assert not forecast_df["target"].equals(original_target)

    @pytest.mark.parametrize(
        "model, transforms",
        [
            (CatBoostPerSegmentModel(), [LagTransform(in_column="target", lags=[5, 6])]),
            (CatBoostMultiSegmentModel(), [LagTransform(in_column="target", lags=[5, 6])]),
            (LinearPerSegmentModel(), [LagTransform(in_column="target", lags=[5, 6])]),
            (LinearMultiSegmentModel(), [LagTransform(in_column="target", lags=[5, 6])]),
            (ElasticPerSegmentModel(), [LagTransform(in_column="target", lags=[5, 6])]),
            (ElasticMultiSegmentModel(), [LagTransform(in_column="target", lags=[5, 6])]),
            (AutoARIMAModel(), []),
            (ProphetModel(), []),
            (SARIMAXModel(), []),
            (HoltModel(), []),
            (HoltWintersModel(), []),
            (SimpleExpSmoothingModel(), []),
            (MovingAverageModel(window=3), []),
            (SeasonalMovingAverageModel(), []),
            (NaiveModel(lag=3), []),
            (DeadlineMovingAverageModel(window=1), []),
        ],
    )
    def test_predict_out_sample(self, model, transforms, example_tsds):
        self._test_predict_out_sample(example_tsds, model, transforms)

    @to_be_fixed(raises=NotImplementedError, match="Method predict isn't currently implemented")
    @pytest.mark.parametrize(
        "model, transforms",
        [
            (BATSModel(use_trend=True), []),
            (TBATSModel(use_trend=True), []),
            (
                DeepARModel(
                    dataset_builder=PytorchForecastingDatasetBuilder(
                        max_encoder_length=5,
                        max_prediction_length=5,
                        time_varying_known_reals=["time_idx"],
                        time_varying_unknown_reals=["target"],
                        target_normalizer=GroupNormalizer(groups=["segment"]),
                    ),
                    trainer_params=dict(max_epochs=1),
                    lr=0.01,
                ),
                [],
            ),
            (
                TFTModel(
                    dataset_builder=PytorchForecastingDatasetBuilder(
                        max_encoder_length=21,
                        min_encoder_length=21,
                        max_prediction_length=5,
                        time_varying_known_reals=["time_idx"],
                        time_varying_unknown_reals=["target"],
                        static_categoricals=["segment"],
                        target_normalizer=None,
                    ),
                    trainer_params=dict(max_epochs=1),
                    lr=0.01,
                ),
                [],
            ),
            (RNNModel(input_size=1, encoder_length=7, decoder_length=7, trainer_params=dict(max_epochs=1)), []),
            (
                MLPModel(input_size=2, hidden_size=[10], decoder_length=7, trainer_params=dict(max_epochs=1)),
                [LagTransform(in_column="target", lags=[5, 6])],
            ),
<<<<<<< HEAD
            (NBeatsInterpretableModel(input_size=7, output_size=7, trainer_params=dict(max_epochs=1)), []),
            (NBeatsGenericModel(input_size=7, output_size=7, trainer_params=dict(max_epochs=1)), []),
=======
            (
                DeepStateModel(
                    ssm=CompositeSSM(seasonal_ssms=[WeeklySeasonalitySSM()]),
                    input_size=1,
                    encoder_length=7,
                    decoder_length=7,
                    trainer_params=dict(max_epochs=1),
                ),
                [SegmentEncoderTransform()],
            ),
>>>>>>> d71274d3
        ],
    )
    def test_predict_out_sample_failed_not_implemented_predict(self, model, transforms, example_tsds):
        self._test_predict_out_sample(example_tsds, model, transforms)


class TestPredictOutSamplePrefix:
    """Test predict on prefix of future dataset.

    Expected that predictions on prefix match prefix of predictions on full future dataset.
    """

    @staticmethod
    def _test_predict_out_sample_prefix(ts, model, transforms, full_prediction_size=5, prefix_prediction_size=3):
        prediction_size_diff = full_prediction_size - prefix_prediction_size
        train_ts, _ = ts.train_test_split(test_size=full_prediction_size)
        forecast_full_ts = TSDataset(df=ts.df, freq=ts.freq)
        forecast_prefix_ts = TSDataset(df=ts.df, freq=ts.freq)

        # fitting
        train_ts.fit_transform(transforms)
        model.fit(train_ts)

        # forecasting full
        forecast_full_ts.transform(transforms)
        to_remain = model.context_size + full_prediction_size
        forecast_full_ts.df = forecast_full_ts.df.iloc[-to_remain:]
        forecast_full_ts = make_predict(model=model, ts=forecast_full_ts, prediction_size=full_prediction_size)

        # forecasting only prefix
        forecast_prefix_ts.transform(transforms)
        forecast_prefix_ts.df = forecast_prefix_ts.df.iloc[-to_remain:-prediction_size_diff]
        forecast_prefix_ts = make_predict(model=model, ts=forecast_prefix_ts, prediction_size=prefix_prediction_size)

        # checking
        forecast_full_df = forecast_full_ts.to_pandas()
        forecast_prefix_df = forecast_prefix_ts.to_pandas()
        assert_frame_equal(forecast_prefix_df, forecast_full_df.iloc[:prefix_prediction_size])

    @pytest.mark.parametrize(
        "model, transforms",
        [
            (CatBoostPerSegmentModel(), [LagTransform(in_column="target", lags=[5, 6])]),
            (CatBoostMultiSegmentModel(), [LagTransform(in_column="target", lags=[5, 6])]),
            (LinearPerSegmentModel(), [LagTransform(in_column="target", lags=[5, 6])]),
            (LinearMultiSegmentModel(), [LagTransform(in_column="target", lags=[5, 6])]),
            (ElasticPerSegmentModel(), [LagTransform(in_column="target", lags=[5, 6])]),
            (ElasticMultiSegmentModel(), [LagTransform(in_column="target", lags=[5, 6])]),
            (AutoARIMAModel(), []),
            (ProphetModel(), []),
            (SARIMAXModel(), []),
            (HoltModel(), []),
            (HoltWintersModel(), []),
            (SimpleExpSmoothingModel(), []),
            (MovingAverageModel(window=3), []),
            (SeasonalMovingAverageModel(), []),
            (NaiveModel(lag=3), []),
            (DeadlineMovingAverageModel(window=1), []),
        ],
    )
    def test_predict_out_sample_prefix(self, model, transforms, example_tsds):
        self._test_predict_out_sample_prefix(example_tsds, model, transforms)

    @to_be_fixed(raises=NotImplementedError, match="Method predict isn't currently implemented")
    @pytest.mark.parametrize(
        "model, transforms",
        [
            (BATSModel(use_trend=True), []),
            (TBATSModel(use_trend=True), []),
            (
                DeepARModel(
                    dataset_builder=PytorchForecastingDatasetBuilder(
                        max_encoder_length=5,
                        max_prediction_length=5,
                        time_varying_known_reals=["time_idx"],
                        time_varying_unknown_reals=["target"],
                        target_normalizer=GroupNormalizer(groups=["segment"]),
                    ),
                    trainer_params=dict(max_epochs=1),
                    lr=0.01,
                ),
                [],
            ),
            (
                TFTModel(
                    dataset_builder=PytorchForecastingDatasetBuilder(
                        max_encoder_length=21,
                        min_encoder_length=21,
                        max_prediction_length=5,
                        time_varying_known_reals=["time_idx"],
                        time_varying_unknown_reals=["target"],
                        static_categoricals=["segment"],
                        target_normalizer=None,
                    ),
                    trainer_params=dict(max_epochs=1),
                    lr=0.01,
                ),
                [],
            ),
            (RNNModel(input_size=1, encoder_length=7, decoder_length=7, trainer_params=dict(max_epochs=1)), []),
            (
                MLPModel(input_size=2, hidden_size=[10], decoder_length=7, trainer_params=dict(max_epochs=1)),
                [LagTransform(in_column="target", lags=[5, 6])],
            ),
<<<<<<< HEAD
            (NBeatsInterpretableModel(input_size=7, output_size=7, trainer_params=dict(max_epochs=1)), []),
            (NBeatsGenericModel(input_size=7, output_size=7, trainer_params=dict(max_epochs=1)), []),
=======
            (
                DeepStateModel(
                    ssm=CompositeSSM(seasonal_ssms=[WeeklySeasonalitySSM()]),
                    input_size=1,
                    encoder_length=7,
                    decoder_length=7,
                    trainer_params=dict(max_epochs=1),
                ),
                [SegmentEncoderTransform()],
            ),
>>>>>>> d71274d3
        ],
    )
    def test_predict_out_sample_prefix_failed_not_implemented_predict(self, model, transforms, example_tsds):
        self._test_predict_out_sample_prefix(example_tsds, model, transforms)


class TestPredictOutSampleSuffix:
    """Test predict on suffix of future dataset.

    Expected that predictions on suffix match suffix of predictions on full future dataset.
    """

    @staticmethod
    def _test_predict_out_sample_suffix(ts, model, transforms, full_prediction_size=5, suffix_prediction_size=3):
        prediction_size_diff = full_prediction_size - suffix_prediction_size
        train_ts, _ = ts.train_test_split(test_size=full_prediction_size)
        forecast_full_ts = TSDataset(df=ts.df, freq=ts.freq)
        forecast_suffix_ts = TSDataset(df=ts.df, freq=ts.freq)

        # fitting
        train_ts.fit_transform(transforms)
        model.fit(train_ts)

        # forecasting full
        forecast_full_ts.transform(transforms)
        to_remain = model.context_size + full_prediction_size
        forecast_full_ts.df = forecast_full_ts.df.iloc[-to_remain:]
        forecast_full_ts = make_predict(model=model, ts=forecast_full_ts, prediction_size=full_prediction_size)

        # forecasting only suffix
        forecast_suffix_ts.transform(transforms)
        to_remain = model.context_size + suffix_prediction_size
        forecast_suffix_ts.df = forecast_suffix_ts.df.iloc[-to_remain:]
        forecast_suffix_ts = make_predict(model=model, ts=forecast_suffix_ts, prediction_size=suffix_prediction_size)

        # checking
        forecast_full_df = forecast_full_ts.to_pandas()
        forecast_suffix_df = forecast_suffix_ts.to_pandas()
        assert_frame_equal(forecast_suffix_df, forecast_full_df.iloc[prediction_size_diff:])

    @pytest.mark.parametrize(
        "model, transforms",
        [
            (CatBoostPerSegmentModel(), [LagTransform(in_column="target", lags=[5, 6])]),
            (CatBoostMultiSegmentModel(), [LagTransform(in_column="target", lags=[5, 6])]),
            (LinearPerSegmentModel(), [LagTransform(in_column="target", lags=[5, 6])]),
            (LinearMultiSegmentModel(), [LagTransform(in_column="target", lags=[5, 6])]),
            (ElasticPerSegmentModel(), [LagTransform(in_column="target", lags=[5, 6])]),
            (ElasticMultiSegmentModel(), [LagTransform(in_column="target", lags=[5, 6])]),
            (AutoARIMAModel(), []),
            (ProphetModel(), []),
            (SARIMAXModel(), []),
            (HoltModel(), []),
            (HoltWintersModel(), []),
            (SimpleExpSmoothingModel(), []),
            (MovingAverageModel(window=3), []),
            (SeasonalMovingAverageModel(), []),
            (NaiveModel(lag=3), []),
            (DeadlineMovingAverageModel(window=1), []),
        ],
    )
    def test_predict_out_sample_suffix(self, model, transforms, example_tsds):
        self._test_predict_out_sample_suffix(example_tsds, model, transforms)

    @to_be_fixed(raises=NotImplementedError, match="Method predict isn't currently implemented")
    @pytest.mark.parametrize(
        "model, transforms",
        [
            (BATSModel(use_trend=True), []),
            (TBATSModel(use_trend=True), []),
            (
                DeepARModel(
                    dataset_builder=PytorchForecastingDatasetBuilder(
                        max_encoder_length=5,
                        max_prediction_length=5,
                        time_varying_known_reals=["time_idx"],
                        time_varying_unknown_reals=["target"],
                        target_normalizer=GroupNormalizer(groups=["segment"]),
                    ),
                    trainer_params=dict(max_epochs=1),
                    lr=0.01,
                ),
                [],
            ),
            (
                TFTModel(
                    dataset_builder=PytorchForecastingDatasetBuilder(
                        max_encoder_length=21,
                        min_encoder_length=21,
                        max_prediction_length=5,
                        time_varying_known_reals=["time_idx"],
                        time_varying_unknown_reals=["target"],
                        static_categoricals=["segment"],
                        target_normalizer=None,
                    ),
                    trainer_params=dict(max_epochs=1),
                    lr=0.01,
                ),
                [],
            ),
            (RNNModel(input_size=1, encoder_length=7, decoder_length=7, trainer_params=dict(max_epochs=1)), []),
            (
                MLPModel(input_size=2, hidden_size=[10], decoder_length=7, trainer_params=dict(max_epochs=1)),
                [LagTransform(in_column="target", lags=[5, 6])],
            ),
<<<<<<< HEAD
            (NBeatsInterpretableModel(input_size=7, output_size=7, trainer_params=dict(max_epochs=1)), []),
            (NBeatsGenericModel(input_size=7, output_size=7, trainer_params=dict(max_epochs=1)), []),
=======
            (
                DeepStateModel(
                    ssm=CompositeSSM(seasonal_ssms=[WeeklySeasonalitySSM()]),
                    input_size=1,
                    encoder_length=7,
                    decoder_length=7,
                    trainer_params=dict(max_epochs=1),
                ),
                [SegmentEncoderTransform()],
            ),
            (
                DeepStateModel(
                    ssm=CompositeSSM(seasonal_ssms=[WeeklySeasonalitySSM()]),
                    input_size=1,
                    encoder_length=7,
                    decoder_length=7,
                    trainer_params=dict(max_epochs=1),
                ),
                [SegmentEncoderTransform()],
            ),
>>>>>>> d71274d3
        ],
    )
    def test_predict_out_sample_suffix_failed_not_implemented_predict(self, model, transforms, example_tsds):
        self._test_predict_out_sample_suffix(example_tsds, model, transforms)


class TestPredictMixedInOutSample:
    """Test predict on mixture of in-sample and out-sample.

    Expected that predictions on in-sample and out-sample separately match predictions on full mixed dataset.
    """

    @staticmethod
    def _test_predict_mixed_in_out_sample(ts, model, transforms, num_skip_points=50, future_prediction_size=5):
        train_ts, future_ts = ts.train_test_split(test_size=future_prediction_size)
        train_df = train_ts.to_pandas()
        future_df = future_ts.to_pandas()
        train_ts.fit_transform(transforms)
        model.fit(train_ts)

        # predicting mixed in-sample and out-sample
        df_full = pd.concat((train_df, future_df))
        forecast_full_ts = TSDataset(df=df_full, freq=ts.freq)
        forecast_full_ts.transform(transforms)
        forecast_full_ts.df = forecast_full_ts.df.iloc[(num_skip_points - model.context_size) :]
        full_prediction_size = len(forecast_full_ts.index) - model.context_size
        forecast_full_ts = make_predict(model=model, ts=forecast_full_ts, prediction_size=full_prediction_size)

        # predicting only in sample
        forecast_in_sample_ts = TSDataset(train_df, freq=ts.freq)
        forecast_in_sample_ts.transform(transforms)
        to_skip = num_skip_points - model.context_size
        forecast_in_sample_ts.df = forecast_in_sample_ts.df.iloc[to_skip:]
        in_sample_prediction_size = len(forecast_in_sample_ts.index) - model.context_size
        forecast_in_sample_ts = make_predict(
            model=model, ts=forecast_in_sample_ts, prediction_size=in_sample_prediction_size
        )

        # predicting only out sample
        forecast_out_sample_ts = TSDataset(df=df_full, freq=ts.freq)
        forecast_out_sample_ts.transform(transforms)
        to_remain = model.context_size + future_prediction_size
        forecast_out_sample_ts.df = forecast_out_sample_ts.df.iloc[-to_remain:]
        forecast_out_sample_ts = make_predict(
            model=model, ts=forecast_out_sample_ts, prediction_size=future_prediction_size
        )

        # checking
        forecast_full_df = forecast_full_ts.to_pandas()
        forecast_in_sample_df = forecast_in_sample_ts.to_pandas()
        forecast_out_sample_df = forecast_out_sample_ts.to_pandas()
        assert_frame_equal(forecast_in_sample_df, forecast_full_df.iloc[:-future_prediction_size])
        assert_frame_equal(forecast_out_sample_df, forecast_full_df.iloc[-future_prediction_size:])

    @pytest.mark.parametrize(
        "model, transforms",
        [
            (CatBoostPerSegmentModel(), [LagTransform(in_column="target", lags=[5, 6])]),
            (CatBoostMultiSegmentModel(), [LagTransform(in_column="target", lags=[5, 6])]),
            (LinearPerSegmentModel(), [LagTransform(in_column="target", lags=[5, 6])]),
            (LinearMultiSegmentModel(), [LagTransform(in_column="target", lags=[5, 6])]),
            (ElasticPerSegmentModel(), [LagTransform(in_column="target", lags=[5, 6])]),
            (ElasticMultiSegmentModel(), [LagTransform(in_column="target", lags=[5, 6])]),
            (AutoARIMAModel(), []),
            (ProphetModel(), []),
            (SARIMAXModel(), []),
            (HoltModel(), []),
            (HoltWintersModel(), []),
            (SimpleExpSmoothingModel(), []),
            (MovingAverageModel(window=3), []),
            (SeasonalMovingAverageModel(), []),
            (NaiveModel(lag=3), []),
            (DeadlineMovingAverageModel(window=1), []),
        ],
    )
    def test_predict_mixed_in_out_sample(self, model, transforms, example_tsds):
        self._test_predict_mixed_in_out_sample(example_tsds, model, transforms)

    @to_be_fixed(raises=NotImplementedError, match="Method predict isn't currently implemented")
    @pytest.mark.parametrize(
        "model, transforms",
        [
            (BATSModel(use_trend=True), []),
            (TBATSModel(use_trend=True), []),
            (
                DeepARModel(
                    dataset_builder=PytorchForecastingDatasetBuilder(
                        max_encoder_length=5,
                        max_prediction_length=5,
                        time_varying_known_reals=["time_idx"],
                        time_varying_unknown_reals=["target"],
                        target_normalizer=GroupNormalizer(groups=["segment"]),
                    ),
                    trainer_params=dict(max_epochs=1),
                    lr=0.01,
                ),
                [],
            ),
            (
                TFTModel(
                    dataset_builder=PytorchForecastingDatasetBuilder(
                        max_encoder_length=21,
                        min_encoder_length=21,
                        max_prediction_length=5,
                        time_varying_known_reals=["time_idx"],
                        time_varying_unknown_reals=["target"],
                        static_categoricals=["segment"],
                        target_normalizer=None,
                    ),
                    trainer_params=dict(max_epochs=1),
                    lr=0.01,
                ),
                [],
            ),
            (RNNModel(input_size=1, encoder_length=7, decoder_length=7, trainer_params=dict(max_epochs=1)), []),
            (
                MLPModel(input_size=2, hidden_size=[10], decoder_length=7, trainer_params=dict(max_epochs=1)),
                [LagTransform(in_column="target", lags=[5, 6])],
            ),
<<<<<<< HEAD
            (NBeatsInterpretableModel(input_size=7, output_size=7, trainer_params=dict(max_epochs=1)), []),
            (NBeatsGenericModel(input_size=7, output_size=7, trainer_params=dict(max_epochs=1)), []),
=======
            (
                DeepStateModel(
                    ssm=CompositeSSM(seasonal_ssms=[WeeklySeasonalitySSM()]),
                    input_size=1,
                    encoder_length=7,
                    decoder_length=7,
                    trainer_params=dict(max_epochs=1),
                ),
                [SegmentEncoderTransform()],
            ),
>>>>>>> d71274d3
        ],
    )
    def test_predict_mixed_in_out_sample_failed_not_implemented_predict(self, model, transforms, example_tsds):
        self._test_predict_mixed_in_out_sample(example_tsds, model, transforms)


class TestPredictSubsetSegments:
    """Test predict on subset of segments on suffix of train dataset.

    Expected that predictions on subset of segments match subset of predictions on full dataset.
    """

    def _test_predict_subset_segments(self, ts, model, transforms, segments, num_skip_points=50):
        prediction_size = len(ts.index) - num_skip_points

        # select subset of tsdataset
        segments = list(set(segments))
        subset_ts = select_segments_subset(ts=deepcopy(ts), segments=segments)

        # fitting
        ts.fit_transform(transforms)
        subset_ts.transform(transforms)
        model.fit(ts)

        # forecasting full
        ts.df = ts.df.iloc[(num_skip_points - model.context_size) :]
        forecast_full_ts = make_predict(model=model, ts=ts, prediction_size=prediction_size)

        # forecasting subset of segments
        subset_ts.df = subset_ts.df.iloc[(num_skip_points - model.context_size) :]
        forecast_subset_ts = make_predict(model=model, ts=subset_ts, prediction_size=prediction_size)

        # checking
        forecast_full_df = forecast_full_ts.to_pandas()
        forecast_subset_df = forecast_subset_ts.to_pandas()
        assert_frame_equal(forecast_subset_df, forecast_full_df.loc[:, pd.IndexSlice[segments, :]])

    @pytest.mark.parametrize(
        "model, transforms",
        [
            (CatBoostPerSegmentModel(), [LagTransform(in_column="target", lags=[5, 6])]),
            (CatBoostMultiSegmentModel(), [LagTransform(in_column="target", lags=[5, 6])]),
            (LinearPerSegmentModel(), [LagTransform(in_column="target", lags=[5, 6])]),
            (LinearMultiSegmentModel(), [LagTransform(in_column="target", lags=[5, 6])]),
            (ElasticPerSegmentModel(), [LagTransform(in_column="target", lags=[5, 6])]),
            (ElasticMultiSegmentModel(), [LagTransform(in_column="target", lags=[5, 6])]),
            (AutoARIMAModel(), []),
            (ProphetModel(), []),
            (SARIMAXModel(), []),
            (HoltModel(), []),
            (HoltWintersModel(), []),
            (SimpleExpSmoothingModel(), []),
            (MovingAverageModel(window=3), []),
            (SeasonalMovingAverageModel(), []),
            (NaiveModel(lag=3), []),
            (DeadlineMovingAverageModel(window=1), []),
            (BATSModel(use_trend=True), []),
            (TBATSModel(use_trend=True), []),
        ],
    )
    def test_predict_subset_segments(self, model, transforms, example_tsds):
        self._test_predict_subset_segments(example_tsds, model, transforms, segments=["segment_2"])

    @to_be_fixed(raises=NotImplementedError, match="Method predict isn't currently implemented")
    @pytest.mark.parametrize(
        "model, transforms",
        [
            (
                DeepARModel(
                    dataset_builder=PytorchForecastingDatasetBuilder(
                        max_encoder_length=5,
                        max_prediction_length=5,
                        time_varying_known_reals=["time_idx"],
                        time_varying_unknown_reals=["target"],
                        target_normalizer=GroupNormalizer(groups=["segment"]),
                    ),
                    trainer_params=dict(max_epochs=1),
                    lr=0.01,
                ),
                [],
            ),
            (
                TFTModel(
                    dataset_builder=PytorchForecastingDatasetBuilder(
                        max_encoder_length=21,
                        min_encoder_length=21,
                        max_prediction_length=5,
                        time_varying_known_reals=["time_idx"],
                        time_varying_unknown_reals=["target"],
                        static_categoricals=["segment"],
                        target_normalizer=None,
                    ),
                    trainer_params=dict(max_epochs=1),
                    lr=0.01,
                ),
                [],
            ),
            (RNNModel(input_size=1, encoder_length=7, decoder_length=7, trainer_params=dict(max_epochs=1)), []),
            (
                MLPModel(input_size=2, hidden_size=[10], decoder_length=7, trainer_params=dict(max_epochs=1)),
                [LagTransform(in_column="target", lags=[5, 6])],
            ),
<<<<<<< HEAD
            (NBeatsInterpretableModel(input_size=7, output_size=7, trainer_params=dict(max_epochs=1)), []),
            (NBeatsGenericModel(input_size=7, output_size=7, trainer_params=dict(max_epochs=1)), []),
=======
            (
                DeepStateModel(
                    ssm=CompositeSSM(seasonal_ssms=[WeeklySeasonalitySSM()]),
                    input_size=1,
                    encoder_length=7,
                    decoder_length=7,
                    trainer_params=dict(max_epochs=1),
                ),
                [SegmentEncoderTransform()],
            ),
>>>>>>> d71274d3
        ],
    )
    def test_predict_subset_segments_failed_not_implemented_predict(self, model, transforms, example_tsds):
        self._test_predict_subset_segments(example_tsds, model, transforms, segments=["segment_2"])


class TestPredictNewSegments:
    """Test predict on new segments on suffix of train dataset.

    Expected that there are no NaNs after prediction and targets are changed compared to original.
    """

    def _test_predict_new_segments(self, ts, model, transforms, train_segments, num_skip_points=50):
        # create tsdataset with new segments
        train_segments = list(set(train_segments))
        forecast_segments = list(set(ts.segments) - set(train_segments))
        train_ts = select_segments_subset(ts=deepcopy(ts), segments=train_segments)
        test_ts = select_segments_subset(ts=deepcopy(ts), segments=forecast_segments)
        df = test_ts.to_pandas()

        # fitting
        train_ts.fit_transform(transforms)
        test_ts.transform(transforms)
        model.fit(train_ts)

        # forecasting
        test_ts.df = test_ts.df.iloc[(num_skip_points - model.context_size) :]
        prediction_size = len(ts.index) - num_skip_points
        forecast_ts = make_predict(model=model, ts=test_ts, prediction_size=prediction_size)

        # checking
        forecast_df = forecast_ts.to_pandas(flatten=True)
        assert not np.any(forecast_df["target"].isna())
        original_target = TSDataset.to_flatten(df.iloc[(num_skip_points - model.context_size) :])["target"]
        assert not forecast_df["target"].equals(original_target)

    @pytest.mark.parametrize(
        "model, transforms",
        [
            (CatBoostMultiSegmentModel(), [LagTransform(in_column="target", lags=[5, 6])]),
            (LinearMultiSegmentModel(), [LagTransform(in_column="target", lags=[5, 6])]),
            (ElasticMultiSegmentModel(), [LagTransform(in_column="target", lags=[5, 6])]),
            (MovingAverageModel(window=3), []),
            (SeasonalMovingAverageModel(), []),
            (NaiveModel(lag=3), []),
            (DeadlineMovingAverageModel(window=1), []),
        ],
    )
    def test_predict_new_segments(self, model, transforms, example_tsds):
        self._test_predict_new_segments(example_tsds, model, transforms, train_segments=["segment_1"])

    @to_be_fixed(raises=NotImplementedError, match="Method predict isn't currently implemented")
    @pytest.mark.parametrize(
        "model, transforms",
        [
            (
                DeepARModel(
                    dataset_builder=PytorchForecastingDatasetBuilder(
                        max_encoder_length=5,
                        max_prediction_length=5,
                        time_varying_known_reals=["time_idx"],
                        time_varying_unknown_reals=["target"],
                        categorical_encoders={"segment": NaNLabelEncoder(add_nan=True, warn=False)},
                        target_normalizer=GroupNormalizer(groups=["segment"]),
                    ),
                    trainer_params=dict(max_epochs=1),
                    lr=0.01,
                ),
                [],
            ),
            (
                TFTModel(
                    dataset_builder=PytorchForecastingDatasetBuilder(
                        max_encoder_length=21,
                        min_encoder_length=21,
                        max_prediction_length=5,
                        time_varying_known_reals=["time_idx"],
                        time_varying_unknown_reals=["target"],
                        categorical_encoders={"segment": NaNLabelEncoder(add_nan=True, warn=False)},
                        static_categoricals=["segment"],
                        target_normalizer=None,
                    ),
                    trainer_params=dict(max_epochs=1),
                    lr=0.01,
                ),
                [],
            ),
            (RNNModel(input_size=1, encoder_length=7, decoder_length=7, trainer_params=dict(max_epochs=1)), []),
            (
                MLPModel(input_size=2, hidden_size=[10], decoder_length=7, trainer_params=dict(max_epochs=1)),
                [LagTransform(in_column="target", lags=[5, 6])],
            ),
<<<<<<< HEAD
            (NBeatsInterpretableModel(input_size=7, output_size=7, trainer_params=dict(max_epochs=1)), []),
            (NBeatsGenericModel(input_size=7, output_size=7, trainer_params=dict(max_epochs=1)), []),
=======
            (
                DeepStateModel(
                    ssm=CompositeSSM(seasonal_ssms=[WeeklySeasonalitySSM()]),
                    input_size=0,
                    encoder_length=7,
                    decoder_length=7,
                    trainer_params=dict(max_epochs=1),
                ),
                [],
            ),
>>>>>>> d71274d3
        ],
    )
    def test_predict_new_segments_failed_not_implemented_predict(self, model, transforms, example_tsds):
        self._test_predict_new_segments(example_tsds, model, transforms, train_segments=["segment_1"])

    @pytest.mark.parametrize(
        "model, transforms",
        [
            (CatBoostPerSegmentModel(), [LagTransform(in_column="target", lags=[5, 6])]),
            (LinearPerSegmentModel(), [LagTransform(in_column="target", lags=[5, 6])]),
            (ElasticPerSegmentModel(), [LagTransform(in_column="target", lags=[5, 6])]),
            (AutoARIMAModel(), []),
            (ProphetModel(), []),
            (SARIMAXModel(), []),
            (HoltModel(), []),
            (HoltWintersModel(), []),
            (SimpleExpSmoothingModel(), []),
            (BATSModel(use_trend=True), []),
            (TBATSModel(use_trend=True), []),
        ],
    )
    def test_predict_new_segments_failed_per_segment(self, model, transforms, example_tsds):
        with pytest.raises(NotImplementedError, match="Per-segment models can't make predictions on new segments"):
            self._test_predict_new_segments(example_tsds, model, transforms, train_segments=["segment_1"])<|MERGE_RESOLUTION|>--- conflicted
+++ resolved
@@ -138,10 +138,6 @@
                 MLPModel(input_size=2, hidden_size=[10], decoder_length=7, trainer_params=dict(max_epochs=1)),
                 [LagTransform(in_column="target", lags=[2, 3])],
             ),
-<<<<<<< HEAD
-            (NBeatsInterpretableModel(input_size=7, output_size=7, trainer_params=dict(max_epochs=1)), []),
-            (NBeatsGenericModel(input_size=7, output_size=7, trainer_params=dict(max_epochs=1)), []),
-=======
             (
                 DeepStateModel(
                     ssm=CompositeSSM(seasonal_ssms=[WeeklySeasonalitySSM()]),
@@ -152,7 +148,8 @@
                 ),
                 [SegmentEncoderTransform()],
             ),
->>>>>>> d71274d3
+            (NBeatsInterpretableModel(input_size=7, output_size=7, trainer_params=dict(max_epochs=1)), []),
+            (NBeatsGenericModel(input_size=7, output_size=7, trainer_params=dict(max_epochs=1)), []),
         ],
     )
     def test_predict_in_sample_full_failed_not_implemented_predict(self, model, transforms, example_tsds):
@@ -238,10 +235,6 @@
                 MLPModel(input_size=2, hidden_size=[10], decoder_length=7, trainer_params=dict(max_epochs=1)),
                 [LagTransform(in_column="target", lags=[2, 3])],
             ),
-<<<<<<< HEAD
-            (NBeatsInterpretableModel(input_size=7, output_size=7, trainer_params=dict(max_epochs=1)), []),
-            (NBeatsGenericModel(input_size=7, output_size=7, trainer_params=dict(max_epochs=1)), []),
-=======
             (
                 DeepStateModel(
                     ssm=CompositeSSM(seasonal_ssms=[WeeklySeasonalitySSM()]),
@@ -252,7 +245,8 @@
                 ),
                 [SegmentEncoderTransform()],
             ),
->>>>>>> d71274d3
+            (NBeatsInterpretableModel(input_size=7, output_size=7, trainer_params=dict(max_epochs=1)), []),
+            (NBeatsGenericModel(input_size=7, output_size=7, trainer_params=dict(max_epochs=1)), []),
         ],
     )
     def test_predict_in_sample_full_failed_not_implemented_predict(self, model, transforms, example_tsds):
@@ -360,10 +354,6 @@
                 MLPModel(input_size=2, hidden_size=[10], decoder_length=7, trainer_params=dict(max_epochs=1)),
                 [LagTransform(in_column="target", lags=[5, 6])],
             ),
-<<<<<<< HEAD
-            (NBeatsInterpretableModel(input_size=7, output_size=7, trainer_params=dict(max_epochs=1)), []),
-            (NBeatsGenericModel(input_size=7, output_size=7, trainer_params=dict(max_epochs=1)), []),
-=======
             (
                 DeepStateModel(
                     ssm=CompositeSSM(seasonal_ssms=[WeeklySeasonalitySSM()]),
@@ -374,7 +364,8 @@
                 ),
                 [SegmentEncoderTransform()],
             ),
->>>>>>> d71274d3
+            (NBeatsInterpretableModel(input_size=7, output_size=7, trainer_params=dict(max_epochs=1)), []),
+            (NBeatsGenericModel(input_size=7, output_size=7, trainer_params=dict(max_epochs=1)), []),
         ],
     )
     def test_predict_out_sample_failed_not_implemented_predict(self, model, transforms, example_tsds):
@@ -479,10 +470,6 @@
                 MLPModel(input_size=2, hidden_size=[10], decoder_length=7, trainer_params=dict(max_epochs=1)),
                 [LagTransform(in_column="target", lags=[5, 6])],
             ),
-<<<<<<< HEAD
-            (NBeatsInterpretableModel(input_size=7, output_size=7, trainer_params=dict(max_epochs=1)), []),
-            (NBeatsGenericModel(input_size=7, output_size=7, trainer_params=dict(max_epochs=1)), []),
-=======
             (
                 DeepStateModel(
                     ssm=CompositeSSM(seasonal_ssms=[WeeklySeasonalitySSM()]),
@@ -493,7 +480,8 @@
                 ),
                 [SegmentEncoderTransform()],
             ),
->>>>>>> d71274d3
+            (NBeatsInterpretableModel(input_size=7, output_size=7, trainer_params=dict(max_epochs=1)), []),
+            (NBeatsGenericModel(input_size=7, output_size=7, trainer_params=dict(max_epochs=1)), []),
         ],
     )
     def test_predict_out_sample_prefix_failed_not_implemented_predict(self, model, transforms, example_tsds):
@@ -599,10 +587,6 @@
                 MLPModel(input_size=2, hidden_size=[10], decoder_length=7, trainer_params=dict(max_epochs=1)),
                 [LagTransform(in_column="target", lags=[5, 6])],
             ),
-<<<<<<< HEAD
-            (NBeatsInterpretableModel(input_size=7, output_size=7, trainer_params=dict(max_epochs=1)), []),
-            (NBeatsGenericModel(input_size=7, output_size=7, trainer_params=dict(max_epochs=1)), []),
-=======
             (
                 DeepStateModel(
                     ssm=CompositeSSM(seasonal_ssms=[WeeklySeasonalitySSM()]),
@@ -623,7 +607,8 @@
                 ),
                 [SegmentEncoderTransform()],
             ),
->>>>>>> d71274d3
+            (NBeatsInterpretableModel(input_size=7, output_size=7, trainer_params=dict(max_epochs=1)), []),
+            (NBeatsGenericModel(input_size=7, output_size=7, trainer_params=dict(max_epochs=1)), []),
         ],
     )
     def test_predict_out_sample_suffix_failed_not_implemented_predict(self, model, transforms, example_tsds):
@@ -743,10 +728,6 @@
                 MLPModel(input_size=2, hidden_size=[10], decoder_length=7, trainer_params=dict(max_epochs=1)),
                 [LagTransform(in_column="target", lags=[5, 6])],
             ),
-<<<<<<< HEAD
-            (NBeatsInterpretableModel(input_size=7, output_size=7, trainer_params=dict(max_epochs=1)), []),
-            (NBeatsGenericModel(input_size=7, output_size=7, trainer_params=dict(max_epochs=1)), []),
-=======
             (
                 DeepStateModel(
                     ssm=CompositeSSM(seasonal_ssms=[WeeklySeasonalitySSM()]),
@@ -757,7 +738,8 @@
                 ),
                 [SegmentEncoderTransform()],
             ),
->>>>>>> d71274d3
+            (NBeatsInterpretableModel(input_size=7, output_size=7, trainer_params=dict(max_epochs=1)), []),
+            (NBeatsGenericModel(input_size=7, output_size=7, trainer_params=dict(max_epochs=1)), []),
         ],
     )
     def test_predict_mixed_in_out_sample_failed_not_implemented_predict(self, model, transforms, example_tsds):
@@ -860,10 +842,6 @@
                 MLPModel(input_size=2, hidden_size=[10], decoder_length=7, trainer_params=dict(max_epochs=1)),
                 [LagTransform(in_column="target", lags=[5, 6])],
             ),
-<<<<<<< HEAD
-            (NBeatsInterpretableModel(input_size=7, output_size=7, trainer_params=dict(max_epochs=1)), []),
-            (NBeatsGenericModel(input_size=7, output_size=7, trainer_params=dict(max_epochs=1)), []),
-=======
             (
                 DeepStateModel(
                     ssm=CompositeSSM(seasonal_ssms=[WeeklySeasonalitySSM()]),
@@ -874,7 +852,8 @@
                 ),
                 [SegmentEncoderTransform()],
             ),
->>>>>>> d71274d3
+            (NBeatsInterpretableModel(input_size=7, output_size=7, trainer_params=dict(max_epochs=1)), []),
+            (NBeatsGenericModel(input_size=7, output_size=7, trainer_params=dict(max_epochs=1)), []),
         ],
     )
     def test_predict_subset_segments_failed_not_implemented_predict(self, model, transforms, example_tsds):
@@ -967,10 +946,6 @@
                 MLPModel(input_size=2, hidden_size=[10], decoder_length=7, trainer_params=dict(max_epochs=1)),
                 [LagTransform(in_column="target", lags=[5, 6])],
             ),
-<<<<<<< HEAD
-            (NBeatsInterpretableModel(input_size=7, output_size=7, trainer_params=dict(max_epochs=1)), []),
-            (NBeatsGenericModel(input_size=7, output_size=7, trainer_params=dict(max_epochs=1)), []),
-=======
             (
                 DeepStateModel(
                     ssm=CompositeSSM(seasonal_ssms=[WeeklySeasonalitySSM()]),
@@ -981,7 +956,8 @@
                 ),
                 [],
             ),
->>>>>>> d71274d3
+            (NBeatsInterpretableModel(input_size=7, output_size=7, trainer_params=dict(max_epochs=1)), []),
+            (NBeatsGenericModel(input_size=7, output_size=7, trainer_params=dict(max_epochs=1)), []),
         ],
     )
     def test_predict_new_segments_failed_not_implemented_predict(self, model, transforms, example_tsds):
