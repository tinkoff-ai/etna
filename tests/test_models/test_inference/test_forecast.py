from copy import deepcopy

import numpy as np
import pandas as pd
import pytest
from pandas.util.testing import assert_frame_equal
from pytorch_forecasting.data import GroupNormalizer
from pytorch_forecasting.data import NaNLabelEncoder
from typing_extensions import get_args

from etna.datasets import TSDataset
from etna.models import AutoARIMAModel
from etna.models import BATSModel
from etna.models import CatBoostMultiSegmentModel
from etna.models import CatBoostPerSegmentModel
from etna.models import ContextRequiredModelType
from etna.models import DeadlineMovingAverageModel
from etna.models import ElasticMultiSegmentModel
from etna.models import ElasticPerSegmentModel
from etna.models import HoltModel
from etna.models import HoltWintersModel
from etna.models import LinearMultiSegmentModel
from etna.models import LinearPerSegmentModel
from etna.models import MovingAverageModel
from etna.models import NaiveModel
from etna.models import ProphetModel
from etna.models import SARIMAXModel
from etna.models import SeasonalMovingAverageModel
from etna.models import SimpleExpSmoothingModel
from etna.models import TBATSModel
from etna.models.nn import DeepARModel
from etna.models.nn import DeepStateModel
from etna.models.nn import MLPModel
from etna.models.nn import NBeatsGenericModel
from etna.models.nn import NBeatsInterpretableModel
from etna.models.nn import PytorchForecastingDatasetBuilder
from etna.models.nn import RNNModel
from etna.models.nn import TFTModel
from etna.models.nn.deepstate import CompositeSSM
from etna.models.nn.deepstate import WeeklySeasonalitySSM
from etna.transforms import LagTransform
from etna.transforms import SegmentEncoderTransform
from tests.test_models.test_inference.common import _test_prediction_in_sample_full
from tests.test_models.test_inference.common import _test_prediction_in_sample_suffix
from tests.test_models.test_inference.common import make_prediction
from tests.utils import select_segments_subset
from tests.utils import to_be_fixed


def make_forecast(model, ts, prediction_size) -> TSDataset:
    return make_prediction(model=model, ts=ts, prediction_size=prediction_size, method_name="forecast")


class TestForecastInSampleFullNoTarget:
    """Test forecast on full train dataset where target is filled with NaNs.

    Expected that NaNs are filled after prediction.
    """

    @staticmethod
    def _test_forecast_in_sample_full_no_target(ts, model, transforms):
        df = ts.to_pandas()

        # fitting
        ts.fit_transform(transforms)
        model.fit(ts)

        # forecasting
        forecast_ts = TSDataset(df, freq="D")
        forecast_ts.transform(transforms)
        forecast_ts.df.loc[:, pd.IndexSlice[:, "target"]] = np.NaN
        prediction_size = len(forecast_ts.index)
        forecast_ts = make_forecast(model=model, ts=forecast_ts, prediction_size=prediction_size)

        # checking
        forecast_df = forecast_ts.to_pandas(flatten=True)
        assert not np.any(forecast_df["target"].isna())

    @pytest.mark.parametrize(
        "model, transforms",
        [
            (CatBoostMultiSegmentModel(), [LagTransform(in_column="target", lags=[2, 3])]),
            (CatBoostPerSegmentModel(), [LagTransform(in_column="target", lags=[2, 3])]),
            (ProphetModel(), []),
            (SARIMAXModel(), []),
            (AutoARIMAModel(), []),
            (HoltModel(), []),
            (HoltWintersModel(), []),
            (SimpleExpSmoothingModel(), []),
        ],
    )
    def test_forecast_in_sample_full_no_target(self, model, transforms, example_tsds):
        self._test_forecast_in_sample_full_no_target(example_tsds, model, transforms)

    @pytest.mark.parametrize(
        "model, transforms",
        [
            (LinearPerSegmentModel(), [LagTransform(in_column="target", lags=[2, 3])]),
            (LinearMultiSegmentModel(), [LagTransform(in_column="target", lags=[2, 3])]),
            (ElasticPerSegmentModel(), [LagTransform(in_column="target", lags=[2, 3])]),
            (ElasticMultiSegmentModel(), [LagTransform(in_column="target", lags=[2, 3])]),
        ],
    )
    def test_forecast_in_sample_full_no_target_failed_nans_sklearn(self, model, transforms, example_tsds):
        with pytest.raises(ValueError, match="Input contains NaN, infinity or a value too large"):
            self._test_forecast_in_sample_full_no_target(example_tsds, model, transforms)

    @pytest.mark.parametrize(
        "model, transforms",
        [
            (MovingAverageModel(window=3), []),
            (NaiveModel(lag=3), []),
            (SeasonalMovingAverageModel(), []),
            (DeadlineMovingAverageModel(window=1), []),
            (RNNModel(input_size=1, encoder_length=7, decoder_length=7, trainer_params=dict(max_epochs=1)), []),
            (
                DeepStateModel(
                    ssm=CompositeSSM(seasonal_ssms=[WeeklySeasonalitySSM()]),
                    input_size=1,
                    encoder_length=7,
                    decoder_length=7,
                    trainer_params=dict(max_epochs=1),
                ),
                [SegmentEncoderTransform()],
            ),
        ],
    )
    def test_forecast_in_sample_full_no_target_failed_not_enough_context(self, model, transforms, example_tsds):
        with pytest.raises(ValueError, match="Given context isn't big enough"):
            self._test_forecast_in_sample_full_no_target(example_tsds, model, transforms)

    @pytest.mark.parametrize(
        "model, transforms",
        [
            (
                MLPModel(input_size=2, hidden_size=[10], decoder_length=7, trainer_params=dict(max_epochs=1)),
                [LagTransform(in_column="target", lags=[5, 6])],
            ),
        ],
    )
    def test_forecast_in_sample_full_no_target_failed_nans_nn(self, model, transforms, example_tsds):
        with pytest.raises(ValueError, match="There are NaNs in features"):
            self._test_forecast_in_sample_full_no_target(example_tsds, model, transforms)

    @to_be_fixed(raises=NotImplementedError, match="It is not possible to make in-sample predictions")
    @pytest.mark.parametrize(
        "model, transforms",
        [
            (BATSModel(use_trend=True), []),
            (TBATSModel(use_trend=True), []),
            (
                DeepARModel(
                    dataset_builder=PytorchForecastingDatasetBuilder(
                        max_encoder_length=1,
                        max_prediction_length=1,
                        time_varying_known_reals=["time_idx"],
                        time_varying_unknown_reals=["target"],
                        target_normalizer=GroupNormalizer(groups=["segment"]),
                    ),
                    trainer_params=dict(max_epochs=1),
                    lr=0.01,
                ),
                [],
            ),
            (
                TFTModel(
                    dataset_builder=PytorchForecastingDatasetBuilder(
                        max_encoder_length=21,
                        min_encoder_length=21,
                        max_prediction_length=5,
                        time_varying_known_reals=["time_idx"],
                        time_varying_unknown_reals=["target"],
                        static_categoricals=["segment"],
                        target_normalizer=None,
                    ),
                    trainer_params=dict(max_epochs=1),
                    lr=0.01,
                ),
                [],
            ),
        ],
    )
    def test_forecast_in_sample_full_no_target_failed_not_implemented_in_sample(self, model, transforms, example_tsds):
        self._test_forecast_in_sample_full_no_target(example_tsds, model, transforms)


class TestForecastInSampleFull:
    """Test forecast on full train dataset.

    Expected that there are no NaNs after prediction and targets are changed compared to original.
    """

    @pytest.mark.parametrize(
        "model, transforms",
        [
            (CatBoostMultiSegmentModel(), [LagTransform(in_column="target", lags=[2, 3])]),
            (CatBoostPerSegmentModel(), [LagTransform(in_column="target", lags=[2, 3])]),
            (ProphetModel(), []),
            (SARIMAXModel(), []),
            (AutoARIMAModel(), []),
            (HoltModel(), []),
            (HoltWintersModel(), []),
            (SimpleExpSmoothingModel(), []),
        ],
    )
    def test_forecast_in_sample_full(self, model, transforms, example_tsds):
        _test_prediction_in_sample_full(example_tsds, model, transforms, method_name="forecast")

    @pytest.mark.parametrize(
        "model, transforms",
        [
            (LinearPerSegmentModel(), [LagTransform(in_column="target", lags=[2, 3])]),
            (LinearMultiSegmentModel(), [LagTransform(in_column="target", lags=[2, 3])]),
            (ElasticPerSegmentModel(), [LagTransform(in_column="target", lags=[2, 3])]),
            (ElasticMultiSegmentModel(), [LagTransform(in_column="target", lags=[2, 3])]),
        ],
    )
    def test_forecast_in_sample_full_failed_nans_sklearn(self, model, transforms, example_tsds):
        with pytest.raises(ValueError, match="Input contains NaN, infinity or a value too large"):
            _test_prediction_in_sample_full(example_tsds, model, transforms, method_name="forecast")

    @pytest.mark.parametrize(
        "model, transforms",
        [
            (
                MLPModel(input_size=2, hidden_size=[10], decoder_length=7, trainer_params=dict(max_epochs=1)),
                [LagTransform(in_column="target", lags=[2, 3])],
            ),
        ],
    )
    def test_forecast_in_sample_full_failed_nans_nn(self, model, transforms, example_tsds):
        with pytest.raises(ValueError, match="There are NaNs in features"):
            _test_prediction_in_sample_full(example_tsds, model, transforms, method_name="forecast")

    @pytest.mark.parametrize(
        "model, transforms",
        [
            (MovingAverageModel(window=3), []),
            (NaiveModel(lag=3), []),
            (SeasonalMovingAverageModel(), []),
            (DeadlineMovingAverageModel(window=1), []),
            (RNNModel(input_size=1, encoder_length=7, decoder_length=7, trainer_params=dict(max_epochs=1)), []),
            (
                DeepStateModel(
                    ssm=CompositeSSM(seasonal_ssms=[WeeklySeasonalitySSM()]),
                    input_size=1,
                    encoder_length=7,
                    decoder_length=7,
                    trainer_params=dict(max_epochs=1),
                ),
                [SegmentEncoderTransform()],
            ),
        ],
    )
    def test_forecast_in_sample_full_failed_not_enough_context(self, model, transforms, example_tsds):
        with pytest.raises(ValueError, match="Given context isn't big enough"):
            _test_prediction_in_sample_full(example_tsds, model, transforms, method_name="forecast")

    @to_be_fixed(raises=NotImplementedError, match="It is not possible to make in-sample predictions")
    @pytest.mark.parametrize(
        "model, transforms",
        [
            (BATSModel(use_trend=True), []),
            (TBATSModel(use_trend=True), []),
            (
                DeepARModel(
                    dataset_builder=PytorchForecastingDatasetBuilder(
                        max_encoder_length=1,
                        max_prediction_length=1,
                        time_varying_known_reals=["time_idx"],
                        time_varying_unknown_reals=["target"],
                        target_normalizer=GroupNormalizer(groups=["segment"]),
                    ),
                    trainer_params=dict(max_epochs=1),
                    lr=0.01,
                ),
                [],
            ),
            (
                TFTModel(
                    dataset_builder=PytorchForecastingDatasetBuilder(
                        max_encoder_length=21,
                        min_encoder_length=21,
                        max_prediction_length=5,
                        time_varying_known_reals=["time_idx"],
                        time_varying_unknown_reals=["target"],
                        static_categoricals=["segment"],
                        target_normalizer=None,
                    ),
                    trainer_params=dict(max_epochs=1),
                    lr=0.01,
                ),
                [],
            ),
        ],
    )
    def test_forecast_in_sample_full_not_implemented(self, model, transforms, example_tsds):
        _test_prediction_in_sample_full(example_tsds, model, transforms, method_name="forecast")


class TestForecastInSampleSuffixNoTarget:
    """Test forecast on suffix of train dataset where target is filled with NaNs.

    Expected that NaNs are filled after prediction.
    """

    @staticmethod
    def _test_forecast_in_sample_suffix_no_target(ts, model, transforms, num_skip_points):
        df = ts.to_pandas()

        # fitting
        ts.fit_transform(transforms)
        model.fit(ts)

        # forecasting
        forecast_ts = TSDataset(df, freq="D")
        forecast_ts.transform(transforms)
        forecast_ts.df.loc[forecast_ts.index[num_skip_points] :, pd.IndexSlice[:, "target"]] = np.NaN
        prediction_size = len(forecast_ts.index) - num_skip_points
        forecast_ts.df = forecast_ts.df.iloc[(num_skip_points - model.context_size) :]
        forecast_ts = make_forecast(model=model, ts=forecast_ts, prediction_size=prediction_size)

        # checking
        forecast_df = forecast_ts.to_pandas(flatten=True)
        assert not np.any(forecast_df["target"].isna())

    @pytest.mark.parametrize(
        "model, transforms",
        [
            (CatBoostPerSegmentModel(), [LagTransform(in_column="target", lags=[2, 3])]),
            (CatBoostMultiSegmentModel(), [LagTransform(in_column="target", lags=[2, 3])]),
            (LinearPerSegmentModel(), [LagTransform(in_column="target", lags=[2, 3])]),
            (LinearMultiSegmentModel(), [LagTransform(in_column="target", lags=[2, 3])]),
            (ElasticPerSegmentModel(), [LagTransform(in_column="target", lags=[2, 3])]),
            (ElasticMultiSegmentModel(), [LagTransform(in_column="target", lags=[2, 3])]),
            (ProphetModel(), []),
            (SARIMAXModel(), []),
            (AutoARIMAModel(), []),
            (HoltModel(), []),
            (HoltWintersModel(), []),
            (SimpleExpSmoothingModel(), []),
            (MovingAverageModel(window=3), []),
            (NaiveModel(lag=3), []),
            (SeasonalMovingAverageModel(), []),
            (DeadlineMovingAverageModel(window=1), []),
            (RNNModel(input_size=1, encoder_length=7, decoder_length=7, trainer_params=dict(max_epochs=1)), []),
            (
                MLPModel(input_size=2, hidden_size=[10], decoder_length=7, trainer_params=dict(max_epochs=1)),
                [LagTransform(in_column="target", lags=[2, 3])],
            ),
<<<<<<< HEAD
            (NBeatsInterpretableModel(input_size=7, output_size=50, trainer_params=dict(max_epochs=1)), []),
            (NBeatsGenericModel(input_size=7, output_size=50, trainer_params=dict(max_epochs=1)), []),
=======
            (
                DeepStateModel(
                    ssm=CompositeSSM(seasonal_ssms=[WeeklySeasonalitySSM()]),
                    input_size=1,
                    encoder_length=7,
                    decoder_length=7,
                    trainer_params=dict(max_epochs=1),
                ),
                [SegmentEncoderTransform()],
            ),
>>>>>>> d71274d3
        ],
    )
    def test_forecast_in_sample_suffix_no_target(self, model, transforms, example_tsds):
        self._test_forecast_in_sample_suffix_no_target(example_tsds, model, transforms, num_skip_points=50)

    @to_be_fixed(raises=NotImplementedError, match="It is not possible to make in-sample predictions")
    @pytest.mark.parametrize(
        "model, transforms",
        [
            (BATSModel(use_trend=True), []),
            (TBATSModel(use_trend=True), []),
            (
                DeepARModel(
                    dataset_builder=PytorchForecastingDatasetBuilder(
                        max_encoder_length=1,
                        max_prediction_length=1,
                        time_varying_known_reals=["time_idx"],
                        time_varying_unknown_reals=["target"],
                        target_normalizer=GroupNormalizer(groups=["segment"]),
                    ),
                    trainer_params=dict(max_epochs=1),
                    lr=0.01,
                ),
                [],
            ),
            (
                TFTModel(
                    dataset_builder=PytorchForecastingDatasetBuilder(
                        max_encoder_length=21,
                        min_encoder_length=21,
                        max_prediction_length=5,
                        time_varying_known_reals=["time_idx"],
                        time_varying_unknown_reals=["target"],
                        static_categoricals=["segment"],
                        target_normalizer=None,
                    ),
                    trainer_params=dict(max_epochs=1),
                    lr=0.01,
                ),
                [],
            ),
        ],
    )
    def test_forecast_in_sample_suffix_no_target_failed_not_implemented_in_sample(
        self, model, transforms, example_tsds
    ):
        self._test_forecast_in_sample_suffix_no_target(example_tsds, model, transforms, num_skip_points=50)


class TestForecastInSampleSuffix:
    """Test forecast on suffix of train dataset.

    Expected that there are no NaNs after prediction and targets are changed compared to original.
    """

    @pytest.mark.parametrize(
        "model, transforms",
        [
            (CatBoostPerSegmentModel(), [LagTransform(in_column="target", lags=[2, 3])]),
            (CatBoostMultiSegmentModel(), [LagTransform(in_column="target", lags=[2, 3])]),
            (LinearPerSegmentModel(), [LagTransform(in_column="target", lags=[2, 3])]),
            (LinearMultiSegmentModel(), [LagTransform(in_column="target", lags=[2, 3])]),
            (ElasticPerSegmentModel(), [LagTransform(in_column="target", lags=[2, 3])]),
            (ElasticMultiSegmentModel(), [LagTransform(in_column="target", lags=[2, 3])]),
            (ProphetModel(), []),
            (SARIMAXModel(), []),
            (AutoARIMAModel(), []),
            (HoltModel(), []),
            (HoltWintersModel(), []),
            (SimpleExpSmoothingModel(), []),
            (MovingAverageModel(window=3), []),
            (NaiveModel(lag=3), []),
            (SeasonalMovingAverageModel(), []),
            (DeadlineMovingAverageModel(window=1), []),
            (RNNModel(input_size=1, encoder_length=7, decoder_length=7, trainer_params=dict(max_epochs=1)), []),
            (
                MLPModel(input_size=2, hidden_size=[10], decoder_length=7, trainer_params=dict(max_epochs=1)),
                [LagTransform(in_column="target", lags=[2, 3])],
            ),
<<<<<<< HEAD
            (NBeatsInterpretableModel(input_size=7, output_size=50, trainer_params=dict(max_epochs=1)), []),
            (NBeatsGenericModel(input_size=7, output_size=50, trainer_params=dict(max_epochs=1)), []),
=======
            (
                DeepStateModel(
                    ssm=CompositeSSM(seasonal_ssms=[WeeklySeasonalitySSM()]),
                    input_size=1,
                    encoder_length=7,
                    decoder_length=7,
                    trainer_params=dict(max_epochs=1),
                ),
                [SegmentEncoderTransform()],
            ),
>>>>>>> d71274d3
        ],
    )
    def test_forecast_in_sample_suffix(self, model, transforms, example_tsds):
        _test_prediction_in_sample_suffix(example_tsds, model, transforms, method_name="forecast", num_skip_points=50)

    @to_be_fixed(raises=NotImplementedError, match="It is not possible to make in-sample predictions")
    @pytest.mark.parametrize(
        "model, transforms",
        [
            (BATSModel(use_trend=True), []),
            (TBATSModel(use_trend=True), []),
            (
                DeepARModel(
                    dataset_builder=PytorchForecastingDatasetBuilder(
                        max_encoder_length=1,
                        max_prediction_length=1,
                        time_varying_known_reals=["time_idx"],
                        time_varying_unknown_reals=["target"],
                        target_normalizer=GroupNormalizer(groups=["segment"]),
                    ),
                    trainer_params=dict(max_epochs=1),
                    lr=0.01,
                ),
                [],
            ),
            (
                TFTModel(
                    dataset_builder=PytorchForecastingDatasetBuilder(
                        max_encoder_length=21,
                        min_encoder_length=21,
                        max_prediction_length=5,
                        time_varying_known_reals=["time_idx"],
                        time_varying_unknown_reals=["target"],
                        static_categoricals=["segment"],
                        target_normalizer=None,
                    ),
                    trainer_params=dict(max_epochs=1),
                    lr=0.01,
                ),
                [],
            ),
        ],
    )
    def test_forecast_in_sample_suffix_failed_not_implemented_in_sample(self, model, transforms, example_tsds):
        _test_prediction_in_sample_suffix(example_tsds, model, transforms, method_name="forecast", num_skip_points=50)


class TestForecastOutSamplePrefix:
    """Test forecast on prefix of future dataset.

    Expected that predictions on prefix match prefix of predictions on full future dataset.
    """

    @staticmethod
    def _test_forecast_out_sample_prefix(ts, model, transforms, full_prediction_size=5, prefix_prediction_size=3):
        prediction_size_diff = full_prediction_size - prefix_prediction_size

        # fitting
        ts.fit_transform(transforms)
        model.fit(ts)

        # forecasting full
        forecast_full_ts = ts.make_future(
            future_steps=full_prediction_size, tail_steps=model.context_size, transforms=transforms
        )
        forecast_full_ts = make_forecast(model=model, ts=forecast_full_ts, prediction_size=full_prediction_size)

        # forecasting only prefix
        forecast_prefix_ts = ts.make_future(
            future_steps=full_prediction_size, tail_steps=model.context_size, transforms=transforms
        )
        forecast_prefix_ts.df = forecast_prefix_ts.df.iloc[:-prediction_size_diff]
        forecast_prefix_ts = make_forecast(model=model, ts=forecast_prefix_ts, prediction_size=prefix_prediction_size)

        # checking
        forecast_full_df = forecast_full_ts.to_pandas()
        forecast_prefix_df = forecast_prefix_ts.to_pandas()
        assert_frame_equal(forecast_prefix_df, forecast_full_df.iloc[:prefix_prediction_size])

    @pytest.mark.parametrize(
        "model, transforms",
        [
            (CatBoostPerSegmentModel(), [LagTransform(in_column="target", lags=[5, 6])]),
            (CatBoostMultiSegmentModel(), [LagTransform(in_column="target", lags=[5, 6])]),
            (LinearPerSegmentModel(), [LagTransform(in_column="target", lags=[5, 6])]),
            (LinearMultiSegmentModel(), [LagTransform(in_column="target", lags=[5, 6])]),
            (ElasticPerSegmentModel(), [LagTransform(in_column="target", lags=[5, 6])]),
            (ElasticMultiSegmentModel(), [LagTransform(in_column="target", lags=[5, 6])]),
            (AutoARIMAModel(), []),
            (ProphetModel(), []),
            (SARIMAXModel(), []),
            (HoltModel(), []),
            (HoltWintersModel(), []),
            (SimpleExpSmoothingModel(), []),
            (MovingAverageModel(window=3), []),
            (SeasonalMovingAverageModel(), []),
            (NaiveModel(lag=3), []),
            (DeadlineMovingAverageModel(window=1), []),
            (BATSModel(use_trend=True), []),
            (TBATSModel(use_trend=True), []),
            (RNNModel(input_size=1, encoder_length=7, decoder_length=7, trainer_params=dict(max_epochs=1)), []),
            (
                MLPModel(input_size=2, hidden_size=[10], decoder_length=7, trainer_params=dict(max_epochs=1)),
                [LagTransform(in_column="target", lags=[5, 6])],
            ),
            (
                DeepARModel(
                    dataset_builder=PytorchForecastingDatasetBuilder(
                        max_encoder_length=5,
                        max_prediction_length=5,
                        time_varying_known_reals=["time_idx"],
                        time_varying_unknown_reals=["target"],
                        target_normalizer=GroupNormalizer(groups=["segment"]),
                    ),
                    trainer_params=dict(max_epochs=1),
                    lr=0.01,
                ),
                [],
            ),
            (
                TFTModel(
                    dataset_builder=PytorchForecastingDatasetBuilder(
                        max_encoder_length=21,
                        min_encoder_length=21,
                        max_prediction_length=5,
                        time_varying_known_reals=["time_idx"],
                        time_varying_unknown_reals=["target"],
                        static_categoricals=["segment"],
                        target_normalizer=None,
                    ),
                    trainer_params=dict(max_epochs=1),
                    lr=0.01,
                ),
                [],
            ),
            (NBeatsInterpretableModel(input_size=7, output_size=7, trainer_params=dict(max_epochs=1)), []),
            (NBeatsGenericModel(input_size=7, output_size=7, trainer_params=dict(max_epochs=1)), []),
        ],
    )
    def test_forecast_out_sample_prefix(self, model, transforms, example_tsds):
        self._test_forecast_out_sample_prefix(example_tsds, model, transforms)

    @pytest.mark.parametrize(
        "model, transforms",
        [
            (
                DeepStateModel(
                    ssm=CompositeSSM(seasonal_ssms=[WeeklySeasonalitySSM()]),
                    input_size=1,
                    encoder_length=7,
                    decoder_length=7,
                    trainer_params=dict(max_epochs=1),
                ),
                [SegmentEncoderTransform()],
            )
        ],
    )
    def test_forecast_out_sample_prefix_failed_deep_state(self, model, transforms, example_tsds):
        """This test is expected to fail due to sampling procedure of DeepStateModel"""
        with pytest.raises(AssertionError):
            self._test_forecast_out_sample_prefix(example_tsds, model, transforms)


class TestForecastOutSampleSuffix:
    """Test forecast on suffix of future dataset.

    Expected that predictions on suffix match suffix of predictions on full future dataset.
    """

    @staticmethod
    def _test_forecast_out_sample_suffix(ts, model, transforms, full_prediction_size=5, suffix_prediction_size=3):
        prediction_size_diff = full_prediction_size - suffix_prediction_size

        # fitting
        ts.fit_transform(transforms)
        model.fit(ts)

        # forecasting full
        forecast_full_ts = ts.make_future(
            future_steps=full_prediction_size, tail_steps=model.context_size, transforms=transforms
        )
        forecast_full_ts = make_forecast(model=model, ts=forecast_full_ts, prediction_size=full_prediction_size)

        # forecasting only suffix
        forecast_gap_ts = ts.make_future(
            future_steps=full_prediction_size, tail_steps=model.context_size, transforms=transforms
        )
        if isinstance(model, get_args(ContextRequiredModelType)):
            # firstly we should forecast prefix to use it as a context
            forecast_prefix_ts = deepcopy(forecast_gap_ts)
            forecast_prefix_ts.df = forecast_prefix_ts.df.iloc[:-suffix_prediction_size]
            forecast_prefix_ts = model.forecast(forecast_prefix_ts, prediction_size=prediction_size_diff)
            forecast_gap_ts.df = forecast_gap_ts.df.combine_first(forecast_prefix_ts.df)

            # forecast suffix with known context for it
            forecast_gap_ts = model.forecast(forecast_gap_ts, prediction_size=suffix_prediction_size)
        else:
            forecast_gap_ts.df = forecast_gap_ts.df.iloc[prediction_size_diff:]
            forecast_gap_ts = model.forecast(forecast_gap_ts)

        # checking
        forecast_full_df = forecast_full_ts.to_pandas()
        forecast_gap_df = forecast_gap_ts.to_pandas()
        assert_frame_equal(forecast_gap_df, forecast_full_df.iloc[prediction_size_diff:])

    @pytest.mark.parametrize(
        "model, transforms",
        [
            (CatBoostPerSegmentModel(), [LagTransform(in_column="target", lags=[5, 6])]),
            (CatBoostMultiSegmentModel(), [LagTransform(in_column="target", lags=[5, 6])]),
            (LinearPerSegmentModel(), [LagTransform(in_column="target", lags=[5, 6])]),
            (LinearMultiSegmentModel(), [LagTransform(in_column="target", lags=[5, 6])]),
            (ElasticPerSegmentModel(), [LagTransform(in_column="target", lags=[5, 6])]),
            (ElasticMultiSegmentModel(), [LagTransform(in_column="target", lags=[5, 6])]),
            (AutoARIMAModel(), []),
            (ProphetModel(), []),
            (SARIMAXModel(), []),
            (HoltModel(), []),
            (HoltWintersModel(), []),
            (SimpleExpSmoothingModel(), []),
            (BATSModel(use_trend=True), []),
            (TBATSModel(use_trend=True), []),
            (MovingAverageModel(window=3), []),
            (SeasonalMovingAverageModel(), []),
            (NaiveModel(lag=3), []),
            (DeadlineMovingAverageModel(window=1), []),
            (
                MLPModel(input_size=2, hidden_size=[10], decoder_length=7, trainer_params=dict(max_epochs=1)),
                [LagTransform(in_column="target", lags=[5, 6])],
            ),
        ],
    )
    def test_forecast_out_sample_suffix(self, model, transforms, example_tsds):
        self._test_forecast_out_sample_suffix(example_tsds, model, transforms)

    @pytest.mark.parametrize(
        "model, transforms",
        [
            (RNNModel(input_size=1, encoder_length=7, decoder_length=7, trainer_params=dict(max_epochs=1)), []),
        ],
    )
    def test_forecast_out_sample_suffix_failed_rnn(self, model, transforms, example_tsds):
        """This test is expected to fail due to autoregression in RNN.

        More about it in issue: https://github.com/tinkoff-ai/etna/issues/1087
        """
        with pytest.raises(AssertionError):
            self._test_forecast_out_sample_suffix(example_tsds, model, transforms)

    @pytest.mark.parametrize(
        "model, transforms",
        [
            (
                DeepStateModel(
                    ssm=CompositeSSM(seasonal_ssms=[WeeklySeasonalitySSM()]),
                    input_size=1,
                    encoder_length=7,
                    decoder_length=7,
                    trainer_params=dict(max_epochs=1),
                ),
                [SegmentEncoderTransform()],
            )
        ],
    )
    def test_forecast_out_sample_suffix_failed_deep_state(self, model, transforms, example_tsds):
        """This test is expected to fail due to sampling procedure of DeepStateModel"""
        with pytest.raises(AssertionError):
            self._test_forecast_out_sample_suffix(example_tsds, model, transforms)

    @to_be_fixed(
        raises=NotImplementedError,
        match="You can only forecast from the next point after the last one in the training dataset",
    )
    @pytest.mark.parametrize(
        "model, transforms",
        [
            (
                DeepARModel(
                    dataset_builder=PytorchForecastingDatasetBuilder(
                        max_encoder_length=5,
                        max_prediction_length=5,
                        time_varying_known_reals=["time_idx"],
                        time_varying_unknown_reals=["target"],
                        target_normalizer=GroupNormalizer(groups=["segment"]),
                    ),
                    trainer_params=dict(max_epochs=1),
                    lr=0.01,
                ),
                [],
            ),
            (
                TFTModel(
                    dataset_builder=PytorchForecastingDatasetBuilder(
                        max_encoder_length=21,
                        min_encoder_length=21,
                        max_prediction_length=5,
                        time_varying_known_reals=["time_idx"],
                        time_varying_unknown_reals=["target"],
                        static_categoricals=["segment"],
                        target_normalizer=None,
                    ),
                    trainer_params=dict(max_epochs=1),
                    lr=0.01,
                ),
                [],
            ),
        ],
    )
    def test_forecast_out_sample_suffix_failed_not_implemented(self, model, transforms, example_tsds):
        self._test_forecast_out_sample_suffix(example_tsds, model, transforms)


class TestForecastMixedInOutSample:
    """Test forecast on mixture of in-sample and out-sample.

    Expected that there are no NaNs after prediction and targets are changed compared to original.
    """

    @staticmethod
    def _test_forecast_mixed_in_out_sample(ts, model, transforms, num_skip_points=50, future_prediction_size=5):
        # fitting
        df = ts.to_pandas()
        ts.fit_transform(transforms)
        model.fit(ts)

        # forecasting mixed in-sample and out-sample
        future_ts = ts.make_future(future_steps=future_prediction_size)
        future_df = future_ts.to_pandas().loc[:, pd.IndexSlice[:, "target"]]
        df_full = pd.concat((df, future_df))
        forecast_full_ts = TSDataset(df=df_full, freq=ts.freq)
        forecast_full_ts.transform(transforms)
        forecast_full_ts.df = forecast_full_ts.df.iloc[(num_skip_points - model.context_size) :]
        full_prediction_size = len(forecast_full_ts.index) - model.context_size
        forecast_full_ts = make_forecast(model=model, ts=forecast_full_ts, prediction_size=full_prediction_size)

        # checking
        forecast_full_df = forecast_full_ts.to_pandas(flatten=True)
        assert not np.any(forecast_full_df["target"].isna())
        original_target = TSDataset.to_flatten(df_full.iloc[(num_skip_points - model.context_size) :])["target"]
        assert not forecast_full_df["target"].equals(original_target)

    @pytest.mark.parametrize(
        "model, transforms",
        [
            (CatBoostPerSegmentModel(), [LagTransform(in_column="target", lags=[5, 6])]),
            (CatBoostMultiSegmentModel(), [LagTransform(in_column="target", lags=[5, 6])]),
            (LinearPerSegmentModel(), [LagTransform(in_column="target", lags=[5, 6])]),
            (LinearMultiSegmentModel(), [LagTransform(in_column="target", lags=[5, 6])]),
            (ElasticPerSegmentModel(), [LagTransform(in_column="target", lags=[5, 6])]),
            (ElasticMultiSegmentModel(), [LagTransform(in_column="target", lags=[5, 6])]),
            (AutoARIMAModel(), []),
            (ProphetModel(), []),
            (SARIMAXModel(), []),
            (HoltModel(), []),
            (HoltWintersModel(), []),
            (SimpleExpSmoothingModel(), []),
            (MovingAverageModel(window=3), []),
            (SeasonalMovingAverageModel(), []),
            (NaiveModel(lag=3), []),
            (DeadlineMovingAverageModel(window=1), []),
            (RNNModel(input_size=1, encoder_length=7, decoder_length=7, trainer_params=dict(max_epochs=1)), []),
            (
                MLPModel(input_size=2, hidden_size=[10], decoder_length=7, trainer_params=dict(max_epochs=1)),
                [LagTransform(in_column="target", lags=[5, 6])],
            ),
<<<<<<< HEAD
            (NBeatsInterpretableModel(input_size=7, output_size=55, trainer_params=dict(max_epochs=1)), []),
            (NBeatsGenericModel(input_size=7, output_size=55, trainer_params=dict(max_epochs=1)), []),
=======
            (
                DeepStateModel(
                    ssm=CompositeSSM(seasonal_ssms=[WeeklySeasonalitySSM()]),
                    input_size=1,
                    encoder_length=7,
                    decoder_length=7,
                    trainer_params=dict(max_epochs=1),
                ),
                [SegmentEncoderTransform()],
            ),
>>>>>>> d71274d3
        ],
    )
    def test_forecast_mixed_in_out_sample(self, model, transforms, example_tsds):
        self._test_forecast_mixed_in_out_sample(example_tsds, model, transforms)

    @to_be_fixed(raises=NotImplementedError, match="It is not possible to make in-sample predictions")
    @pytest.mark.parametrize(
        "model, transforms",
        [
            (BATSModel(use_trend=True), []),
            (TBATSModel(use_trend=True), []),
            (
                DeepARModel(
                    dataset_builder=PytorchForecastingDatasetBuilder(
                        max_encoder_length=5,
                        max_prediction_length=5,
                        time_varying_known_reals=["time_idx"],
                        time_varying_unknown_reals=["target"],
                        target_normalizer=GroupNormalizer(groups=["segment"]),
                    ),
                    trainer_params=dict(max_epochs=1),
                    lr=0.01,
                ),
                [],
            ),
            (
                TFTModel(
                    dataset_builder=PytorchForecastingDatasetBuilder(
                        max_encoder_length=21,
                        min_encoder_length=21,
                        max_prediction_length=5,
                        time_varying_known_reals=["time_idx"],
                        time_varying_unknown_reals=["target"],
                        static_categoricals=["segment"],
                        target_normalizer=None,
                    ),
                    trainer_params=dict(max_epochs=1),
                    lr=0.01,
                ),
                [],
            ),
        ],
    )
    def test_forecast_mixed_in_out_sample_failed_not_implemented_in_sample(self, model, transforms, example_tsds):
        self._test_forecast_mixed_in_out_sample(example_tsds, model, transforms)


class TestForecastSubsetSegments:
    """Test forecast on subset of segments.

    Expected that predictions on subset of segments match subset of predictions on full dataset.
    """

    def _test_forecast_subset_segments(self, ts, model, transforms, segments, prediction_size=5):
        # select subset of tsdataset
        segments = list(set(segments))
        subset_ts = select_segments_subset(ts=deepcopy(ts), segments=segments)

        # fitting
        ts.fit_transform(transforms)
        model.fit(ts)

        # forecasting full
        forecast_full_ts = ts.make_future(
            future_steps=prediction_size, tail_steps=model.context_size, transforms=transforms
        )
        forecast_full_ts = make_forecast(model=model, ts=forecast_full_ts, prediction_size=prediction_size)

        # forecasting subset of segments
        forecast_subset_ts = subset_ts.make_future(
            future_steps=prediction_size, tail_steps=model.context_size, transforms=transforms
        )
        forecast_subset_ts = make_forecast(model=model, ts=forecast_subset_ts, prediction_size=prediction_size)

        # checking
        forecast_full_df = forecast_full_ts.to_pandas()
        forecast_subset_df = forecast_subset_ts.to_pandas()
        assert_frame_equal(forecast_subset_df, forecast_full_df.loc[:, pd.IndexSlice[segments, :]])

    @pytest.mark.parametrize(
        "model, transforms",
        [
            (CatBoostPerSegmentModel(), [LagTransform(in_column="target", lags=[5, 6])]),
            (CatBoostMultiSegmentModel(), [LagTransform(in_column="target", lags=[5, 6])]),
            (LinearPerSegmentModel(), [LagTransform(in_column="target", lags=[5, 6])]),
            (LinearMultiSegmentModel(), [LagTransform(in_column="target", lags=[5, 6])]),
            (ElasticPerSegmentModel(), [LagTransform(in_column="target", lags=[5, 6])]),
            (ElasticMultiSegmentModel(), [LagTransform(in_column="target", lags=[5, 6])]),
            (AutoARIMAModel(), []),
            (ProphetModel(), []),
            (SARIMAXModel(), []),
            (HoltModel(), []),
            (HoltWintersModel(), []),
            (SimpleExpSmoothingModel(), []),
            (MovingAverageModel(window=3), []),
            (SeasonalMovingAverageModel(), []),
            (NaiveModel(lag=3), []),
            (DeadlineMovingAverageModel(window=1), []),
            (BATSModel(use_trend=True), []),
            (TBATSModel(use_trend=True), []),
            (
                TFTModel(
                    dataset_builder=PytorchForecastingDatasetBuilder(
                        max_encoder_length=21,
                        min_encoder_length=21,
                        max_prediction_length=5,
                        time_varying_known_reals=["time_idx"],
                        time_varying_unknown_reals=["target"],
                        static_categoricals=["segment"],
                        target_normalizer=None,
                    ),
                    trainer_params=dict(max_epochs=1),
                    lr=0.01,
                ),
                [],
            ),
            (RNNModel(input_size=1, encoder_length=7, decoder_length=7, trainer_params=dict(max_epochs=1)), []),
            (
                MLPModel(input_size=2, hidden_size=[10], decoder_length=7, trainer_params=dict(max_epochs=1)),
                [LagTransform(in_column="target", lags=[5, 6])],
            ),
            (NBeatsInterpretableModel(input_size=7, output_size=7, trainer_params=dict(max_epochs=1)), []),
            (NBeatsGenericModel(input_size=7, output_size=7, trainer_params=dict(max_epochs=1)), []),
        ],
    )
    def test_forecast_subset_segments(self, model, transforms, example_tsds):
        self._test_forecast_subset_segments(example_tsds, model, transforms, segments=["segment_2"])

    @pytest.mark.parametrize(
        "model, transforms",
        [
            (
                DeepStateModel(
                    ssm=CompositeSSM(seasonal_ssms=[WeeklySeasonalitySSM()]),
                    input_size=1,
                    encoder_length=7,
                    decoder_length=7,
                    trainer_params=dict(max_epochs=1),
                ),
                [SegmentEncoderTransform()],
            ),
        ],
    )
    def test_forecast_subset_segments_failed_deep_state(self, model, transforms, example_tsds):
        with pytest.raises(AssertionError):
            self._test_forecast_subset_segments(example_tsds, model, transforms, segments=["segment_2"])

    @to_be_fixed(raises=AssertionError)
    # issue with explanation: https://github.com/tinkoff-ai/etna/issues/1089
    @pytest.mark.parametrize(
        "model, transforms",
        [
            (
                DeepARModel(
                    dataset_builder=PytorchForecastingDatasetBuilder(
                        max_encoder_length=5,
                        max_prediction_length=5,
                        time_varying_known_reals=["time_idx"],
                        time_varying_unknown_reals=["target"],
                        target_normalizer=GroupNormalizer(groups=["segment"]),
                    ),
                    trainer_params=dict(max_epochs=1),
                    lr=0.01,
                ),
                [],
            ),
        ],
    )
    def test_forecast_subset_segments_failed_assertion_error(self, model, transforms, example_tsds):
        self._test_forecast_subset_segments(example_tsds, model, transforms, segments=["segment_2"])


class TestForecastNewSegments:
    """Test forecast on new segments.

    Expected that target values are filled after prediction.
    """

    def _test_forecast_new_segments(self, ts, model, transforms, train_segments, prediction_size=5):
        # create tsdataset with new segments
        train_segments = list(set(train_segments))
        forecast_segments = list(set(ts.segments) - set(train_segments))
        train_ts = select_segments_subset(ts=deepcopy(ts), segments=train_segments)
        test_ts = select_segments_subset(ts=deepcopy(ts), segments=forecast_segments)

        # fitting
        train_ts.fit_transform(transforms)
        model.fit(train_ts)

        # forecasting
        forecast_ts = test_ts.make_future(
            future_steps=prediction_size, tail_steps=model.context_size, transforms=transforms
        )
        forecast_ts = make_forecast(model=model, ts=forecast_ts, prediction_size=prediction_size)

        # checking
        forecast_df = forecast_ts.to_pandas(flatten=True)
        assert not np.any(forecast_df["target"].isna())

    @pytest.mark.parametrize(
        "model, transforms",
        [
            (CatBoostMultiSegmentModel(), [LagTransform(in_column="target", lags=[5, 6])]),
            (LinearMultiSegmentModel(), [LagTransform(in_column="target", lags=[5, 6])]),
            (ElasticMultiSegmentModel(), [LagTransform(in_column="target", lags=[5, 6])]),
            (MovingAverageModel(window=3), []),
            (SeasonalMovingAverageModel(), []),
            (NaiveModel(lag=3), []),
            (DeadlineMovingAverageModel(window=1), []),
            (RNNModel(input_size=1, encoder_length=7, decoder_length=7, trainer_params=dict(max_epochs=1)), []),
            (
                MLPModel(input_size=2, hidden_size=[10], decoder_length=7, trainer_params=dict(max_epochs=1)),
                [LagTransform(in_column="target", lags=[5, 6])],
            ),
            (
                DeepARModel(
                    dataset_builder=PytorchForecastingDatasetBuilder(
                        max_encoder_length=5,
                        max_prediction_length=5,
                        time_varying_known_reals=["time_idx"],
                        time_varying_unknown_reals=["target"],
                        categorical_encoders={"segment": NaNLabelEncoder(add_nan=True, warn=False)},
                        target_normalizer=GroupNormalizer(groups=["segment"]),
                    ),
                    trainer_params=dict(max_epochs=1),
                    lr=0.01,
                ),
                [],
            ),
            (
                TFTModel(
                    dataset_builder=PytorchForecastingDatasetBuilder(
                        max_encoder_length=21,
                        min_encoder_length=21,
                        max_prediction_length=5,
                        time_varying_known_reals=["time_idx"],
                        time_varying_unknown_reals=["target"],
                        categorical_encoders={"segment": NaNLabelEncoder(add_nan=True, warn=False)},
                        static_categoricals=["segment"],
                        target_normalizer=None,
                    ),
                    trainer_params=dict(max_epochs=1),
                    lr=0.01,
                ),
                [],
            ),
<<<<<<< HEAD
            (NBeatsInterpretableModel(input_size=7, output_size=7, trainer_params=dict(max_epochs=1)), []),
            (NBeatsGenericModel(input_size=7, output_size=7, trainer_params=dict(max_epochs=1)), []),
=======
            (
                DeepStateModel(
                    ssm=CompositeSSM(seasonal_ssms=[WeeklySeasonalitySSM()]),
                    input_size=0,
                    encoder_length=7,
                    decoder_length=7,
                    trainer_params=dict(max_epochs=1),
                ),
                [],
            ),
>>>>>>> d71274d3
        ],
    )
    def test_forecast_new_segments(self, model, transforms, example_tsds):
        self._test_forecast_new_segments(example_tsds, model, transforms, train_segments=["segment_1"])

    @pytest.mark.parametrize(
        "model, transforms",
        [
            (CatBoostPerSegmentModel(), [LagTransform(in_column="target", lags=[5, 6])]),
            (LinearPerSegmentModel(), [LagTransform(in_column="target", lags=[5, 6])]),
            (ElasticPerSegmentModel(), [LagTransform(in_column="target", lags=[5, 6])]),
            (AutoARIMAModel(), []),
            (ProphetModel(), []),
            (SARIMAXModel(), []),
            (HoltModel(), []),
            (HoltWintersModel(), []),
            (SimpleExpSmoothingModel(), []),
            (BATSModel(use_trend=True), []),
            (TBATSModel(use_trend=True), []),
        ],
    )
    def test_forecast_new_segments_failed_per_segment(self, model, transforms, example_tsds):
        with pytest.raises(NotImplementedError, match="Per-segment models can't make predictions on new segments"):
            self._test_forecast_new_segments(example_tsds, model, transforms, train_segments=["segment_1"])<|MERGE_RESOLUTION|>--- conflicted
+++ resolved
@@ -348,10 +348,6 @@
                 MLPModel(input_size=2, hidden_size=[10], decoder_length=7, trainer_params=dict(max_epochs=1)),
                 [LagTransform(in_column="target", lags=[2, 3])],
             ),
-<<<<<<< HEAD
-            (NBeatsInterpretableModel(input_size=7, output_size=50, trainer_params=dict(max_epochs=1)), []),
-            (NBeatsGenericModel(input_size=7, output_size=50, trainer_params=dict(max_epochs=1)), []),
-=======
             (
                 DeepStateModel(
                     ssm=CompositeSSM(seasonal_ssms=[WeeklySeasonalitySSM()]),
@@ -362,7 +358,8 @@
                 ),
                 [SegmentEncoderTransform()],
             ),
->>>>>>> d71274d3
+            (NBeatsInterpretableModel(input_size=7, output_size=50, trainer_params=dict(max_epochs=1)), []),
+            (NBeatsGenericModel(input_size=7, output_size=50, trainer_params=dict(max_epochs=1)), []),
         ],
     )
     def test_forecast_in_sample_suffix_no_target(self, model, transforms, example_tsds):
@@ -442,10 +439,6 @@
                 MLPModel(input_size=2, hidden_size=[10], decoder_length=7, trainer_params=dict(max_epochs=1)),
                 [LagTransform(in_column="target", lags=[2, 3])],
             ),
-<<<<<<< HEAD
-            (NBeatsInterpretableModel(input_size=7, output_size=50, trainer_params=dict(max_epochs=1)), []),
-            (NBeatsGenericModel(input_size=7, output_size=50, trainer_params=dict(max_epochs=1)), []),
-=======
             (
                 DeepStateModel(
                     ssm=CompositeSSM(seasonal_ssms=[WeeklySeasonalitySSM()]),
@@ -456,7 +449,8 @@
                 ),
                 [SegmentEncoderTransform()],
             ),
->>>>>>> d71274d3
+            (NBeatsInterpretableModel(input_size=7, output_size=50, trainer_params=dict(max_epochs=1)), []),
+            (NBeatsGenericModel(input_size=7, output_size=50, trainer_params=dict(max_epochs=1)), []),
         ],
     )
     def test_forecast_in_sample_suffix(self, model, transforms, example_tsds):
@@ -822,10 +816,6 @@
                 MLPModel(input_size=2, hidden_size=[10], decoder_length=7, trainer_params=dict(max_epochs=1)),
                 [LagTransform(in_column="target", lags=[5, 6])],
             ),
-<<<<<<< HEAD
-            (NBeatsInterpretableModel(input_size=7, output_size=55, trainer_params=dict(max_epochs=1)), []),
-            (NBeatsGenericModel(input_size=7, output_size=55, trainer_params=dict(max_epochs=1)), []),
-=======
             (
                 DeepStateModel(
                     ssm=CompositeSSM(seasonal_ssms=[WeeklySeasonalitySSM()]),
@@ -836,7 +826,8 @@
                 ),
                 [SegmentEncoderTransform()],
             ),
->>>>>>> d71274d3
+            (NBeatsInterpretableModel(input_size=7, output_size=55, trainer_params=dict(max_epochs=1)), []),
+            (NBeatsGenericModel(input_size=7, output_size=55, trainer_params=dict(max_epochs=1)), []),
         ],
     )
     def test_forecast_mixed_in_out_sample(self, model, transforms, example_tsds):
@@ -1083,10 +1074,6 @@
                 ),
                 [],
             ),
-<<<<<<< HEAD
-            (NBeatsInterpretableModel(input_size=7, output_size=7, trainer_params=dict(max_epochs=1)), []),
-            (NBeatsGenericModel(input_size=7, output_size=7, trainer_params=dict(max_epochs=1)), []),
-=======
             (
                 DeepStateModel(
                     ssm=CompositeSSM(seasonal_ssms=[WeeklySeasonalitySSM()]),
@@ -1097,7 +1084,8 @@
                 ),
                 [],
             ),
->>>>>>> d71274d3
+            (NBeatsInterpretableModel(input_size=7, output_size=7, trainer_params=dict(max_epochs=1)), []),
+            (NBeatsGenericModel(input_size=7, output_size=7, trainer_params=dict(max_epochs=1)), []),
         ],
     )
     def test_forecast_new_segments(self, model, transforms, example_tsds):
