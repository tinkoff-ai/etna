--- conflicted
+++ resolved
@@ -43,12 +43,7 @@
 
     # forecasting
     forecast_ts = TSDataset(df, freq="D")
-<<<<<<< HEAD
-    forecast_ts.transform(ts.transforms)
-=======
     forecast_ts.transform(transforms)
-    forecast_ts.df = forecast_ts.df.iloc[(num_skip_points - model.context_size) :]
->>>>>>> e91f5f29
     prediction_size = len(forecast_ts.index) - num_skip_points
     forecast_ts.df = forecast_ts.df.iloc[(num_skip_points - model.context_size) :]
     forecast_ts = make_prediction(model=model, ts=forecast_ts, prediction_size=prediction_size, method_name=method_name)
