from typing import List
from typing import Tuple

import numpy as np
import pandas as pd
import pytest
from sklearn.linear_model import ElasticNet
from sklearn.linear_model import LinearRegression

from etna.datasets.tsdataset import TSDataset
from etna.models.linear import ElasticMultiSegmentModel
from etna.models.linear import ElasticPerSegmentModel
from etna.models.linear import LinearMultiSegmentModel
from etna.models.linear import LinearPerSegmentModel
from etna.models.linear import _LinearAdapter
from etna.pipeline import Pipeline
from etna.transforms.math import LagTransform
from etna.transforms.timestamp import DateFlagsTransform
from tests.test_models.common import _test_prediction_decomposition
from tests.test_models.utils import assert_model_equals_loaded_original
from tests.test_models.utils import assert_sampling_is_valid


@pytest.fixture
def ts_with_categoricals(random_seed) -> TSDataset:
    periods = 100
    df1 = pd.DataFrame({"timestamp": pd.date_range("2020-01-01", periods=periods)})
    df1["segment"] = "segment_1"
    df1["target"] = np.random.uniform(10, 20, size=periods)

    df2 = pd.DataFrame({"timestamp": pd.date_range("2020-01-01", periods=periods)})
    df2["segment"] = "segment_2"
    df2["target"] = np.random.uniform(-15, 5, size=periods)

    df_exog1 = pd.DataFrame({"timestamp": pd.date_range("2020-01-01", periods=periods * 2)})
    df_exog1["segment"] = "segment_1"
    df_exog1["cat_feature"] = "x"

    df_exog2 = pd.DataFrame({"timestamp": pd.date_range("2020-01-01", periods=periods * 2)})
    df_exog2["segment"] = "segment_2"
    df_exog2["cat_feature"] = "y"

    df = pd.concat([df1, df2]).reset_index(drop=True)
    df_exog = pd.concat([df_exog1, df_exog2]).reset_index(drop=True)

    ts = TSDataset(df=TSDataset.to_dataset(df), freq="D", df_exog=TSDataset.to_dataset(df_exog), known_future="all")

    return ts


@pytest.fixture
def df_with_regressors(example_tsds) -> Tuple[pd.DataFrame, List[str]]:
    lags = LagTransform(in_column="target", lags=[7], out_column="lag")
    dflg = DateFlagsTransform(day_number_in_week=True, day_number_in_month=True, is_weekend=False, out_column="df")
    example_tsds.fit_transform([lags, dflg])
    return example_tsds.to_pandas(flatten=True).dropna(), example_tsds.regressors


def linear_segments_by_parameters(alpha_values, intercept_values):
    dates = pd.date_range(start="2020-02-01", freq="D", periods=210)
    x = np.arange(210)
    train, test = [], []
    for i in range(3):
        train.append(pd.DataFrame())
        test.append(pd.DataFrame())
        train[i]["timestamp"], test[i]["timestamp"] = dates[:-7], dates[-7:]
        train[i]["segment"], test[i]["segment"] = f"segment_{i}", f"segment_{i}"

        alpha = alpha_values[i]
        intercept = intercept_values[i]
        target = x * alpha + intercept

        train[i]["target"], test[i]["target"] = target[:-7], target[-7:]

    train_df_all = pd.concat(train, ignore_index=True)
    test_df_all = pd.concat(test, ignore_index=True)
    train_ts = TSDataset(TSDataset.to_dataset(train_df_all), "D")
    test_ts = TSDataset(TSDataset.to_dataset(test_df_all), "D")

    return train_ts, test_ts


@pytest.fixture()
def linear_segments_ts_unique(random_seed):
    """Create TSDataset that represents 3 segments with unique linear dependency on lags in each."""
    alpha_values = [np.random.rand() * 4 - 2 for _ in range(3)]
    intercept_values = [np.random.rand() * 4 + 1 for _ in range(3)]
    return linear_segments_by_parameters(alpha_values, intercept_values)


@pytest.fixture()
def linear_segments_ts_common(random_seed):
    """Create TSDataset that represents 3 segments with common linear dependency on lags in each."""
    alpha_values = [np.random.rand() * 4 - 2] * 3
    intercept_values = [np.random.rand() * 4 + 1 for _ in range(3)]
    return linear_segments_by_parameters(alpha_values, intercept_values)


@pytest.mark.parametrize("model", (LinearPerSegmentModel(), ElasticPerSegmentModel()))
def test_not_fitted(model, linear_segments_ts_unique):
    """Check exception when trying to forecast with unfitted model."""
    train, test = linear_segments_ts_unique
    lags = LagTransform(in_column="target", lags=[3, 4, 5])
    train.fit_transform([lags])

    to_forecast = train.make_future(3, transforms=[lags])
    with pytest.raises(ValueError, match="model is not fitted!"):
        model.forecast(to_forecast)


@pytest.mark.parametrize(
    "model_class, model_class_repr",
    ((LinearPerSegmentModel, "LinearPerSegmentModel"), (LinearMultiSegmentModel, "LinearMultiSegmentModel")),
)
def test_repr_linear(model_class, model_class_repr):
    """Check __repr__ method of LinearPerSegmentModel and LinearMultiSegmentModel."""
    kwargs = {"copy_X": True, "positive": True}
    kwargs_repr = "copy_X = True, positive = True"
    model = model_class(fit_intercept=True, **kwargs)
    model_repr = model.__repr__()
    true_repr = f"{model_class_repr}(fit_intercept = True, {kwargs_repr}, )"
    assert model_repr == true_repr


@pytest.mark.parametrize(
    "model_class, model_class_repr",
    ((ElasticPerSegmentModel, "ElasticPerSegmentModel"), (ElasticMultiSegmentModel, "ElasticMultiSegmentModel")),
)
def test_repr_elastic(model_class, model_class_repr):
    """Check __repr__ method of ElasticPerSegmentModel and ElasticMultiSegmentModel."""
    kwargs = {"copy_X": True, "positive": True}
    kwargs_repr = "copy_X = True, positive = True"
    model = model_class(alpha=1.0, l1_ratio=0.5, fit_intercept=True, **kwargs)
    model_repr = model.__repr__()
    true_repr = f"{model_class_repr}(alpha = 1.0, l1_ratio = 0.5, " f"fit_intercept = True, {kwargs_repr}, )"
    assert model_repr == true_repr


@pytest.mark.parametrize("model", [LinearPerSegmentModel(), ElasticPerSegmentModel()])
@pytest.mark.parametrize("num_lags", [3, 5, 10, 20, 30])
def test_model_per_segment(linear_segments_ts_unique, num_lags, model):
    """
    Given: Dataset with 3 linear segments and LinearRegression or ElasticNet model that predicts per segment
    When: Creating of lag features to target, applying it to dataset and making forecast for horizon periods
    Then: Predictions per segment is close to real values
    """
    horizon = 7
    train, test = linear_segments_ts_unique
    lags = LagTransform(in_column="target", lags=[i + horizon for i in range(1, num_lags + 1)])
    train.fit_transform([lags])
    test.fit_transform([lags])

    model.fit(train)

    to_forecast = train.make_future(horizon, transforms=[lags])
    res = model.forecast(to_forecast)
    res.inverse_transform([lags])

    for segment in res.segments:
        assert np.allclose(test[:, segment, "target"], res[:, segment, "target"], atol=1)


@pytest.mark.parametrize("model", [LinearMultiSegmentModel(), ElasticMultiSegmentModel()])
@pytest.mark.parametrize("num_lags", [3, 5, 10, 20, 30])
def test_model_multi_segment(linear_segments_ts_common, num_lags, model):
    """
    Given: Dataset with 3 linear segments and LinearRegression or ElasticNet model that predicts across all segments
    When: Creating of lag features to target, applying it to dataset and making forecast for horizon periods
    Then: Predictions per segment is close to real values
    """
    horizon = 7
    train, test = linear_segments_ts_common
    lags = LagTransform(in_column="target", lags=[i + horizon for i in range(1, num_lags + 1)])
    train.fit_transform([lags])
    test.fit_transform([lags])

    model.fit(train)

    to_forecast = train.make_future(horizon, transforms=[lags])
    res = model.forecast(to_forecast)
    res.inverse_transform([lags])

    for segment in res.segments:
        assert np.allclose(test[:, segment, "target"], res[:, segment, "target"], atol=1)


@pytest.mark.parametrize("model", [LinearPerSegmentModel()])
def test_no_warning_on_categorical_features(example_tsds, model):
    """Check that SklearnModel raises no warning working with dataset with categorical features"""
    horizon = 7
    num_lags = 5
    lags = LagTransform(in_column="target", lags=[i + horizon for i in range(1, num_lags + 1)])
    dateflags = DateFlagsTransform()
    example_tsds.fit_transform([lags, dateflags])

    with pytest.warns(None) as record:
        _ = model.fit(example_tsds)
    assert (
        len(
            [
                warning
                for warning in record
                if str(warning.message).startswith(
                    "Arrays of bytes/strings is being converted to decimal numbers if dtype='numeric'."
                )
            ]
        )
        == 0
    )

    to_forecast = example_tsds.make_future(horizon, transforms=[lags, dateflags])
    with pytest.warns(None) as record:
        _ = model.forecast(to_forecast)
    assert (
        len(
            [
                warning
                for warning in record
                if str(warning.message).startswith(
                    "Arrays of bytes/strings is being converted to decimal numbers if dtype='numeric'."
                )
            ]
        )
        == 0
    )


@pytest.mark.parametrize("model", [LinearPerSegmentModel()])
def test_raise_error_on_unconvertable_features(ts_with_categoricals, model):
    """Check that SklearnModel raises error working with dataset with categorical features which can't be converted to numeric"""
    horizon = 7
    num_lags = 5
    lags = LagTransform(in_column="target", lags=[i + horizon for i in range(1, num_lags + 1)])
    dateflags = DateFlagsTransform()
    ts_with_categoricals.fit_transform([lags, dateflags])

    with pytest.raises(ValueError, match="Only convertible to numeric features are accepted!"):
        _ = model.fit(ts_with_categoricals)


@pytest.mark.parametrize(
    "etna_class,expected_model_class",
    (
        (ElasticMultiSegmentModel, ElasticNet),
        (LinearMultiSegmentModel, LinearRegression),
    ),
)
def test_get_model_multi(etna_class, expected_model_class):
    """Check that get_model method returns objects of sklearn regressor."""
    etna_model = etna_class()
    model = etna_model.get_model()
    assert isinstance(model, expected_model_class)


def test_get_model_per_segment_before_training():
    """Check that get_model method throws an error if per-segment model is not fitted yet."""
    etna_model = LinearPerSegmentModel()
    with pytest.raises(ValueError, match="Can not get the dict with base models, the model is not fitted!"):
        _ = etna_model.get_model()


@pytest.mark.parametrize(
    "etna_class,expected_model_class",
    (
        (ElasticPerSegmentModel, ElasticNet),
        (LinearPerSegmentModel, LinearRegression),
    ),
)
def test_get_model_per_segment_after_training(example_tsds, etna_class, expected_model_class):
    """Check that get_model method returns dict of objects of sklearn regressor class."""
    pipeline = Pipeline(model=etna_class(), transforms=[LagTransform(in_column="target", lags=[2, 3])])
    pipeline.fit(ts=example_tsds)
    models_dict = pipeline.model.get_model()
    assert isinstance(models_dict, dict)
    for segment in example_tsds.segments:
        assert isinstance(models_dict[segment], expected_model_class)


@pytest.mark.parametrize(
    "model", [ElasticPerSegmentModel(), LinearPerSegmentModel(), ElasticMultiSegmentModel(), LinearMultiSegmentModel()]
)
def test_save_load(model, example_tsds):
    horizon = 3
    transforms = [LagTransform(in_column="target", lags=list(range(horizon, horizon + 3)))]
    assert_model_equals_loaded_original(model=model, ts=example_tsds, transforms=transforms, horizon=horizon)


@pytest.mark.parametrize(
    "fit_intercept, expected_component_names",
    [
        (
            True,
            [
                "target_component_lag_7",
                "target_component_df_day_number_in_week",
                "target_component_df_day_number_in_month",
                "target_component_intercept",
            ],
        ),
        (
            False,
            [
                "target_component_lag_7",
                "target_component_df_day_number_in_week",
                "target_component_df_day_number_in_month",
            ],
        ),
    ],
)
@pytest.mark.parametrize("regressor_constructor", (LinearRegression, ElasticNet))
def test_linear_adapter_predict_components_correct_names(
    df_with_regressors, regressor_constructor, fit_intercept, expected_component_names
):
    df, regressors = df_with_regressors
    adapter = _LinearAdapter(regressor=regressor_constructor(fit_intercept=fit_intercept))
    adapter.fit(df=df, regressors=regressors)
    target_components = adapter.predict_components(df)
    assert sorted(target_components.columns) == sorted(expected_component_names)


@pytest.mark.parametrize("fit_intercept", (True, False))
@pytest.mark.parametrize("regressor_constructor", (LinearRegression, ElasticNet))
def test_linear_adapter_predict_components_sum_up_to_target(df_with_regressors, regressor_constructor, fit_intercept):
    df, regressors = df_with_regressors
    adapter = _LinearAdapter(regressor=regressor_constructor(fit_intercept=fit_intercept))
    adapter.fit(df=df, regressors=regressors)
    target = adapter.predict(df)
    target_components = adapter.predict_components(df)
    np.testing.assert_array_almost_equal(target, target_components.sum(axis=1), decimal=10)


@pytest.mark.parametrize(
<<<<<<< HEAD
    "model", [LinearPerSegmentModel(), LinearMultiSegmentModel(), ElasticPerSegmentModel(), ElasticMultiSegmentModel()]
)
def test_params_to_tune(model, example_tsds):
    ts = example_tsds
    lags = LagTransform(in_column="target", lags=[10, 11, 12])
    ts.fit_transform([lags])
    assert len(model.params_to_tune()) > 0
    assert_sampling_is_valid(model=model, ts=ts)
=======
    "model", (LinearPerSegmentModel(), ElasticPerSegmentModel(), LinearMultiSegmentModel(), ElasticMultiSegmentModel())
)
def test_prediction_decomposition(example_reg_tsds, model):
    train, test = example_reg_tsds.train_test_split(test_size=10)
    _test_prediction_decomposition(model=model, train=train, test=test)
>>>>>>> fecfef51
<|MERGE_RESOLUTION|>--- conflicted
+++ resolved
@@ -330,7 +330,14 @@
 
 
 @pytest.mark.parametrize(
-<<<<<<< HEAD
+    "model", (LinearPerSegmentModel(), ElasticPerSegmentModel(), LinearMultiSegmentModel(), ElasticMultiSegmentModel())
+)
+def test_prediction_decomposition(example_reg_tsds, model):
+    train, test = example_reg_tsds.train_test_split(test_size=10)
+    _test_prediction_decomposition(model=model, train=train, test=test)
+
+
+@pytest.mark.parametrize(
     "model", [LinearPerSegmentModel(), LinearMultiSegmentModel(), ElasticPerSegmentModel(), ElasticMultiSegmentModel()]
 )
 def test_params_to_tune(model, example_tsds):
@@ -338,11 +345,4 @@
     lags = LagTransform(in_column="target", lags=[10, 11, 12])
     ts.fit_transform([lags])
     assert len(model.params_to_tune()) > 0
-    assert_sampling_is_valid(model=model, ts=ts)
-=======
-    "model", (LinearPerSegmentModel(), ElasticPerSegmentModel(), LinearMultiSegmentModel(), ElasticMultiSegmentModel())
-)
-def test_prediction_decomposition(example_reg_tsds, model):
-    train, test = example_reg_tsds.train_test_split(test_size=10)
-    _test_prediction_decomposition(model=model, train=train, test=test)
->>>>>>> fecfef51
+    assert_sampling_is_valid(model=model, ts=ts)