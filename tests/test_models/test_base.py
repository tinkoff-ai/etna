--- conflicted
+++ resolved
@@ -146,7 +146,6 @@
     np.testing.assert_allclose(predictions_dict[("segment2", "target")], batch["target"][1].numpy())
 
 
-<<<<<<< HEAD
 def test_deep_base_model_forecast_inverse_transform_call_check(deep_base_model_mock, ts_mock):
     horizon = 7
     DeepBaseModel.forecast(self=deep_base_model_mock, ts=ts_mock, prediction_size=horizon)
@@ -160,10 +159,6 @@
 
 
 def test_deep_base_model_forecast_loop(simple_df, deep_base_model_mock, ts_mock):
-=======
-def test_deep_base_model_forecast_loop(simple_df, deep_base_model_mock):
-    ts = MagicMock()
->>>>>>> e91f5f29
     ts_after_tsdataset_idx_slice = MagicMock()
     horizon = 7
 
@@ -180,12 +175,9 @@
     np.testing.assert_allclose(
         future.df.loc[:, pd.IndexSlice["B", "target"]], raw_predict[("B", "target")][:horizon, 0]
     )
-<<<<<<< HEAD
     ts_mock.tsdataset_idx_slice.return_value.inverse_transform.assert_called_once()
-=======
 
 
 def test_deep_base_model_forecast_throw_error_on_return_components():
     with pytest.raises(NotImplementedError, match="This mode isn't currently implemented!"):
-        DeepBaseModel.forecast(self=Mock(), ts=Mock(), prediction_size=Mock(), return_components=True)
->>>>>>> e91f5f29
+        DeepBaseModel.forecast(self=Mock(), ts=Mock(), prediction_size=Mock(), return_components=True)