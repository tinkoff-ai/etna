from typing import List
from typing import Tuple
from typing import Union

import numpy as np
import pandas as pd
import pytest

from etna.datasets import TSDataset
from etna.metrics import R2
from etna.models import LinearPerSegmentModel
from etna.models import ProphetModel
from etna.pipeline import Pipeline
from etna.transforms import LagTransform
from etna.transforms.math import DifferencingTransform
from etna.transforms.math.differencing import _SingleDifferencingTransform
from tests.test_transforms.utils import assert_transformation_equals_loaded_original

GeneralDifferencingTransform = Union[_SingleDifferencingTransform, DifferencingTransform]


def extract_new_features_columns(transformed_df: pd.DataFrame, initial_df: pd.DataFrame) -> List[str]:
    """Extract columns from feature level that are present in transformed_df but not in initial_df."""
    return (
        transformed_df.columns.get_level_values("feature")
        .difference(initial_df.columns.get_level_values("feature"))
        .unique()
        .tolist()
    )


@pytest.fixture
def df_nans() -> pd.DataFrame:
    """Create DataFrame with nans at the beginning of one segment."""
    timestamp = pd.date_range("2021-01-01", "2021-04-01")
    df_1 = pd.DataFrame({"timestamp": timestamp, "target": np.arange(timestamp.shape[0]), "segment": "1"})
    df_2 = pd.DataFrame({"timestamp": timestamp[5:], "target": np.arange(timestamp[5:].shape[0]) * 2, "segment": "2"})
    df = pd.concat([df_1, df_2], ignore_index=True)
    df = TSDataset.to_dataset(df)
    return df


@pytest.fixture
<<<<<<< HEAD
def df_nans_middle() -> pd.DataFrame:
    """Create DataFrame with nans in the middle of the segment."""
    timestamp = pd.date_range("2021-01-01", "2021-04-01")
    df_1 = pd.DataFrame({"timestamp": timestamp, "target": np.arange(timestamp.shape[0]), "segment": "1"})
    df_2 = pd.DataFrame({"timestamp": timestamp, "target": np.arange(timestamp.shape[0]) * 2, "segment": "2"})
    df = pd.concat([df_1, df_2], ignore_index=True)
    df = TSDataset.to_dataset(df)
    df.iloc[5:10, 0] = np.NaN
    return df


@pytest.fixture
def df_segments_split(df_nans) -> Tuple[pd.DataFrame, pd.DataFrame]:
    """Create a pair of DataFrames with different segments."""
    train_df = df_nans.loc[:, pd.IndexSlice["1", :]]
    test_df = df_nans.loc[:, pd.IndexSlice["2", :]]
    return train_df, test_df


@pytest.fixture
def df_regressors(df_nans) -> pd.DataFrame:
=======
def ts_nans(df_nans) -> TSDataset:
    """Create TSDataset with nans at the beginning of one segment."""
    ts = TSDataset(df=df_nans, freq="D")
    return ts


@pytest.fixture
def df_regressors() -> pd.DataFrame:
>>>>>>> e91f5f29
    """Create df_exog for df_nans."""
    timestamp = pd.date_range("2021-01-01", "2021-05-01")
    df_1 = pd.DataFrame({"timestamp": timestamp, "regressor_1": np.sin(np.arange(timestamp.shape[0])), "segment": "1"})
    df_2 = pd.DataFrame(
        {"timestamp": timestamp[5:], "regressor_1": np.sin(np.arange(timestamp[5:].shape[0])) * 2, "segment": "2"}
    )
    df = pd.concat([df_1, df_2], ignore_index=True)
    df = TSDataset.to_dataset(df)
    return df


@pytest.fixture
def ts_nans_with_noise(df_nans, random_seed) -> TSDataset:
    """Create noised version of df_nans."""
    df_nans.loc[:, pd.IndexSlice["1", "target"]] += np.random.normal(scale=0.03, size=df_nans.shape[0])
    df_nans.loc[df_nans.index[5] :, pd.IndexSlice["2", "target"]] += np.random.normal(
        scale=0.05, size=df_nans.shape[0] - 5
    )
    ts = TSDataset(df=df_nans, freq="D")
    return ts


def check_interface_transform_autogenerate_column_non_regressor(transform: GeneralDifferencingTransform, ts: TSDataset):
    """Check that differencing transform generates non-regressor column in transform according to repr."""
    df = ts.to_pandas()
    transformed_df = transform.fit_transform(ts).to_pandas()
    new_columns = set(extract_new_features_columns(transformed_df, df))
    assert new_columns == {repr(transform)}


def check_interface_transform_autogenerate_column_regressor(
    transform: GeneralDifferencingTransform, df: pd.DataFrame, df_exog: pd.DataFrame
):
    """Check that differencing transform generates regressor column in transform according to repr."""
    ts = TSDataset(df=df, df_exog=df_exog, freq="D")
    df = ts.to_pandas()
    transformed_df = transform.fit_transform(ts).to_pandas()
    new_columns = set(extract_new_features_columns(transformed_df, df))
    assert new_columns == {repr(transform)}


<<<<<<< HEAD
def check_transform(
    transform: GeneralDifferencingTransform,
    period: int,
    order: int,
    out_column: str,
    fit_df: pd.DataFrame,
    df: pd.DataFrame,
):
    """Check that differencing transform generates correct values in transform."""
    transform.fit(fit_df)
    transformed_df = transform.transform(df)
=======
def check_transform(transform: GeneralDifferencingTransform, period: int, order: int, out_column: str, ts: TSDataset):
    """Check that differencing transform generates correct values in transform."""
    df = ts.to_pandas()
    transformed_df = transform.fit_transform(ts).to_pandas()
>>>>>>> e91f5f29

    for segment in df.columns.get_level_values("segment").unique():
        series_init = df.loc[:, pd.IndexSlice[segment, "target"]]
        series_transformed = transformed_df.loc[:, pd.IndexSlice[segment, out_column]]

        for _ in range(order):
            series_init = series_init.diff(periods=period)

        assert series_init.equals(series_transformed)


<<<<<<< HEAD
def check_inverse_transform_not_inplace(
    transform: GeneralDifferencingTransform, train_df: pd.DataFrame, test_df: pd.DataFrame
):
    """Check that differencing transform does nothing during inverse_transform in non-inplace mode."""
    transform.fit_transform(train_df)
    transformed_df = transform.transform(test_df)
    inverse_transformed_df = transform.inverse_transform(transformed_df)
    assert transformed_df.equals(inverse_transformed_df)
=======
def check_inverse_transform_not_inplace(transform: GeneralDifferencingTransform, ts: TSDataset):
    """Check that differencing transform does nothing during inverse_transform in non-inplace mode."""
    transformed_df = transform.fit_transform(ts).to_pandas()
    inverse_transformed_df = transform.inverse_transform(ts).to_pandas()
    pd.testing.assert_frame_equal(transformed_df, inverse_transformed_df)
>>>>>>> e91f5f29


def check_inverse_transform_inplace_train(transform: GeneralDifferencingTransform, ts: TSDataset):
    """Check that differencing transform correctly makes inverse_transform on train data in inplace mode."""
    df = ts.to_pandas()
    transform.fit_transform(ts)
    inverse_transformed_df = transform.inverse_transform(ts).to_pandas()
    pd.testing.assert_frame_equal(inverse_transformed_df, df)


<<<<<<< HEAD
def check_inverse_transform_inplace_filled_test(
    transform: GeneralDifferencingTransform, period: int, order: int, df: pd.DataFrame
):
    """Check that differencing transform correctly makes inverse_transform on filled test data in inplace mode."""
    ts = TSDataset(df, freq="D")
=======
def check_inverse_transform_inplace_test(
    transform: GeneralDifferencingTransform, period: int, order: int, ts: TSDataset
):
    """Check that differencing transform correctly makes inverse_transform on test data in inplace mode."""
>>>>>>> e91f5f29
    ts_train, ts_test = ts.train_test_split(test_size=20)
    ts_train.fit_transform(transforms=[transform])

    # make predictions by hand taking into account the nature of df_nans
    future_ts = ts_train.make_future(20, transforms=[transform])
    if order == 1:
        future_ts.df.loc[:, pd.IndexSlice["1", "target"]] = 1 * period
        future_ts.df.loc[:, pd.IndexSlice["2", "target"]] = 2 * period
    elif order >= 2:
        future_ts.df.loc[:, pd.IndexSlice["1", "target"]] = 0
        future_ts.df.loc[:, pd.IndexSlice["2", "target"]] = 0
    else:
        raise ValueError("Wrong order")

    # check values from inverse_transform
    future_ts.inverse_transform([transform])
    assert np.all(future_ts.to_pandas() == ts_test.to_pandas())


<<<<<<< HEAD
def check_inverse_transform_inplace_unfilled_test(transform: GeneralDifferencingTransform, df: pd.DataFrame):
    """Check that differencing transform correctly makes inverse_transform on unfilled test data in inplace mode."""
    ts = TSDataset(df, freq="D")
    ts_train, ts_test = ts.train_test_split(test_size=20)
    ts_train.fit_transform(transforms=[transform])

    future_ts = ts_train.make_future(20)

    # check values from inverse_transform
    future_ts.inverse_transform()
    assert future_ts.to_pandas().isna().all().all()


def check_inverse_transform_inplace_test_quantiles(transform: GeneralDifferencingTransform, df: pd.DataFrame):
=======
def check_inverse_transform_inplace_test_quantiles(transform: GeneralDifferencingTransform, ts: TSDataset):
>>>>>>> e91f5f29
    """Check that differencing transform correctly makes inverse_transform on test data with quantiles."""
    ts_train, ts_test = ts.train_test_split(test_size=20)
    ts_train.fit_transform(transforms=[transform])
    model = ProphetModel()
    model.fit(ts_train)

    # make predictions by Prophet with prediction interval
    future_ts = ts_train.make_future(20, transforms=[transform])
    predict_ts = model.forecast(future_ts, prediction_interval=True, quantiles=[0.025, 0.975])
    predict_ts.inverse_transform([transform])

    # check that predicted value is within the interval
    for segment in predict_ts.segments:
        assert np.all(predict_ts[:, segment, "target_0.025"] <= predict_ts[:, segment, "target"])
        assert np.all(predict_ts[:, segment, "target"] <= predict_ts[:, segment, "target_0.975"])


def check_backtest_sanity(transform: GeneralDifferencingTransform, ts: TSDataset):
    """Check that differencing transform correctly works in backtest."""
    # create pipeline with linear model
    model = LinearPerSegmentModel()
    pipeline = Pipeline(
        model=model, transforms=[LagTransform(in_column="target", lags=[7, 8, 9]), transform], horizon=7
    )

    # run backtest
    metrics_df, _, _ = pipeline.backtest(ts, n_folds=3, aggregate_metrics=True, metrics=[R2()])
    assert np.all(metrics_df["R2"] > 0.95)


def test_single_fail_wrong_period():
    """Test that _SingleDifferencingTransform can't be created with period < 1."""
    with pytest.raises(ValueError, match="Period should be at least 1"):
        _ = _SingleDifferencingTransform(in_column="target", period=0, inplace=False, out_column="diff")


def test_full_fail_wrong_period():
    """Test that DifferencingTransform can't be created with period < 1."""
    with pytest.raises(ValueError, match="Period should be at least 1"):
        _ = DifferencingTransform(in_column="target", period=0, inplace=False, out_column="diff")


def test_full_fail_wrong_order():
    """Test that DifferencingTransform can't be created with order < 1."""
    with pytest.raises(ValueError, match="Order should be at least 1"):
        _ = DifferencingTransform(in_column="target", period=1, order=0, inplace=False, out_column="diff")


@pytest.mark.parametrize(
    "transform",
    [
        _SingleDifferencingTransform(in_column="target", period=1, inplace=False, out_column="diff"),
        DifferencingTransform(in_column="target", period=1, inplace=False, out_column="diff"),
    ],
)
def test_general_interface_transform_out_column(transform, ts_nans):
    """Test that differencing transform generates new column in transform according to out_column parameter."""
    df_nans = ts_nans.to_pandas()
    transformed_df = transform.fit_transform(ts_nans).to_pandas()
    new_columns = set(extract_new_features_columns(transformed_df, df_nans))
    assert new_columns == {"diff"}


@pytest.mark.parametrize("period", [1, 7])
def test_single_interface_transform_autogenerate_column_non_regressor(period, ts_nans):
    """Test that _SingleDifferencingTransform generates non-regressor column in transform according to repr."""
    transform = _SingleDifferencingTransform(in_column="target", period=period, inplace=False)
    check_interface_transform_autogenerate_column_non_regressor(transform, ts_nans)


@pytest.mark.parametrize("period", [1, 7])
@pytest.mark.parametrize("order", [1, 2])
def test_full_interface_transform_autogenerate_column_non_regressor(period, order, ts_nans):
    """Test that DifferencingTransform generates non-regressor column in transform according to repr."""
    transform = DifferencingTransform(in_column="target", period=period, order=order, inplace=False)
    check_interface_transform_autogenerate_column_non_regressor(transform, ts_nans)


@pytest.mark.parametrize("period", [1, 7])
def test_single_interface_transform_autogenerate_column_regressor(period, df_nans, df_regressors):
    """Test that _SingleDifferencingTransform generates regressor column in transform according to repr."""
    transform = _SingleDifferencingTransform(in_column="regressor_1", period=period, inplace=False)
    check_interface_transform_autogenerate_column_regressor(transform, df_nans, df_regressors)


@pytest.mark.parametrize("period", [1, 7])
@pytest.mark.parametrize("order", [1, 2])
def test_full_interface_transform_autogenerate_column_regressor(period, order, df_nans, df_regressors):
    """Test that DifferencingTransform generates regressor column in transform according to repr."""
    transform = DifferencingTransform(in_column="regressor_1", period=period, order=order, inplace=False)
    check_interface_transform_autogenerate_column_regressor(transform, df_nans, df_regressors)


@pytest.mark.parametrize(
    "transform",
    [
        _SingleDifferencingTransform(in_column="target", period=1, inplace=True),
        DifferencingTransform(in_column="target", period=1, order=1, inplace=True),
    ],
)
def test_general_interface_transform_inplace(transform, ts_nans):
    """Test that differencing transform doesn't generate new column in transform in inplace mode."""
    df_nans = ts_nans.to_pandas()
    transform = _SingleDifferencingTransform(in_column="target", period=1, inplace=True)
    transformed_df = transform.fit_transform(ts_nans).to_pandas()

    new_columns = set(extract_new_features_columns(transformed_df, df_nans))
    assert len(new_columns) == 0


@pytest.mark.parametrize(
    "transform",
    [
        _SingleDifferencingTransform(in_column="target", period=1, inplace=False, out_column="diff"),
        DifferencingTransform(in_column="target", period=1, order=1, inplace=False, out_column="diff"),
    ],
)
<<<<<<< HEAD
def test_general_interface_transform_not_inplace(transform, df_nans):
=======
def test_general_transform_not_inplace(transform, ts_nans):
>>>>>>> e91f5f29
    """Test that differencing transform doesn't change in_column in transform in non-inplace mode."""
    df_nans = ts_nans.to_pandas()
    transformed_df = transform.fit_transform(ts_nans).to_pandas()

    transformed_df_compare = transformed_df[df_nans.columns]
    pd.testing.assert_frame_equal(df_nans, transformed_df_compare)


@pytest.mark.parametrize(
    "transform",
    [
        _SingleDifferencingTransform(in_column="target", period=1, inplace=False, out_column="diff"),
        DifferencingTransform(in_column="target", period=1, order=1, inplace=False, out_column="diff"),
    ],
)
def test_general_fit_fail_nans(transform, ts_nans):
    """Test that differencing transform fails to fit on segments with NaNs inside."""
    # put nans inside one segment
    ts_nans.df.iloc[-3, 0] = np.NaN

    with pytest.raises(ValueError, match="There should be no NaNs inside the segments"):
        transform.fit(ts_nans)


<<<<<<< HEAD
@pytest.mark.parametrize("inplace, out_column", [(False, "diff"), (True, "target")])
def test_full_transform_fail_not_fitted(inplace, out_column, df_nans):
    """Test that DifferencingTransform transform fails to make transform before fitting."""
    transform = DifferencingTransform(in_column="target", inplace=inplace, out_column=out_column)
    with pytest.raises(ValueError, match="Transform is not fitted"):
        _ = transform.transform(df_nans)
=======
@pytest.mark.parametrize(
    "transform",
    [
        _SingleDifferencingTransform(in_column="target", period=1, inplace=False, out_column="diff"),
        DifferencingTransform(in_column="target", period=1, order=1, inplace=False, out_column="diff"),
    ],
)
def test_general_transform_fail_not_fitted(transform, ts_nans):
    """Test that differencing transform fails to make transform before fitting."""
    with pytest.raises(AttributeError, match="Transform is not fitted"):
        transform.transform(ts_nans)
>>>>>>> e91f5f29


@pytest.mark.parametrize("period", [1, 7])
def test_single_transform_inplace_new_segments(period, df_segments_split):
    """Test that _SingleDifferencingTransform generates correct values in transform on new segments in inplace mode."""
    train_df, test_df = df_segments_split
    transform = _SingleDifferencingTransform(in_column="target", period=period, inplace=True)
    check_transform(transform, period, 1, "target", train_df, test_df)


def test_full_transform_inplace_fail_new_segments(df_segments_split):
    """Test that DifferencingTransform transform fails to make transform if new segments are present in inplace mode."""
    train_df, test_df = df_segments_split
    transform = DifferencingTransform(in_column="target", period=1, order=1, inplace=True)
    transform.fit(train_df)
    with pytest.raises(
        NotImplementedError, match="This transform can't process segments that weren't present on train data"
    ):
        _ = transform.transform(test_df)


@pytest.mark.parametrize("period", [1, 7])
@pytest.mark.parametrize("inplace, out_column", [(False, "diff"), (True, "target")])
def test_single_transform(period, inplace, out_column, ts_nans):
    """Test that _SingleDifferencingTransform generates correct values in transform."""
    transform = _SingleDifferencingTransform(in_column="target", period=period, inplace=inplace, out_column=out_column)
<<<<<<< HEAD
    check_transform(transform, period, 1, out_column, df_nans, df_nans)
=======
    check_transform(transform, period, 1, out_column, ts_nans)
>>>>>>> e91f5f29


@pytest.mark.parametrize("period", [1, 7])
@pytest.mark.parametrize("order", [1, 2])
@pytest.mark.parametrize("inplace, out_column", [(False, "diff"), (True, "target")])
def test_full_transform(period, order, inplace, out_column, ts_nans):
    """Test that DifferencingTransform generates correct values in transform."""
    transform = DifferencingTransform(
        in_column="target", period=period, order=order, inplace=inplace, out_column=out_column
    )
<<<<<<< HEAD
    check_transform(transform, period, order, out_column, df_nans, df_nans)


@pytest.mark.parametrize("period", [1, 7])
@pytest.mark.parametrize("inplace, out_column", [(False, "diff"), (True, "target")])
def test_single_transform_nans_middle(period, inplace, out_column, df_nans, df_nans_middle):
    """Test that _SingleDifferencingTransform generates correct values in transform with NaNs in the middle."""
    transform = _SingleDifferencingTransform(in_column="target", period=period, inplace=inplace, out_column=out_column)
    check_transform(transform, period, 1, out_column, df_nans, df_nans_middle)


@pytest.mark.parametrize("period", [1, 7])
@pytest.mark.parametrize("order", [1, 2])
@pytest.mark.parametrize("inplace, out_column", [(False, "diff"), (True, "target")])
def test_full_transform_nans_middle(period, order, inplace, out_column, df_nans, df_nans_middle):
    """Test that DifferencingTransform generates correct values in transform with NaNs in the middle."""
    transform = DifferencingTransform(
        in_column="target", period=period, order=order, inplace=inplace, out_column=out_column
    )
    check_transform(transform, period, order, out_column, df_nans, df_nans_middle)


@pytest.mark.parametrize("period", [1, 7])
def test_single_transform_not_inplace_new_segments(period, df_segments_split):
    """Test that _SingleDifferencingTransform generates correct values in transform on new segments in non-inplace mode."""
    train_df, test_df = df_segments_split
    out_column = "diff"
    transform = _SingleDifferencingTransform(in_column="target", period=period, inplace=False, out_column=out_column)
    check_transform(transform, period, 1, out_column, train_df, test_df)


@pytest.mark.parametrize("period", [1, 7])
@pytest.mark.parametrize("order", [1, 2])
def test_full_transform_not_inplace_new_segments(period, order, df_segments_split):
    """Test that DifferencingTransform generates correct values in transform on new segments in non-inplace mode."""
    train_df, test_df = df_segments_split
    out_column = "diff"
    transform = DifferencingTransform(
        in_column="target", period=period, order=order, inplace=False, out_column=out_column
    )
    check_transform(transform, period, order, out_column, train_df, test_df)


@pytest.mark.parametrize("inplace, out_column", [(False, "diff"), (True, "target")])
def test_full_inverse_transform_fail_not_fitted(inplace, out_column, df_nans):
    """Test that DifferencingTransform fails to make inverse_transform before fitting."""
    transform = DifferencingTransform(in_column="target", inplace=inplace, out_column=out_column)
    with pytest.raises(ValueError, match="Transform is not fitted"):
        _ = transform.inverse_transform(df_nans)
=======
    check_transform(transform, period, order, out_column, ts_nans)


@pytest.mark.parametrize(
    "transform",
    [
        _SingleDifferencingTransform(in_column="target", period=1, inplace=True),
        DifferencingTransform(in_column="target", period=1, order=1, inplace=True),
    ],
)
def test_general_inverse_transform_fail_not_fitted(transform, ts_nans):
    """Test that differencing transform fails to make inverse_transform before fitting."""
    with pytest.raises(AttributeError, match="Transform is not fitted"):
        transform.inverse_transform(ts_nans)
>>>>>>> e91f5f29


def test_full_inverse_transform_inplace_fail_new_segments(df_segments_split):
    """Test that DifferencingTransform fails to make inverse_transform if new segments are present in inplace mode."""
    train_df, test_df = df_segments_split
    transform = DifferencingTransform(in_column="target", period=1, order=1, inplace=True)
    transform.fit(train_df)
    with pytest.raises(
        NotImplementedError, match="This transform can't process segments that weren't present on train data"
    ):
        _ = transform.inverse_transform(test_df)


@pytest.mark.parametrize(
    "transform",
    [
        _SingleDifferencingTransform(in_column="target", period=1, inplace=True),
        DifferencingTransform(in_column="target", period=1, order=1, inplace=True),
    ],
)
def test_general_inverse_transform_fail_not_all_test(transform, ts_nans):
    """Test that differencing transform fails to make inverse_transform only on part of train."""
    transform.fit_transform(ts_nans)
    ts_nans.df = ts_nans.df.iloc[1:]

    with pytest.raises(ValueError, match="Inverse transform can be applied only to full train"):
        transform.inverse_transform(ts_nans)


@pytest.mark.parametrize(
    "transform",
    [
        _SingleDifferencingTransform(in_column="target", period=1, inplace=True),
        DifferencingTransform(in_column="target", period=1, order=1, inplace=True),
    ],
)
def test_general_inverse_transform_fail_test_not_right_after_train(transform, ts_nans):
    """Test that differencing transform fails to make inverse_transform on not adjacent test data."""
    ts = ts_nans
    ts_train, ts_test = ts.train_test_split(test_size=10)
    ts_train.fit_transform(transforms=[transform])
    future_ts = ts_train.make_future(10, transforms=[transform])
    future_ts_cropped = TSDataset(future_ts.to_pandas().iloc[1:], freq=future_ts.freq)

    with pytest.raises(ValueError, match="Test should go after the train without gaps"):
        _ = transform.inverse_transform(future_ts_cropped)


@pytest.mark.parametrize("period", [1, 7])
def test_single_inverse_transform_not_inplace(period, ts_nans):
    """Test that _SingleDifferencingTransform does nothing during inverse_transform in non-inplace mode."""
    transform = _SingleDifferencingTransform(in_column="target", period=period, inplace=False, out_column="diff")
<<<<<<< HEAD
    check_inverse_transform_not_inplace(transform, df_nans, df_nans)
=======
    check_inverse_transform_not_inplace(transform, ts_nans)
>>>>>>> e91f5f29


@pytest.mark.parametrize("period", [1, 7])
@pytest.mark.parametrize("order", [1, 2])
def test_full_inverse_transform_not_inplace(period, order, ts_nans):
    """Test that DifferencingTransform does nothing during inverse_transform in non-inplace mode."""
    transform = DifferencingTransform(in_column="target", period=period, order=order, inplace=False, out_column="diff")
<<<<<<< HEAD
    check_inverse_transform_not_inplace(transform, df_nans, df_nans)


@pytest.mark.parametrize("period", [1, 7])
def test_single_inverse_transform_not_inplace_new_segments(period, df_segments_split):
    """Test that _SingleDifferencingTransform does nothing during inverse_transform on new segments in non-inplace mode."""
    train_df, test_df = df_segments_split
    transform = _SingleDifferencingTransform(in_column="target", period=period, inplace=False, out_column="diff")
    check_inverse_transform_not_inplace(transform, train_df, test_df)


@pytest.mark.parametrize("period", [1, 7])
@pytest.mark.parametrize("order", [1, 2])
def test_full_inverse_transform_not_inplace_new_segments(period, order, df_segments_split):
    """Test that DifferencingTransform does nothing during inverse_transform on new segments in non-inplace mode."""
    train_df, test_df = df_segments_split
    transform = DifferencingTransform(in_column="target", period=period, order=order, inplace=False, out_column="diff")
    check_inverse_transform_not_inplace(transform, train_df, test_df)
=======
    check_inverse_transform_not_inplace(transform, ts_nans)
>>>>>>> e91f5f29


@pytest.mark.parametrize("period", [1, 7])
def test_single_inverse_transform_inplace_train(period, ts_nans):
    """Test that _SingleDifferencingTransform correctly makes inverse_transform on train data in inplace mode."""
    transform = _SingleDifferencingTransform(in_column="target", period=period, inplace=True)
    check_inverse_transform_inplace_train(transform, ts_nans)


@pytest.mark.parametrize("period", [1, 7])
@pytest.mark.parametrize("order", [1, 2])
def test_full_inverse_transform_inplace_train(period, order, ts_nans):
    """Test that DifferencingTransform correctly makes inverse_transform on train data in inplace mode."""
    transform = DifferencingTransform(in_column="target", period=period, order=order, inplace=True)
    check_inverse_transform_inplace_train(transform, ts_nans)


<<<<<<< HEAD
@pytest.mark.parametrize("period", [1, 7])
def test_single_inverse_transform_inplace_filled_test(period, df_nans):
    """Test that _SingleDifferencingTransform correctly makes inverse_transform on filled test data in inplace mode."""
    transform = _SingleDifferencingTransform(in_column="target", period=period, inplace=True)
    check_inverse_transform_inplace_filled_test(transform, period, 1, df_nans)


@pytest.mark.parametrize("period", [1, 7])
@pytest.mark.parametrize("order", [1, 2])
def test_full_inverse_transform_inplace_test(period, order, df_nans):
    """Test that DifferencingTransform correctly makes inverse_transform on filled test data in inplace mode."""
    transform = DifferencingTransform(in_column="target", period=period, order=order, inplace=True)
    check_inverse_transform_inplace_filled_test(transform, period, order, df_nans)


@pytest.mark.parametrize("period", [1, 7])
def test_single_inverse_transform_inplace_test(period, df_nans):
    """Test that _SingleDifferencingTransform correctly makes inverse_transform on unfilled test data in inplace mode."""
    transform = _SingleDifferencingTransform(in_column="target", period=period, inplace=True)
    check_inverse_transform_inplace_unfilled_test(transform, df_nans)
=======
@pytest.mark.parametrize(
    "transform",
    [
        _SingleDifferencingTransform(in_column="target", period=1, inplace=True),
        DifferencingTransform(in_column="target", period=1, order=1, inplace=True),
    ],
)
def test_general_inverse_transform_inplace_test_fail_nans(transform, ts_nans):
    """Test that differencing transform fails to make inverse_transform on test data if there are NaNs."""
    ts = ts_nans
    ts_train, ts_test = ts.train_test_split(test_size=20)

    ts_train.fit_transform(transforms=[transform])

    # make predictions by hand only on one segment
    future_ts = ts_train.make_future(20, transforms=[transform])
    future_ts.df.loc[:, pd.IndexSlice["1", "target"]] = np.NaN
    future_ts.df.loc[:, pd.IndexSlice["2", "target"]] = 2

    # check fail on inverse_transform
    with pytest.raises(ValueError, match="There should be no NaNs inside the segments"):
        future_ts.inverse_transform([transform])


@pytest.mark.parametrize("period", [1, 7])
def test_single_inverse_transform_inplace_test(period, ts_nans):
    """Test that _SingleDifferencingTransform correctly makes inverse_transform on test data in inplace mode."""
    transform = _SingleDifferencingTransform(in_column="target", period=period, inplace=True)
    check_inverse_transform_inplace_test(transform, period, 1, ts_nans)
>>>>>>> e91f5f29


@pytest.mark.parametrize("period", [1, 7])
@pytest.mark.parametrize("order", [1, 2])
<<<<<<< HEAD
def test_full_inverse_transform_inplace_test(period, order, df_nans):
    """Test that DifferencingTransform correctly makes inverse_transform on unfilled test data in inplace mode."""
    transform = DifferencingTransform(in_column="target", period=period, order=order, inplace=True)
    check_inverse_transform_inplace_unfilled_test(transform, df_nans)
=======
def test_full_inverse_transform_inplace_test(period, order, ts_nans):
    """Test that DifferencingTransform correctly makes inverse_transform on test data in inplace mode."""
    transform = DifferencingTransform(in_column="target", period=period, order=order, inplace=True)
    check_inverse_transform_inplace_test(transform, period, order, ts_nans)
>>>>>>> e91f5f29


@pytest.mark.parametrize("period", [1, 7])
def test_single_inverse_transform_inplace_test_quantiles(period, ts_nans_with_noise):
    """Test that _SingleDifferencingTransform correctly makes inverse_transform on test data with quantiles."""
    transform = _SingleDifferencingTransform(in_column="target", period=period, inplace=True)
    check_inverse_transform_inplace_test_quantiles(transform, ts_nans_with_noise)


@pytest.mark.parametrize("period", [1, 7])
@pytest.mark.parametrize("order", [1, 2])
def test_full_inverse_transform_inplace_test_quantiles(period, order, ts_nans_with_noise):
    """Test that DifferencingTransform correctly makes inverse_transform on test data with quantiles."""
    transform = DifferencingTransform(in_column="target", period=period, order=2, inplace=True)
    check_inverse_transform_inplace_test_quantiles(transform, ts_nans_with_noise)


@pytest.mark.parametrize("period", [1, 7])
def test_single_backtest_sanity(period, ts_nans_with_noise):
    """Test that _SingleDifferencingTransform correctly works in backtest."""
    transform = _SingleDifferencingTransform(in_column="target", period=period, inplace=True)
    check_backtest_sanity(transform, ts_nans_with_noise)


@pytest.mark.parametrize("period", [1, 7])
@pytest.mark.parametrize("order", [1, 2])
def test_full_backtest_sanity(period, order, ts_nans_with_noise):
    """Test that DifferencingTransform correctly works in backtest."""
    transform = DifferencingTransform(in_column="target", period=period, order=order, inplace=True)
    check_backtest_sanity(transform, ts_nans_with_noise)


@pytest.mark.parametrize("inplace", [False, True])
def test_save_load(inplace, ts_nans):
    ts = ts_nans
    transform = DifferencingTransform(in_column="target", inplace=inplace)
    assert_transformation_equals_loaded_original(transform=transform, ts=ts)


def test_get_regressors_info_not_fitted():
    transform = DifferencingTransform(in_column="target")
    with pytest.raises(ValueError, match="Fit the transform to get the correct regressors info!"):
        _ = transform.get_regressors_info()<|MERGE_RESOLUTION|>--- conflicted
+++ resolved
@@ -41,7 +41,6 @@
 
 
 @pytest.fixture
-<<<<<<< HEAD
 def df_nans_middle() -> pd.DataFrame:
     """Create DataFrame with nans in the middle of the segment."""
     timestamp = pd.date_range("2021-01-01", "2021-04-01")
@@ -62,8 +61,6 @@
 
 
 @pytest.fixture
-def df_regressors(df_nans) -> pd.DataFrame:
-=======
 def ts_nans(df_nans) -> TSDataset:
     """Create TSDataset with nans at the beginning of one segment."""
     ts = TSDataset(df=df_nans, freq="D")
@@ -72,7 +69,6 @@
 
 @pytest.fixture
 def df_regressors() -> pd.DataFrame:
->>>>>>> e91f5f29
     """Create df_exog for df_nans."""
     timestamp = pd.date_range("2021-01-01", "2021-05-01")
     df_1 = pd.DataFrame({"timestamp": timestamp, "regressor_1": np.sin(np.arange(timestamp.shape[0])), "segment": "1"})
@@ -113,25 +109,19 @@
     new_columns = set(extract_new_features_columns(transformed_df, df))
     assert new_columns == {repr(transform)}
 
-
-<<<<<<< HEAD
+# TODO: check this
 def check_transform(
     transform: GeneralDifferencingTransform,
     period: int,
     order: int,
     out_column: str,
-    fit_df: pd.DataFrame,
-    df: pd.DataFrame,
+    fit_ts: TSDataset,
+    ts: TSDataset,
 ):
     """Check that differencing transform generates correct values in transform."""
-    transform.fit(fit_df)
-    transformed_df = transform.transform(df)
-=======
-def check_transform(transform: GeneralDifferencingTransform, period: int, order: int, out_column: str, ts: TSDataset):
-    """Check that differencing transform generates correct values in transform."""
     df = ts.to_pandas()
+    transform.fit(fit_ts)
     transformed_df = transform.fit_transform(ts).to_pandas()
->>>>>>> e91f5f29
 
     for segment in df.columns.get_level_values("segment").unique():
         series_init = df.loc[:, pd.IndexSlice[segment, "target"]]
@@ -143,22 +133,15 @@
         assert series_init.equals(series_transformed)
 
 
-<<<<<<< HEAD
+# TODO: check this
 def check_inverse_transform_not_inplace(
-    transform: GeneralDifferencingTransform, train_df: pd.DataFrame, test_df: pd.DataFrame
+    transform: GeneralDifferencingTransform, train_ts: TSDataset, test_ts: TSDataset
 ):
     """Check that differencing transform does nothing during inverse_transform in non-inplace mode."""
-    transform.fit_transform(train_df)
-    transformed_df = transform.transform(test_df)
-    inverse_transformed_df = transform.inverse_transform(transformed_df)
-    assert transformed_df.equals(inverse_transformed_df)
-=======
-def check_inverse_transform_not_inplace(transform: GeneralDifferencingTransform, ts: TSDataset):
-    """Check that differencing transform does nothing during inverse_transform in non-inplace mode."""
-    transformed_df = transform.fit_transform(ts).to_pandas()
-    inverse_transformed_df = transform.inverse_transform(ts).to_pandas()
+    transform.fit_transform(train_ts)
+    transformed_df = transform.transform(test_ts).to_pandas()
+    inverse_transformed_df = transform.inverse_transform(test_ts).to_pandas()
     pd.testing.assert_frame_equal(transformed_df, inverse_transformed_df)
->>>>>>> e91f5f29
 
 
 def check_inverse_transform_inplace_train(transform: GeneralDifferencingTransform, ts: TSDataset):
@@ -169,18 +152,11 @@
     pd.testing.assert_frame_equal(inverse_transformed_df, df)
 
 
-<<<<<<< HEAD
 def check_inverse_transform_inplace_filled_test(
-    transform: GeneralDifferencingTransform, period: int, order: int, df: pd.DataFrame
+    transform: GeneralDifferencingTransform, period: int, order: int, ts: TSDataset
 ):
     """Check that differencing transform correctly makes inverse_transform on filled test data in inplace mode."""
     ts = TSDataset(df, freq="D")
-=======
-def check_inverse_transform_inplace_test(
-    transform: GeneralDifferencingTransform, period: int, order: int, ts: TSDataset
-):
-    """Check that differencing transform correctly makes inverse_transform on test data in inplace mode."""
->>>>>>> e91f5f29
     ts_train, ts_test = ts.train_test_split(test_size=20)
     ts_train.fit_transform(transforms=[transform])
 
@@ -199,8 +175,7 @@
     future_ts.inverse_transform([transform])
     assert np.all(future_ts.to_pandas() == ts_test.to_pandas())
 
-
-<<<<<<< HEAD
+# TODO: fix with ts
 def check_inverse_transform_inplace_unfilled_test(transform: GeneralDifferencingTransform, df: pd.DataFrame):
     """Check that differencing transform correctly makes inverse_transform on unfilled test data in inplace mode."""
     ts = TSDataset(df, freq="D")
@@ -214,10 +189,7 @@
     assert future_ts.to_pandas().isna().all().all()
 
 
-def check_inverse_transform_inplace_test_quantiles(transform: GeneralDifferencingTransform, df: pd.DataFrame):
-=======
 def check_inverse_transform_inplace_test_quantiles(transform: GeneralDifferencingTransform, ts: TSDataset):
->>>>>>> e91f5f29
     """Check that differencing transform correctly makes inverse_transform on test data with quantiles."""
     ts_train, ts_test = ts.train_test_split(test_size=20)
     ts_train.fit_transform(transforms=[transform])
@@ -335,11 +307,7 @@
         DifferencingTransform(in_column="target", period=1, order=1, inplace=False, out_column="diff"),
     ],
 )
-<<<<<<< HEAD
-def test_general_interface_transform_not_inplace(transform, df_nans):
-=======
-def test_general_transform_not_inplace(transform, ts_nans):
->>>>>>> e91f5f29
+def test_general_interface_transform_not_inplace(transform, ts_nans):
     """Test that differencing transform doesn't change in_column in transform in non-inplace mode."""
     df_nans = ts_nans.to_pandas()
     transformed_df = transform.fit_transform(ts_nans).to_pandas()
@@ -364,28 +332,15 @@
         transform.fit(ts_nans)
 
 
-<<<<<<< HEAD
 @pytest.mark.parametrize("inplace, out_column", [(False, "diff"), (True, "target")])
-def test_full_transform_fail_not_fitted(inplace, out_column, df_nans):
+def test_full_transform_fail_not_fitted(inplace, out_column, ts_nans):
     """Test that DifferencingTransform transform fails to make transform before fitting."""
     transform = DifferencingTransform(in_column="target", inplace=inplace, out_column=out_column)
     with pytest.raises(ValueError, match="Transform is not fitted"):
-        _ = transform.transform(df_nans)
-=======
-@pytest.mark.parametrize(
-    "transform",
-    [
-        _SingleDifferencingTransform(in_column="target", period=1, inplace=False, out_column="diff"),
-        DifferencingTransform(in_column="target", period=1, order=1, inplace=False, out_column="diff"),
-    ],
-)
-def test_general_transform_fail_not_fitted(transform, ts_nans):
-    """Test that differencing transform fails to make transform before fitting."""
-    with pytest.raises(AttributeError, match="Transform is not fitted"):
-        transform.transform(ts_nans)
->>>>>>> e91f5f29
-
-
+        _ = transform.transform(ts_nans)
+
+
+# TODO: check this
 @pytest.mark.parametrize("period", [1, 7])
 def test_single_transform_inplace_new_segments(period, df_segments_split):
     """Test that _SingleDifferencingTransform generates correct values in transform on new segments in inplace mode."""
@@ -394,6 +349,7 @@
     check_transform(transform, period, 1, "target", train_df, test_df)
 
 
+# TODO: check this
 def test_full_transform_inplace_fail_new_segments(df_segments_split):
     """Test that DifferencingTransform transform fails to make transform if new segments are present in inplace mode."""
     train_df, test_df = df_segments_split
@@ -410,11 +366,7 @@
 def test_single_transform(period, inplace, out_column, ts_nans):
     """Test that _SingleDifferencingTransform generates correct values in transform."""
     transform = _SingleDifferencingTransform(in_column="target", period=period, inplace=inplace, out_column=out_column)
-<<<<<<< HEAD
-    check_transform(transform, period, 1, out_column, df_nans, df_nans)
-=======
-    check_transform(transform, period, 1, out_column, ts_nans)
->>>>>>> e91f5f29
+    check_transform(transform, period, 1, out_column, ts_nans, ts_nans)
 
 
 @pytest.mark.parametrize("period", [1, 7])
@@ -425,10 +377,9 @@
     transform = DifferencingTransform(
         in_column="target", period=period, order=order, inplace=inplace, out_column=out_column
     )
-<<<<<<< HEAD
-    check_transform(transform, period, order, out_column, df_nans, df_nans)
-
-
+    check_transform(transform, period, order, out_column, ts_nans, ts_nans)
+
+# TODO: check this
 @pytest.mark.parametrize("period", [1, 7])
 @pytest.mark.parametrize("inplace, out_column", [(False, "diff"), (True, "target")])
 def test_single_transform_nans_middle(period, inplace, out_column, df_nans, df_nans_middle):
@@ -437,6 +388,7 @@
     check_transform(transform, period, 1, out_column, df_nans, df_nans_middle)
 
 
+# TODO: check this
 @pytest.mark.parametrize("period", [1, 7])
 @pytest.mark.parametrize("order", [1, 2])
 @pytest.mark.parametrize("inplace, out_column", [(False, "diff"), (True, "target")])
@@ -448,6 +400,7 @@
     check_transform(transform, period, order, out_column, df_nans, df_nans_middle)
 
 
+# TODO: check this
 @pytest.mark.parametrize("period", [1, 7])
 def test_single_transform_not_inplace_new_segments(period, df_segments_split):
     """Test that _SingleDifferencingTransform generates correct values in transform on new segments in non-inplace mode."""
@@ -457,6 +410,7 @@
     check_transform(transform, period, 1, out_column, train_df, test_df)
 
 
+# TODO: check this
 @pytest.mark.parametrize("period", [1, 7])
 @pytest.mark.parametrize("order", [1, 2])
 def test_full_transform_not_inplace_new_segments(period, order, df_segments_split):
@@ -469,30 +423,16 @@
     check_transform(transform, period, order, out_column, train_df, test_df)
 
 
+# TODO: check this
 @pytest.mark.parametrize("inplace, out_column", [(False, "diff"), (True, "target")])
 def test_full_inverse_transform_fail_not_fitted(inplace, out_column, df_nans):
     """Test that DifferencingTransform fails to make inverse_transform before fitting."""
     transform = DifferencingTransform(in_column="target", inplace=inplace, out_column=out_column)
     with pytest.raises(ValueError, match="Transform is not fitted"):
         _ = transform.inverse_transform(df_nans)
-=======
-    check_transform(transform, period, order, out_column, ts_nans)
-
-
-@pytest.mark.parametrize(
-    "transform",
-    [
-        _SingleDifferencingTransform(in_column="target", period=1, inplace=True),
-        DifferencingTransform(in_column="target", period=1, order=1, inplace=True),
-    ],
-)
-def test_general_inverse_transform_fail_not_fitted(transform, ts_nans):
-    """Test that differencing transform fails to make inverse_transform before fitting."""
-    with pytest.raises(AttributeError, match="Transform is not fitted"):
-        transform.inverse_transform(ts_nans)
->>>>>>> e91f5f29
-
-
+
+
+# TODO: check this
 def test_full_inverse_transform_inplace_fail_new_segments(df_segments_split):
     """Test that DifferencingTransform fails to make inverse_transform if new segments are present in inplace mode."""
     train_df, test_df = df_segments_split
@@ -543,11 +483,7 @@
 def test_single_inverse_transform_not_inplace(period, ts_nans):
     """Test that _SingleDifferencingTransform does nothing during inverse_transform in non-inplace mode."""
     transform = _SingleDifferencingTransform(in_column="target", period=period, inplace=False, out_column="diff")
-<<<<<<< HEAD
-    check_inverse_transform_not_inplace(transform, df_nans, df_nans)
-=======
-    check_inverse_transform_not_inplace(transform, ts_nans)
->>>>>>> e91f5f29
+    check_inverse_transform_not_inplace(transform, ts_nans, ts_nans)
 
 
 @pytest.mark.parametrize("period", [1, 7])
@@ -555,10 +491,10 @@
 def test_full_inverse_transform_not_inplace(period, order, ts_nans):
     """Test that DifferencingTransform does nothing during inverse_transform in non-inplace mode."""
     transform = DifferencingTransform(in_column="target", period=period, order=order, inplace=False, out_column="diff")
-<<<<<<< HEAD
-    check_inverse_transform_not_inplace(transform, df_nans, df_nans)
-
-
+    check_inverse_transform_not_inplace(transform, ts_nans, ts_nans)
+
+
+# TODO: check this
 @pytest.mark.parametrize("period", [1, 7])
 def test_single_inverse_transform_not_inplace_new_segments(period, df_segments_split):
     """Test that _SingleDifferencingTransform does nothing during inverse_transform on new segments in non-inplace mode."""
@@ -567,6 +503,7 @@
     check_inverse_transform_not_inplace(transform, train_df, test_df)
 
 
+# TODO: check this
 @pytest.mark.parametrize("period", [1, 7])
 @pytest.mark.parametrize("order", [1, 2])
 def test_full_inverse_transform_not_inplace_new_segments(period, order, df_segments_split):
@@ -574,9 +511,6 @@
     train_df, test_df = df_segments_split
     transform = DifferencingTransform(in_column="target", period=period, order=order, inplace=False, out_column="diff")
     check_inverse_transform_not_inplace(transform, train_df, test_df)
-=======
-    check_inverse_transform_not_inplace(transform, ts_nans)
->>>>>>> e91f5f29
 
 
 @pytest.mark.parametrize("period", [1, 7])
@@ -594,7 +528,7 @@
     check_inverse_transform_inplace_train(transform, ts_nans)
 
 
-<<<<<<< HEAD
+# TODO: check this
 @pytest.mark.parametrize("period", [1, 7])
 def test_single_inverse_transform_inplace_filled_test(period, df_nans):
     """Test that _SingleDifferencingTransform correctly makes inverse_transform on filled test data in inplace mode."""
@@ -602,6 +536,7 @@
     check_inverse_transform_inplace_filled_test(transform, period, 1, df_nans)
 
 
+# TODO: check this
 @pytest.mark.parametrize("period", [1, 7])
 @pytest.mark.parametrize("order", [1, 2])
 def test_full_inverse_transform_inplace_test(period, order, df_nans):
@@ -611,56 +546,18 @@
 
 
 @pytest.mark.parametrize("period", [1, 7])
-def test_single_inverse_transform_inplace_test(period, df_nans):
+def test_single_inverse_transform_inplace_test(period, ts_nans):
     """Test that _SingleDifferencingTransform correctly makes inverse_transform on unfilled test data in inplace mode."""
     transform = _SingleDifferencingTransform(in_column="target", period=period, inplace=True)
-    check_inverse_transform_inplace_unfilled_test(transform, df_nans)
-=======
-@pytest.mark.parametrize(
-    "transform",
-    [
-        _SingleDifferencingTransform(in_column="target", period=1, inplace=True),
-        DifferencingTransform(in_column="target", period=1, order=1, inplace=True),
-    ],
-)
-def test_general_inverse_transform_inplace_test_fail_nans(transform, ts_nans):
-    """Test that differencing transform fails to make inverse_transform on test data if there are NaNs."""
-    ts = ts_nans
-    ts_train, ts_test = ts.train_test_split(test_size=20)
-
-    ts_train.fit_transform(transforms=[transform])
-
-    # make predictions by hand only on one segment
-    future_ts = ts_train.make_future(20, transforms=[transform])
-    future_ts.df.loc[:, pd.IndexSlice["1", "target"]] = np.NaN
-    future_ts.df.loc[:, pd.IndexSlice["2", "target"]] = 2
-
-    # check fail on inverse_transform
-    with pytest.raises(ValueError, match="There should be no NaNs inside the segments"):
-        future_ts.inverse_transform([transform])
-
-
-@pytest.mark.parametrize("period", [1, 7])
-def test_single_inverse_transform_inplace_test(period, ts_nans):
-    """Test that _SingleDifferencingTransform correctly makes inverse_transform on test data in inplace mode."""
-    transform = _SingleDifferencingTransform(in_column="target", period=period, inplace=True)
-    check_inverse_transform_inplace_test(transform, period, 1, ts_nans)
->>>>>>> e91f5f29
-
-
-@pytest.mark.parametrize("period", [1, 7])
-@pytest.mark.parametrize("order", [1, 2])
-<<<<<<< HEAD
-def test_full_inverse_transform_inplace_test(period, order, df_nans):
+    check_inverse_transform_inplace_unfilled_test(transform, ts_nans)
+
+
+@pytest.mark.parametrize("period", [1, 7])
+@pytest.mark.parametrize("order", [1, 2])
+def test_full_inverse_transform_inplace_test(period, order, ts_nans):
     """Test that DifferencingTransform correctly makes inverse_transform on unfilled test data in inplace mode."""
     transform = DifferencingTransform(in_column="target", period=period, order=order, inplace=True)
-    check_inverse_transform_inplace_unfilled_test(transform, df_nans)
-=======
-def test_full_inverse_transform_inplace_test(period, order, ts_nans):
-    """Test that DifferencingTransform correctly makes inverse_transform on test data in inplace mode."""
-    transform = DifferencingTransform(in_column="target", period=period, order=order, inplace=True)
-    check_inverse_transform_inplace_test(transform, period, order, ts_nans)
->>>>>>> e91f5f29
+    check_inverse_transform_inplace_unfilled_test(transform, ts_nans)
 
 
 @pytest.mark.parametrize("period", [1, 7])
