--- conflicted
+++ resolved
@@ -10,15 +10,12 @@
 
 # TODO: Collection of tests to fix in TSDataset 2.0
 collect_ignore = [
-<<<<<<< HEAD
-    "test_models/nn/test_rnn.py" "test_commands/test_backtest.py",
-=======
     "test_models/test_sklearn.py",
     "test_loggers/test_file_logger.py",
     "test_loggers/test_wandb_logger.py",
     "test_loggers/test_console_logger.py",
     "test_commands/test_backtest.py",
->>>>>>> 35f660cf
+    "test_models/nn/test_rnn.py" "test_commands/test_backtest.py",
     "test_commands/test_forecast.py",
     "test_models/nn/test_tft.py",
     "test_models/nn/test_deepar.py",
@@ -473,11 +470,7 @@
         "target_0.01": np.concatenate((np.array((2, 3, 4, 5, 5)), np.array((3, 3, 3, 5, 2)))).astype(np.float64),
     }
     df = TSDataset.to_dataset(pd.DataFrame(df))
-<<<<<<< HEAD
-    ts = TSDataset(df, freq="1D")
-=======
     ts = TSDataset(df, freq="D")
->>>>>>> 35f660cf
     return ts
 
 
