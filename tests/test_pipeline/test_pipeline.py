--- conflicted
+++ resolved
@@ -132,11 +132,7 @@
 
     pipeline = Pipeline(model=model, horizon=5)
     pipeline.fit(ts)
-<<<<<<< HEAD
-    _ = pipeline._forecast(ts=ts)
-=======
-    _ = pipeline._forecast(return_components=False)
->>>>>>> 65aef8ee
+    _ = pipeline._forecast(ts=ts, return_components=False)
 
     ts.make_future.assert_called_with(future_steps=pipeline.horizon, transforms=())
     model.forecast.assert_called_with(ts=ts.make_future(), return_components=False)
@@ -151,11 +147,7 @@
 
     pipeline = Pipeline(model=model, horizon=5)
     pipeline.fit(ts)
-<<<<<<< HEAD
-    _ = pipeline._forecast(ts=ts)
-=======
-    _ = pipeline._forecast(return_components=False)
->>>>>>> 65aef8ee
+    _ = pipeline._forecast(ts=ts, return_components=False)
 
     ts.make_future.assert_called_with(future_steps=pipeline.horizon, transforms=(), tail_steps=model.context_size)
     model.forecast.assert_called_with(ts=ts.make_future(), prediction_size=pipeline.horizon, return_components=False)
@@ -205,13 +197,9 @@
     pipeline = Pipeline(model=model, horizon=5)
     pipeline.fit(ts)
     _ = pipeline.forecast(prediction_interval=True, quantiles=(0.025, 0.975))
-<<<<<<< HEAD
-    base_forecast.assert_called_with(ts=ts, prediction_interval=True, quantiles=(0.025, 0.975), n_folds=3)
-=======
     base_forecast.assert_called_with(
-        prediction_interval=True, quantiles=(0.025, 0.975), n_folds=3, return_components=False
-    )
->>>>>>> 65aef8ee
+        ts=ts, prediction_interval=True, quantiles=(0.025, 0.975), n_folds=3, return_components=False
+    )
 
 
 def test_forecast(example_tsds):
@@ -1130,51 +1118,6 @@
     assert len(result_df) == len(example_tsds.segments) * num_points
 
 
-@pytest.mark.parametrize("load_ts", [True, False])
-@pytest.mark.parametrize(
-    "model, transforms",
-    [
-        (
-            CatBoostMultiSegmentModel(iterations=100),
-            [DateFlagsTransform(), LagTransform(in_column="target", lags=list(range(3, 10)))],
-        ),
-        (
-            LinearPerSegmentModel(),
-            [DateFlagsTransform(), LagTransform(in_column="target", lags=list(range(3, 10)))],
-        ),
-        (SeasonalMovingAverageModel(window=2, seasonality=7), []),
-        (SARIMAXModel(), []),
-        (ProphetModel(), []),
-    ],
-)
-def test_save_load(load_ts, model, transforms, example_tsds):
-    horizon = 3
-    pipeline = Pipeline(model=model, transforms=transforms, horizon=horizon)
-    assert_pipeline_equals_loaded_original(pipeline=pipeline, ts=example_tsds, load_ts=load_ts)
-
-
-@pytest.mark.parametrize(
-    "model, transforms",
-    [
-        (
-            CatBoostMultiSegmentModel(iterations=100),
-            [DateFlagsTransform(), LagTransform(in_column="target", lags=list(range(3, 10)))],
-        ),
-        (
-            LinearPerSegmentModel(),
-            [DateFlagsTransform(), LagTransform(in_column="target", lags=list(range(3, 10)))],
-        ),
-        (SeasonalMovingAverageModel(window=2, seasonality=7), []),
-        (SARIMAXModel(), []),
-        (ProphetModel(), []),
-    ],
-)
-def test_forecast_given_ts(model, transforms, example_tsds):
-    horizon = 3
-    pipeline = Pipeline(model=model, transforms=transforms, horizon=horizon)
-    assert_pipeline_forecasts_given_ts(pipeline=pipeline, ts=example_tsds, horizon=horizon)
-
-
 @pytest.mark.parametrize(
     "model_fixture",
     (
@@ -1198,6 +1141,7 @@
     assert (taregt_components_df["target_component_b"] == expected_component_b).all()
 
 
+@pytest.mark.parametrize("load_ts", [True, False])
 @pytest.mark.parametrize(
     "model, transforms",
     [
@@ -1214,6 +1158,50 @@
         (ProphetModel(), []),
     ],
 )
+def test_save_load(load_ts, model, transforms, example_tsds):
+    horizon = 3
+    pipeline = Pipeline(model=model, transforms=transforms, horizon=horizon)
+    assert_pipeline_equals_loaded_original(pipeline=pipeline, ts=example_tsds, load_ts=load_ts)
+
+
+@pytest.mark.parametrize(
+    "model, transforms",
+    [
+        (
+            CatBoostMultiSegmentModel(iterations=100),
+            [DateFlagsTransform(), LagTransform(in_column="target", lags=list(range(3, 10)))],
+        ),
+        (
+            LinearPerSegmentModel(),
+            [DateFlagsTransform(), LagTransform(in_column="target", lags=list(range(3, 10)))],
+        ),
+        (SeasonalMovingAverageModel(window=2, seasonality=7), []),
+        (SARIMAXModel(), []),
+        (ProphetModel(), []),
+    ],
+)
+def test_forecast_given_ts(model, transforms, example_tsds):
+    horizon = 3
+    pipeline = Pipeline(model=model, transforms=transforms, horizon=horizon)
+    assert_pipeline_forecasts_given_ts(pipeline=pipeline, ts=example_tsds, horizon=horizon)
+
+
+@pytest.mark.parametrize(
+    "model, transforms",
+    [
+        (
+            CatBoostMultiSegmentModel(iterations=100),
+            [DateFlagsTransform(), LagTransform(in_column="target", lags=list(range(3, 10)))],
+        ),
+        (
+            LinearPerSegmentModel(),
+            [DateFlagsTransform(), LagTransform(in_column="target", lags=list(range(3, 10)))],
+        ),
+        (SeasonalMovingAverageModel(window=2, seasonality=7), []),
+        (SARIMAXModel(), []),
+        (ProphetModel(), []),
+    ],
+)
 def test_forecast_given_ts_with_prediction_interval(model, transforms, example_tsds):
     horizon = 3
     pipeline = Pipeline(model=model, transforms=transforms, horizon=horizon)
