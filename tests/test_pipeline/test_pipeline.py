from copy import deepcopy
from datetime import datetime
from typing import Dict
from typing import List

import numpy as np
import pandas as pd
import pytest
from sklearn.tree import DecisionTreeRegressor

from etna.analysis import StatisticsRelevanceTable
from etna.datasets import TSDataset
from etna.metrics import MAE
from etna.metrics import MSE
from etna.metrics import SMAPE
from etna.metrics import Metric
from etna.metrics import MetricAggregationMode
from etna.metrics import Width
from etna.models import LinearPerSegmentModel
from etna.models import MovingAverageModel
from etna.models import NaiveModel
from etna.models import ProphetModel
from etna.models import SARIMAXModel
from etna.pipeline import FoldMask
from etna.pipeline import Pipeline
from etna.transforms import AddConstTransform
from etna.transforms import DateFlagsTransform
from etna.transforms import FilterFeaturesTransform
from etna.transforms import LogTransform
from tests.utils import DummyMetric

DEFAULT_METRICS = [MAE(mode=MetricAggregationMode.per_segment)]


@pytest.fixture
def sinusoid_ts():
    periods = 100
    sinusoid_ts_1 = pd.DataFrame(
        {
            "segment": 0,
            "timestamp": pd.date_range(start="1/1/2018", periods=periods),
            "target": [np.sin(i / 10) + i / 5 for i in range(periods)],
            "feature_1": [i / 10 for i in range(periods)],
            "feature_2": [np.sin(i) for i in range(periods)],
            "feature_3": [np.cos(i / 10) for i in range(periods)],
            "feature_4": [np.cos(i) for i in range(periods)],
            "feature_5": [i ** 2 for i in range(periods)],
            "feature_6": [i * np.sin(i) for i in range(periods)],
            "feature_7": [i * np.cos(i) for i in range(periods)],
            "feature_8": [i + np.cos(i) for i in range(periods)],
        }
    )
    sinusoid_ts_2 = pd.DataFrame(
        {
            "segment": 1,
            "timestamp": pd.date_range(start="1/1/2018", periods=periods),
            "target": [np.sin(i / 10) + i / 5 for i in range(periods)],
            "feature_1": [i / 10 for i in range(periods)],
            "feature_2": [np.sin(i) for i in range(periods)],
            "feature_3": [np.cos(i / 10) for i in range(periods)],
            "feature_4": [np.cos(i) for i in range(periods)],
            "feature_5": [i ** 2 for i in range(periods)],
            "feature_6": [i * np.sin(i) for i in range(periods)],
            "feature_7": [i * np.cos(i) for i in range(periods)],
            "feature_8": [i + np.cos(i) for i in range(periods)],
        }
    )
    df = pd.concat([sinusoid_ts_1, sinusoid_ts_2])
    df = TSDataset.to_dataset(df)
    ts = TSDataset(df, freq="D")
    return ts


@pytest.mark.parametrize("horizon", ([1]))
def test_init_pass(horizon):
    """Check that Pipeline initialization works correctly in case of valid parameters."""
    pipeline = Pipeline(model=LinearPerSegmentModel(), transforms=[], horizon=horizon)
    assert pipeline.horizon == horizon


@pytest.mark.parametrize("horizon", ([-1]))
def test_init_fail(horizon):
    """Check that Pipeline initialization works correctly in case of invalid parameters."""
    with pytest.raises(ValueError, match="At least one point in the future is expected"):
        _ = Pipeline(
            model=LinearPerSegmentModel(),
            transforms=[],
            horizon=horizon,
        )


def test_fit(example_tsds):
    """Test that Pipeline correctly transforms dataset on fit stage."""
    original_ts = deepcopy(example_tsds)
    model = LinearPerSegmentModel()
    transforms = [AddConstTransform(in_column="target", value=10, inplace=True), DateFlagsTransform()]
    pipeline = Pipeline(model=model, transforms=transforms, horizon=5)
    pipeline.fit(example_tsds)
    original_ts.fit_transform(transforms)
    original_ts.inverse_transform()
    assert np.all(original_ts.df.values == pipeline.ts.df.values)


def test_forecast(example_tsds):
    """Test that the forecast from the Pipeline is correct."""
    original_ts = deepcopy(example_tsds)

    model = LinearPerSegmentModel()
    transforms = [AddConstTransform(in_column="target", value=10, inplace=True), DateFlagsTransform()]
    pipeline = Pipeline(model=model, transforms=transforms, horizon=5)
    pipeline.fit(example_tsds)
    forecast_pipeline = pipeline.forecast()

    original_ts.fit_transform(transforms)
    model.fit(original_ts)
    future = original_ts.make_future(5)
    forecast_manual = model.forecast(future)

    assert np.all(forecast_pipeline.df.values == forecast_manual.df.values)


@pytest.mark.parametrize(
    "quantiles,prediction_interval_cv,error_msg",
    (
        [
            ([0.05, 1.5], 2, "Quantile should be a number from"),
            ([0.025, 0.975], 0, "Folds number should be a positive number, 0 given"),
        ]
    ),
)
def test_forecast_prediction_interval_incorrect_parameters(
    example_tsds, catboost_pipeline, quantiles, prediction_interval_cv, error_msg
):
    catboost_pipeline.fit(ts=deepcopy(example_tsds))
    with pytest.raises(ValueError, match=error_msg):
        _ = catboost_pipeline.forecast(quantiles=quantiles, n_folds=prediction_interval_cv)


@pytest.mark.parametrize("model", (ProphetModel(), SARIMAXModel()))
def test_forecast_prediction_interval_builtin(example_tsds, model):
    """Test that forecast method uses built-in prediction intervals for the listed models."""
    np.random.seed(1234)
    pipeline = Pipeline(model=model, transforms=[], horizon=5)
    pipeline.fit(example_tsds)
    forecast_pipeline = pipeline.forecast(prediction_interval=True)

    np.random.seed(1234)
    model = model.fit(example_tsds)
    future = example_tsds.make_future(5)
    forecast_model = model.forecast(ts=future, prediction_interval=True)

    assert forecast_model.df.equals(forecast_pipeline.df)


@pytest.mark.parametrize("model", (MovingAverageModel(), LinearPerSegmentModel()))
def test_forecast_prediction_interval_interface(example_tsds, model):
    """Test the forecast interface for the models without built-in prediction intervals."""
    pipeline = Pipeline(model=model, transforms=[DateFlagsTransform()], horizon=5)
    pipeline.fit(example_tsds)
    forecast = pipeline.forecast(prediction_interval=True, quantiles=[0.025, 0.975])
    for segment in forecast.segments:
        segment_slice = forecast[:, segment, :][segment]
        assert {"target_0.025", "target_0.975", "target"}.issubset(segment_slice.columns)
        assert (segment_slice["target_0.975"] - segment_slice["target_0.025"] >= 0).all()


def test_forecast_prediction_interval(splited_piecewise_constant_ts):
    """Test that the prediction interval for piecewise-constant dataset is correct."""
    train, test = splited_piecewise_constant_ts
    pipeline = Pipeline(model=NaiveModel(lag=1), transforms=[], horizon=5)
    pipeline.fit(train)
    forecast = pipeline.forecast(prediction_interval=True)
    assert np.allclose(forecast.df.values, test.df.values)


@pytest.mark.parametrize("quantiles_narrow,quantiles_wide", ([([0.2, 0.8], [0.025, 0.975])]))
def test_forecast_prediction_interval_size(example_tsds, quantiles_narrow, quantiles_wide):
    """Test that narrow quantile levels gives more narrow interval than wide quantile levels."""
    pipeline = Pipeline(model=MovingAverageModel(), transforms=[], horizon=5)
    pipeline.fit(example_tsds)
    forecast = pipeline.forecast(prediction_interval=True, quantiles=quantiles_narrow)
    narrow_interval_length = (
        forecast[:, :, f"target_{quantiles_narrow[1]}"].values - forecast[:, :, f"target_{quantiles_narrow[0]}"].values
    )

    pipeline = Pipeline(model=MovingAverageModel(), transforms=[], horizon=5)
    pipeline.fit(example_tsds)
    forecast = pipeline.forecast(prediction_interval=True, quantiles=quantiles_wide)
    wide_interval_length = (
        forecast[:, :, f"target_{quantiles_wide[1]}"].values - forecast[:, :, f"target_{quantiles_wide[0]}"].values
    )

    assert (narrow_interval_length <= wide_interval_length).all()


def test_forecast_prediction_interval_noise(constant_ts, constant_noisy_ts):
    """Test that prediction interval for noisy dataset is wider then for the dataset without noise."""
    pipeline = Pipeline(model=MovingAverageModel(), transforms=[], horizon=5)
    pipeline.fit(constant_ts)
    forecast = pipeline.forecast(prediction_interval=True, quantiles=[0.025, 0.975])
    constant_interval_length = forecast[:, :, "target_0.975"].values - forecast[:, :, "target_0.025"].values

    pipeline = Pipeline(model=MovingAverageModel(), transforms=[], horizon=5)
    pipeline.fit(constant_noisy_ts)
    forecast = pipeline.forecast(prediction_interval=True)
    noisy_interval_length = forecast[:, :, "target_0.975"].values - forecast[:, :, "target_0.025"].values

    assert (constant_interval_length <= noisy_interval_length).all()


@pytest.mark.parametrize("n_folds", (0, -1))
def test_invalid_n_folds(catboost_pipeline: Pipeline, n_folds: int, example_tsdf: TSDataset):
    """Test Pipeline.backtest behavior in case of invalid n_folds."""
    with pytest.raises(ValueError):
        _ = catboost_pipeline.backtest(ts=example_tsdf, metrics=DEFAULT_METRICS, n_folds=n_folds)


def test_validate_backtest_dataset(catboost_pipeline_big: Pipeline, imbalanced_tsdf: TSDataset):
    """Test Pipeline.backtest behavior in case of small dataframe that
    can't be divided to required number of splits.
    """
    with pytest.raises(ValueError):
        _ = catboost_pipeline_big.backtest(ts=imbalanced_tsdf, n_folds=3, metrics=DEFAULT_METRICS)


@pytest.mark.parametrize("metrics", ([], [MAE(mode=MetricAggregationMode.macro)]))
def test_invalid_backtest_metrics(catboost_pipeline: Pipeline, metrics: List[Metric], example_tsdf: TSDataset):
    """Test Pipeline.backtest behavior in case of invalid metrics."""
    with pytest.raises(ValueError):
        _ = catboost_pipeline.backtest(ts=example_tsdf, metrics=metrics, n_folds=2)


def test_generate_expandable_timeranges_days():
    """Test train-test timeranges generation in expand mode with daily freq"""
    df = pd.DataFrame({"timestamp": pd.date_range("2021-01-01", "2021-04-01")})
    df["segment"] = "seg"
    df["target"] = 1
    df = df.pivot(index="timestamp", columns="segment").reorder_levels([1, 0], axis=1).sort_index(axis=1)
    df.columns.names = ["segment", "feature"]
    ts = TSDataset(df, freq="D")

    true_borders = (
        (("2021-01-01", "2021-02-24"), ("2021-02-25", "2021-03-08")),
        (("2021-01-01", "2021-03-08"), ("2021-03-09", "2021-03-20")),
        (("2021-01-01", "2021-03-20"), ("2021-03-21", "2021-04-01")),
    )
    masks = Pipeline._generate_masks_from_n_folds(ts=ts, n_folds=3, horizon=12, mode="expand")
    for i, stage_dfs in enumerate(Pipeline._generate_folds_datasets(ts, masks=masks, horizon=12)):
        for stage_df, borders in zip(stage_dfs, true_borders[i]):
            assert stage_df.index.min() == datetime.strptime(borders[0], "%Y-%m-%d").date()
            assert stage_df.index.max() == datetime.strptime(borders[1], "%Y-%m-%d").date()


def test_generate_expandable_timeranges_hours():
    """Test train-test timeranges generation in expand mode with hour freq"""
    df = pd.DataFrame({"timestamp": pd.date_range("2020-01-01", "2020-02-01", freq="H")})
    df["segment"] = "seg"
    df["target"] = 1
    df = df.pivot(index="timestamp", columns="segment").reorder_levels([1, 0], axis=1).sort_index(axis=1)
    df.columns.names = ["segment", "feature"]
    ts = TSDataset(df, freq="H")

    true_borders = (
        (("2020-01-01 00:00:00", "2020-01-30 12:00:00"), ("2020-01-30 13:00:00", "2020-01-31 00:00:00")),
        (("2020-01-01 00:00:00", "2020-01-31 00:00:00"), ("2020-01-31 01:00:00", "2020-01-31 12:00:00")),
        (("2020-01-01 00:00:00", "2020-01-31 12:00:00"), ("2020-01-31 13:00:00", "2020-02-01 00:00:00")),
    )
    masks = Pipeline._generate_masks_from_n_folds(ts=ts, n_folds=3, horizon=12, mode="expand")
    for i, stage_dfs in enumerate(Pipeline._generate_folds_datasets(ts, horizon=12, masks=masks)):
        for stage_df, borders in zip(stage_dfs, true_borders[i]):
            assert stage_df.index.min() == datetime.strptime(borders[0], "%Y-%m-%d %H:%M:%S").date()
            assert stage_df.index.max() == datetime.strptime(borders[1], "%Y-%m-%d %H:%M:%S").date()


def test_generate_constant_timeranges_days():
    """Test train-test timeranges generation with constant mode with daily freq"""
    df = pd.DataFrame({"timestamp": pd.date_range("2021-01-01", "2021-04-01")})
    df["segment"] = "seg"
    df["target"] = 1
    df = df.pivot(index="timestamp", columns="segment").reorder_levels([1, 0], axis=1).sort_index(axis=1)
    df.columns.names = ["segment", "feature"]
    ts = TSDataset(df, freq="D")

    true_borders = (
        (("2021-01-01", "2021-02-24"), ("2021-02-25", "2021-03-08")),
        (("2021-01-13", "2021-03-08"), ("2021-03-09", "2021-03-20")),
        (("2021-01-25", "2021-03-20"), ("2021-03-21", "2021-04-01")),
    )
    masks = Pipeline._generate_masks_from_n_folds(ts=ts, n_folds=3, horizon=12, mode="constant")
    for i, stage_dfs in enumerate(Pipeline._generate_folds_datasets(ts, horizon=12, masks=masks)):
        for stage_df, borders in zip(stage_dfs, true_borders[i]):
            assert stage_df.index.min() == datetime.strptime(borders[0], "%Y-%m-%d").date()
            assert stage_df.index.max() == datetime.strptime(borders[1], "%Y-%m-%d").date()


def test_generate_constant_timeranges_hours():
    """Test train-test timeranges generation with constant mode with hours freq"""
    df = pd.DataFrame({"timestamp": pd.date_range("2020-01-01", "2020-02-01", freq="H")})
    df["segment"] = "seg"
    df["target"] = 1
    df = df.pivot(index="timestamp", columns="segment").reorder_levels([1, 0], axis=1).sort_index(axis=1)
    df.columns.names = ["segment", "feature"]
    ts = TSDataset(df, freq="H")
    true_borders = (
        (("2020-01-01 00:00:00", "2020-01-30 12:00:00"), ("2020-01-30 13:00:00", "2020-01-31 00:00:00")),
        (("2020-01-01 12:00:00", "2020-01-31 00:00:00"), ("2020-01-31 01:00:00", "2020-01-31 12:00:00")),
        (("2020-01-02 00:00:00", "2020-01-31 12:00:00"), ("2020-01-31 13:00:00", "2020-02-01 00:00:00")),
    )
    masks = Pipeline._generate_masks_from_n_folds(ts=ts, n_folds=3, horizon=12, mode="constant")
    for i, stage_dfs in enumerate(Pipeline._generate_folds_datasets(ts, horizon=12, masks=masks)):
        for stage_df, borders in zip(stage_dfs, true_borders[i]):
            assert stage_df.index.min() == datetime.strptime(borders[0], "%Y-%m-%d %H:%M:%S").date()
            assert stage_df.index.max() == datetime.strptime(borders[1], "%Y-%m-%d %H:%M:%S").date()


@pytest.mark.parametrize(
    "aggregate_metrics,expected_columns",
    (
        (
            False,
            ["fold_number", "MAE", "MSE", "segment", "SMAPE", DummyMetric("per-segment", alpha=0.0).__repr__()],
        ),
        (
            True,
            ["MAE", "MSE", "segment", "SMAPE", DummyMetric("per-segment", alpha=0.0).__repr__()],
        ),
    ),
)
def test_get_metrics_interface(
    catboost_pipeline: Pipeline, aggregate_metrics: bool, expected_columns: List[str], big_daily_example_tsdf: TSDataset
):
    """Check that Pipeline.backtest returns metrics in correct format."""
    metrics_df, _, _ = catboost_pipeline.backtest(
        ts=big_daily_example_tsdf,
        aggregate_metrics=aggregate_metrics,
        metrics=[MAE("per-segment"), MSE("per-segment"), SMAPE("per-segment"), DummyMetric("per-segment", alpha=0.0)],
    )
    assert sorted(expected_columns) == sorted(metrics_df.columns)


def test_get_forecasts_interface_daily(catboost_pipeline: Pipeline, big_daily_example_tsdf: TSDataset):
    """Check that Pipeline.backtest returns forecasts in correct format."""
    _, forecast, _ = catboost_pipeline.backtest(ts=big_daily_example_tsdf, metrics=DEFAULT_METRICS)
    expected_columns = sorted(
        ["regressor_lag_feature_10", "regressor_lag_feature_11", "regressor_lag_feature_12", "fold_number", "target"]
    )
    assert expected_columns == sorted(set(forecast.columns.get_level_values("feature")))


def test_get_forecasts_interface_hours(catboost_pipeline: Pipeline, example_tsdf: TSDataset):
    """Check that Pipeline.backtest returns forecasts in correct format with non-daily seasonality."""
    _, forecast, _ = catboost_pipeline.backtest(ts=example_tsdf, metrics=DEFAULT_METRICS)
    expected_columns = sorted(
        ["regressor_lag_feature_10", "regressor_lag_feature_11", "regressor_lag_feature_12", "fold_number", "target"]
    )
    assert expected_columns == sorted(set(forecast.columns.get_level_values("feature")))


def test_get_fold_info_interface_daily(catboost_pipeline: Pipeline, big_daily_example_tsdf: TSDataset):
    """Check that Pipeline.backtest returns info dataframe in correct format."""
    _, _, info_df = catboost_pipeline.backtest(ts=big_daily_example_tsdf, metrics=DEFAULT_METRICS)
    expected_columns = ["fold_number", "test_end_time", "test_start_time", "train_end_time", "train_start_time"]
    assert expected_columns == sorted(info_df.columns)


def test_get_fold_info_interface_hours(catboost_pipeline: Pipeline, example_tsdf: TSDataset):
    """Check that Pipeline.backtest returns info dataframe in correct format with non-daily seasonality."""
    _, _, info_df = catboost_pipeline.backtest(ts=example_tsdf, metrics=DEFAULT_METRICS)
    expected_columns = ["fold_number", "test_end_time", "test_start_time", "train_end_time", "train_start_time"]
    assert expected_columns == sorted(info_df.columns)


@pytest.mark.long
def test_backtest_with_n_jobs(catboost_pipeline: Pipeline, big_example_tsdf: TSDataset):
    """Check that Pipeline.backtest gives the same results in case of single and multiple jobs modes."""
    ts1 = deepcopy(big_example_tsdf)
    ts2 = deepcopy(big_example_tsdf)
    pipeline_1 = deepcopy(catboost_pipeline)
    pipeline_2 = deepcopy(catboost_pipeline)
    _, forecast_1, _ = pipeline_1.backtest(ts=ts1, n_jobs=1, metrics=DEFAULT_METRICS)
    _, forecast_2, _ = pipeline_2.backtest(ts=ts2, n_jobs=3, metrics=DEFAULT_METRICS)
    assert (forecast_1 == forecast_2).all().all()


def test_backtest_forecasts_sanity(step_ts: TSDataset):
    """Check that Pipeline.backtest gives correct forecasts according to the simple case."""
    ts, expected_metrics_df, expected_forecast_df = step_ts
    pipeline = Pipeline(model=NaiveModel(), horizon=5)
    metrics_df, forecast_df, _ = pipeline.backtest(ts, metrics=[MAE()], n_folds=3)

    assert np.all(metrics_df.reset_index(drop=True) == expected_metrics_df)
    assert np.all(forecast_df == expected_forecast_df)


def test_forecast_raise_error_if_not_fitted():
    """Test that Pipeline raise error when calling forecast without being fit."""
    pipeline = Pipeline(model=NaiveModel(), horizon=5)
    with pytest.raises(ValueError, match="Pipeline is not fitted!"):
        _ = pipeline.forecast()


def test_forecast_pipeline_with_nan_at_the_end(df_with_nans_in_tails):
    """Test that Pipeline can forecast with datasets with nans at the end."""

    pipeline = Pipeline(model=NaiveModel(), horizon=5)
    pipeline.fit(TSDataset(df_with_nans_in_tails, freq="1H"))
    forecast = pipeline.forecast()
    assert len(forecast.df) == 5


@pytest.mark.parametrize(
    "n_folds, mode, expected_masks",
    (
        (
            2,
            "expand",
            [
                FoldMask(
                    first_train_timestamp="2020-01-01",
                    last_train_timestamp="2020-04-03",
                    target_timestamps=["2020-04-04", "2020-04-05", "2020-04-06"],
                ),
                FoldMask(
                    first_train_timestamp="2020-01-01",
                    last_train_timestamp="2020-04-06",
                    target_timestamps=["2020-04-07", "2020-04-08", "2020-04-09"],
                ),
            ],
        ),
        (
            2,
            "constant",
            [
                FoldMask(
                    first_train_timestamp="2020-01-01",
                    last_train_timestamp="2020-04-03",
                    target_timestamps=["2020-04-04", "2020-04-05", "2020-04-06"],
                ),
                FoldMask(
                    first_train_timestamp="2020-01-04",
                    last_train_timestamp="2020-04-06",
                    target_timestamps=["2020-04-07", "2020-04-08", "2020-04-09"],
                ),
            ],
        ),
    ),
)
def test_generate_masks_from_n_folds(example_tsds: TSDataset, n_folds, mode, expected_masks):
    masks = Pipeline._generate_masks_from_n_folds(ts=example_tsds, n_folds=n_folds, horizon=3, mode=mode)
    for mask, expected_mask in zip(masks, expected_masks):
        assert mask.first_train_timestamp == expected_mask.first_train_timestamp
        assert mask.last_train_timestamp == expected_mask.last_train_timestamp
        assert mask.target_timestamps == expected_mask.target_timestamps


@pytest.mark.parametrize(
    "mask", (FoldMask("2020-01-01", "2020-01-02", ["2020-01-03"]), FoldMask("2020-01-03", "2020-01-05", ["2020-01-06"]))
)
@pytest.mark.parametrize(
    "ts_name", ["simple_ts", "simple_ts_starting_with_nans_one_segment", "simple_ts_starting_with_nans_all_segments"]
)
def test_generate_folds_datasets(ts_name, mask, request):
    """Check _generate_folds_datasets for correct work."""
    ts = request.getfixturevalue(ts_name)
    pipeline = Pipeline(model=NaiveModel(lag=7))
    mask = pipeline._prepare_fold_masks(ts=ts, masks=[mask], mode="constant")[0]
    train, test = list(pipeline._generate_folds_datasets(ts, [mask], 4))[0]
    assert train.index.min() == np.datetime64(mask.first_train_timestamp)
    assert train.index.max() == np.datetime64(mask.last_train_timestamp)
    assert test.index.min() == np.datetime64(mask.last_train_timestamp) + np.timedelta64(1, "D")
    assert test.index.max() == np.datetime64(mask.last_train_timestamp) + np.timedelta64(4, "D")


@pytest.mark.parametrize(
    "mask", (FoldMask(None, "2020-01-02", ["2020-01-03"]), FoldMask(None, "2020-01-05", ["2020-01-06"]))
)
@pytest.mark.parametrize(
    "ts_name", ["simple_ts", "simple_ts_starting_with_nans_one_segment", "simple_ts_starting_with_nans_all_segments"]
)
def test_generate_folds_datasets_without_first_date(ts_name, mask, request):
    """Check _generate_folds_datasets for correct work without first date."""
    ts = request.getfixturevalue(ts_name)
    pipeline = Pipeline(model=NaiveModel(lag=7))
    mask = pipeline._prepare_fold_masks(ts=ts, masks=[mask], mode="constant")[0]
    train, test = list(pipeline._generate_folds_datasets(ts, [mask], 4))[0]
    assert train.index.min() == np.datetime64(ts.index.min())
    assert train.index.max() == np.datetime64(mask.last_train_timestamp)
    assert test.index.min() == np.datetime64(mask.last_train_timestamp) + np.timedelta64(1, "D")
    assert test.index.max() == np.datetime64(mask.last_train_timestamp) + np.timedelta64(4, "D")


@pytest.mark.parametrize(
    "mask,expected",
    (
        (FoldMask("2020-01-01", "2020-01-07", ["2020-01-10"]), {"segment_0": 0, "segment_1": 11}),
        (FoldMask("2020-01-01", "2020-01-07", ["2020-01-08", "2020-01-11"]), {"segment_0": 95.5, "segment_1": 5}),
    ),
)
def test_run_fold(ts_run_fold: TSDataset, mask: FoldMask, expected: Dict[str, List[float]]):
    train, test = ts_run_fold.train_test_split(
        train_start=mask.first_train_timestamp, train_end=mask.last_train_timestamp
    )

    pipeline = Pipeline(model=NaiveModel(lag=5), transforms=[], horizon=4)
    fold = pipeline._run_fold(train, test, 1, mask, [MAE()], forecast_params=dict())
    for seg in fold["metrics"]["MAE"].keys():
        assert fold["metrics"]["MAE"][seg] == expected[seg]


@pytest.mark.parametrize(
    "lag,expected", ((5, {"segment_0": 76.923077, "segment_1": 90.909091}), (6, {"segment_0": 100, "segment_1": 120}))
)
def test_backtest_one_point(simple_ts: TSDataset, lag: int, expected: Dict[str, List[float]]):
    mask = FoldMask(
        simple_ts.index.min(),
        simple_ts.index.min() + np.timedelta64(6, "D"),
        [simple_ts.index.min() + np.timedelta64(8, "D")],
    )
    pipeline = Pipeline(model=NaiveModel(lag=lag), transforms=[], horizon=2)
    metrics_df, _, _ = pipeline.backtest(ts=simple_ts, metrics=[SMAPE()], n_folds=[mask], aggregate_metrics=True)
    metrics = dict(metrics_df.values)
    for segment in expected.keys():
        assert segment in metrics.keys()
        np.testing.assert_array_almost_equal(expected[segment], metrics[segment])


@pytest.mark.parametrize(
    "lag,expected", ((4, {"segment_0": 0, "segment_1": 0}), (7, {"segment_0": 0, "segment_1": 0.5}))
)
def test_backtest_two_points(masked_ts: TSDataset, lag: int, expected: Dict[str, List[float]]):
    mask = FoldMask(
        masked_ts.index.min(),
        masked_ts.index.min() + np.timedelta64(6, "D"),
        [masked_ts.index.min() + np.timedelta64(9, "D"), masked_ts.index.min() + np.timedelta64(10, "D")],
    )
    pipeline = Pipeline(model=NaiveModel(lag=lag), transforms=[], horizon=4)
    metrics_df, _, _ = pipeline.backtest(ts=masked_ts, metrics=[MAE()], n_folds=[mask], aggregate_metrics=True)
    metrics = dict(metrics_df.values)
    for segment in expected.keys():
        assert segment in metrics.keys()
        np.testing.assert_array_almost_equal(expected[segment], metrics[segment])


def test_sanity_backtest_naive_with_intervals(weekly_period_ts):
    train_ts, _ = weekly_period_ts
    quantiles = (0.01, 0.99)
    pipeline = Pipeline(model=NaiveModel(), horizon=5)
    _, forecast_df, _ = pipeline.backtest(
        ts=train_ts,
        metrics=[MAE(), Width(quantiles=quantiles)],
        forecast_params={"quantiles": quantiles, "prediction_interval": True},
    )
    features = forecast_df.columns.get_level_values(1)
    assert f"target_{quantiles[0]}" in features
    assert f"target_{quantiles[1]}" in features


<<<<<<< HEAD
@pytest.mark.parametrize("relevance_table", ([StatisticsRelevanceTable()]))
@pytest.mark.parametrize(
    "model",
    [
        DecisionTreeRegressor(random_state=42),
    ],
)
def test_backtest_pass_with_filter_inversed_transform(sinusoid_ts, model, relevance_table):
    ts = sinusoid_ts

    pipeline = Pipeline(
        model=ProphetModel(),
        transforms=[
            LogTransform(in_column="feature_1"),
            FilterFeaturesTransform(exclude=["feature_1"], return_features=True),
        ],
        horizon=10,
    )
    pipeline.backtest(ts=ts, metrics=[MAE()], aggregate_metrics=True)
=======
@pytest.mark.parametrize(
    "ts_name", ["simple_ts_starting_with_nans_one_segment", "simple_ts_starting_with_nans_all_segments"]
)
def test_backtest_nans_at_beginning(ts_name, request):
    ts = request.getfixturevalue(ts_name)
    pipeline = Pipeline(model=NaiveModel(), horizon=2)
    _ = pipeline.backtest(
        ts=ts,
        metrics=[MAE()],
        n_folds=2,
    )


@pytest.mark.parametrize(
    "ts_name", ["simple_ts_starting_with_nans_one_segment", "simple_ts_starting_with_nans_all_segments"]
)
def test_backtest_nans_at_beginning_with_mask(ts_name, request):
    ts = request.getfixturevalue(ts_name)
    mask = FoldMask(
        ts.index.min(),
        ts.index.min() + np.timedelta64(5, "D"),
        [ts.index.min() + np.timedelta64(6, "D"), ts.index.min() + np.timedelta64(8, "D")],
    )
    pipeline = Pipeline(model=NaiveModel(), horizon=3)
    _ = pipeline.backtest(
        ts=ts,
        metrics=[MAE()],
        n_folds=[mask],
    )
>>>>>>> 45249270
<|MERGE_RESOLUTION|>--- conflicted
+++ resolved
@@ -555,7 +555,6 @@
     assert f"target_{quantiles[1]}" in features
 
 
-<<<<<<< HEAD
 @pytest.mark.parametrize("relevance_table", ([StatisticsRelevanceTable()]))
 @pytest.mark.parametrize(
     "model",
@@ -575,7 +574,7 @@
         horizon=10,
     )
     pipeline.backtest(ts=ts, metrics=[MAE()], aggregate_metrics=True)
-=======
+
 @pytest.mark.parametrize(
     "ts_name", ["simple_ts_starting_with_nans_one_segment", "simple_ts_starting_with_nans_all_segments"]
 )
@@ -605,4 +604,5 @@
         metrics=[MAE()],
         n_folds=[mask],
     )
->>>>>>> 45249270
+
+   