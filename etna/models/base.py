--- conflicted
+++ resolved
@@ -650,16 +650,14 @@
         :
             Dataset with predictions
         """
-<<<<<<< HEAD
+        if return_components:
+            raise NotImplementedError("This mode isn't currently implemented!")
+
         expected_length = prediction_size + self.encoder_length
         if len(ts.index) < expected_length:
             raise ValueError(
                 "Given context isn't big enough, try to decrease context_size, prediction_size or increase length of given dataset!"
             )
-=======
-        if return_components:
-            raise NotImplementedError("This mode isn't currently implemented!")
->>>>>>> e91f5f29
 
         test_dataset = ts.to_torch_dataset(
             make_samples=functools.partial(
