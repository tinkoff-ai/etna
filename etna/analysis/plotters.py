import math
import warnings
from copy import deepcopy
from typing import TYPE_CHECKING
from typing import Callable
from typing import Dict
from typing import List
from typing import Optional
from typing import Sequence
from typing import Tuple
from typing import Union

import matplotlib.axes
import matplotlib.pyplot as plt
import numpy as np
import pandas as pd
import plotly
import plotly.graph_objects as go
import seaborn as sns
from typing_extensions import Literal

from etna.analysis import RelevanceTable
from etna.analysis.feature_selection import AGGREGATION_FN
from etna.analysis.feature_selection import AggregationMode
from etna.transforms import Transform

if TYPE_CHECKING:
    from etna.datasets import TSDataset
    from etna.transforms.decomposition.change_points_trend import ChangePointsTrendTransform
    from etna.transforms.decomposition.detrend import LinearTrendTransform
    from etna.transforms.decomposition.detrend import TheilSenTrendTransform
    from etna.transforms.decomposition.stl import STLTransform


def prepare_axes(segments: List[str], columns_num: int, figsize: Tuple[int, int]) -> Sequence[matplotlib.axes.Axes]:
    """Prepare axes according to segments, figure size and number of columns."""
    segments_number = len(segments)
    columns_num = min(columns_num, len(segments))
    rows_num = math.ceil(segments_number / columns_num)

    figsize = (figsize[0] * columns_num, figsize[1] * rows_num)
    _, ax = plt.subplots(rows_num, columns_num, figsize=figsize, constrained_layout=True)
    ax = np.array([ax]).ravel()
    return ax


def plot_forecast(
    forecast_ts: "TSDataset",
    test_ts: Optional["TSDataset"] = None,
    train_ts: Optional["TSDataset"] = None,
    segments: Optional[List[str]] = None,
    n_train_samples: Optional[int] = None,
    columns_num: int = 2,
    figsize: Tuple[int, int] = (10, 5),
    prediction_intervals: bool = False,
    quantiles: Optional[Sequence[float]] = None,
):
    """
    Plot of prediction for forecast pipeline.

    Parameters
    ----------
    forecast_ts:
        forecasted TSDataset with timeseries data
    test_ts:
        TSDataset with timeseries data
    train_ts:
        TSDataset with timeseries data
    segments:
        segments to plot; if not given plot all the segments from forecast_df
    n_train_samples:
        length of history of train to plot
    columns_num:
        number of graphics columns
    figsize:
        size of the figure per subplot with one segment in inches
    prediction_intervals:
        if True prediction intervals will be drawn
    quantiles:
        list of quantiles to draw
    """
    if not segments:
        segments = list(set(forecast_ts.columns.get_level_values("segment")))

    ax = prepare_axes(segments=segments, columns_num=columns_num, figsize=figsize)

    if prediction_intervals:
        cols = [
            col
            for col in forecast_ts.columns.get_level_values("feature").unique().tolist()
            if col.startswith("target_0.")
        ]
        existing_quantiles = [float(col[7:]) for col in cols]
        if quantiles is None:
            quantiles = sorted(existing_quantiles)
        else:
            non_existent = set(quantiles) - set(existing_quantiles)
            if len(non_existent):
                warnings.warn(f"Quantiles {non_existent} do not exist in forecast dataset. They will be dropped.")
            quantiles = sorted(list(set(quantiles).intersection(set(existing_quantiles))))

    if train_ts is not None:
        train_ts.df.sort_values(by="timestamp", inplace=True)
    if test_ts is not None:
        test_ts.df.sort_values(by="timestamp", inplace=True)
    forecast_ts.df.sort_values(by="timestamp", inplace=True)

    for i, segment in enumerate(segments):
        if train_ts is not None:
            segment_train_df = train_ts[:, segment, :][segment]
        else:
            segment_train_df = pd.DataFrame(columns=["timestamp", "target", "segment"])

        if test_ts is not None:
            segment_test_df = test_ts[:, segment, :][segment]
        else:
            segment_test_df = pd.DataFrame(columns=["timestamp", "target", "segment"])

        if n_train_samples is None:
            plot_df = segment_train_df
        elif n_train_samples != 0:
            plot_df = segment_train_df[-n_train_samples:]
        else:
            plot_df = pd.DataFrame(columns=["timestamp", "target", "segment"])

        segment_forecast_df = forecast_ts[:, segment, :][segment]

        if (train_ts is not None) and (n_train_samples != 0):
            ax[i].plot(plot_df.index.values, plot_df.target.values, label="train")
        if test_ts is not None:
            ax[i].plot(segment_test_df.index.values, segment_test_df.target.values, color="purple", label="test")
        ax[i].plot(segment_forecast_df.index.values, segment_forecast_df.target.values, color="r", label="forecast")

        if prediction_intervals and quantiles is not None:
            alpha = np.linspace(0, 1, len(quantiles) // 2 + 2)[1:-1]
            for quantile in range(len(quantiles) // 2):
                values_low = segment_forecast_df["target_" + str(quantiles[quantile])].values
                values_high = segment_forecast_df["target_" + str(quantiles[-quantile - 1])].values
                if quantile == len(quantiles) // 2 - 1:
                    ax[i].fill_between(
                        segment_forecast_df.index.values,
                        values_low,
                        values_high,
                        facecolor="g",
                        alpha=alpha[quantile],
                        label=f"{quantiles[quantile]}-{quantiles[-quantile-1]} prediction interval",
                    )
                else:
                    values_next = segment_forecast_df["target_" + str(quantiles[quantile + 1])].values
                    ax[i].fill_between(
                        segment_forecast_df.index.values,
                        values_low,
                        values_next,
                        facecolor="g",
                        alpha=alpha[quantile],
                        label=f"{quantiles[quantile]}-{quantiles[-quantile-1]} prediction interval",
                    )
                    values_prev = segment_forecast_df["target_" + str(quantiles[-quantile - 2])].values
                    ax[i].fill_between(
                        segment_forecast_df.index.values, values_high, values_prev, facecolor="g", alpha=alpha[quantile]
                    )
            if len(quantiles) % 2 != 0:
                values = segment_forecast_df["target_" + str(quantiles[len(quantiles) // 2])].values
                ax[i].plot(
                    segment_forecast_df.index.values,
                    values,
                    "--",
                    c="orange",
                    label=f"{quantiles[len(quantiles)//2]} quantile",
                )
        ax[i].set_title(segment)
        ax[i].tick_params("x", rotation=45)
        ax[i].legend()


def plot_backtest(
    forecast_df: pd.DataFrame,
    ts: "TSDataset",
    segments: Optional[List[str]] = None,
    folds: Optional[List[int]] = None,
    columns_num: int = 2,
    history_len: int = 0,
    figsize: Tuple[int, int] = (10, 5),
):
    """Plot targets and forecast for backtest pipeline.

    Parameters
    ----------
    forecast_df:
        forecasted dataframe with timeseries data
    ts:
        dataframe of timeseries that was used for backtest
    segments:
        segments to plot
    folds:
        folds to plot
    columns_num:
        number of subplots columns
    history_len:
        length of pre-backtest history to plot
    figsize:
        size of the figure per subplot with one segment in inches
    """
    if not segments:
        segments = sorted(ts.segments)
    df = ts.df

    ax = prepare_axes(segments=segments, columns_num=columns_num, figsize=figsize)

    if not folds:
        folds = sorted(set(forecast_df[segments[0]]["fold_number"]))

    forecast_start = forecast_df.index.min()
    history_df = df[df.index < forecast_start]
    backtest_df = df[df.index >= forecast_start]
    for i, segment in enumerate(segments):
        segment_backtest_df = backtest_df[segment]
        segment_history_df = history_df[segment]

        if history_len:
            plot_df = segment_history_df.tail(history_len)
        else:
            plot_df = segment_backtest_df

        ax[i].plot(plot_df.index, plot_df.target, label="history")
        ax[i].plot(segment_backtest_df.index, segment_backtest_df.target, label="test")

        segment_forecast_df = forecast_df[segment]
        for fold_number in folds:
            forecast_df_slice_fold = segment_forecast_df[segment_forecast_df.fold_number == fold_number]
            ax[i].axvspan(
                forecast_df_slice_fold.index.min(),
                forecast_df_slice_fold.index.max(),
                alpha=0.15 * (int(forecast_df_slice_fold.fold_number.max() + 1) % 2),
                color="skyblue",
            )

        ax[i].plot(segment_forecast_df.index, segment_forecast_df.target, label="forecast")

        ax[i].set_title(segment)
        ax[i].legend()
        ax[i].tick_params("x", rotation=45)


def plot_backtest_interactive(
    forecast_df: pd.DataFrame,
    ts: "TSDataset",
    segments: Optional[List[str]] = None,
    folds: Optional[List[int]] = None,
    history_len: int = 0,
    figsize: Tuple[int, int] = (900, 600),
) -> go.Figure:
    """Plot targets and forecast for backtest pipeline using plotly.

    Parameters
    ----------
    forecast_df:
        forecasted dataframe with timeseries data
    ts:
        dataframe of timeseries that was used for backtest
    segments:
        segments to plot
    folds:
        folds to plot
    history_len:
        length of pre-backtest history to plot
    figsize:
        size of the figure in pixels
    Returns
    -------
    go.Figure:
        result of plotting
    """
    if not segments:
        segments = sorted(ts.segments)
    df = ts.df

    if not folds:
        folds = sorted(set(forecast_df[segments[0]]["fold_number"]))

    fig = go.Figure()
    colors = plotly.colors.qualitative.Dark24

    forecast_start = forecast_df.index.min()
    history_df = df[df.index < forecast_start]
    backtest_df = df[df.index >= forecast_start]

    for i, segment in enumerate(segments):
        segment_backtest_df = backtest_df[segment]
        segment_history_df = history_df[segment]

        if history_len:
            plot_df = segment_history_df.tail(history_len)
        else:
            plot_df = segment_backtest_df

        # history
        fig.add_trace(
            go.Scattergl(
                x=plot_df.index,
                y=plot_df.target,
                legendgroup=f"{segment}",
                name=f"{segment}",
                marker_color=colors[i % len(colors)],
                showlegend=True,
                line=dict(width=2, dash="solid"),
            )
        )

        # test
        fig.add_trace(
            go.Scattergl(
                x=segment_backtest_df.index,
                y=segment_backtest_df.target,
                legendgroup=f"{segment}",
                name=f"Test: {segment}",
                marker_color=colors[i % len(colors)],
                showlegend=False,
                line=dict(width=2, dash="dot"),
            )
        )

        # folds
        segment_forecast_df = forecast_df[segment]
        if i == 0:
            for fold_number in folds:
                forecast_df_slice_fold = segment_forecast_df[segment_forecast_df.fold_number == fold_number]
                opacity = 0.15 * (int(forecast_df_slice_fold.fold_number.max() + 1) % 2)
                fig.add_vrect(
                    x0=forecast_df_slice_fold.index.min(),
                    x1=forecast_df_slice_fold.index.max(),
                    line_width=0,
                    fillcolor="blue",
                    opacity=opacity,
                )

        # forecast
        fig.add_trace(
            go.Scattergl(
                x=segment_forecast_df.index,
                y=segment_forecast_df.target,
                legendgroup=f"{segment}",
                name=f"Forecast: {segment}",
                marker_color=colors[i % len(colors)],
                showlegend=False,
                line=dict(width=2, dash="dash"),
            )
        )

    fig.update_layout(
        height=figsize[1],
        width=figsize[0],
        title="Backtest for all segments",
        xaxis_title="timestamp",
        yaxis_title="target",
        legend=dict(itemsizing="trace", title="Segments"),
        updatemenus=[
            dict(
                type="buttons",
                direction="left",
                xanchor="left",
                yanchor="top",
                showactive=True,
                x=1.0,
                y=1.1,
                buttons=[
                    dict(method="restyle", args=["visible", "all"], label="show all"),
                    dict(method="restyle", args=["visible", "legendonly"], label="hide all"),
                ],
            )
        ],
        annotations=[
            dict(text="Show segments:", showarrow=False, x=1.0, y=1.08, xref="paper", yref="paper", align="left")
        ],
    )

    return fig


def plot_anomalies(
    ts: "TSDataset",
    anomaly_dict: Dict[str, List[np.datetime64]],
    segments: Optional[List[str]] = None,
    columns_num: int = 2,
    figsize: Tuple[int, int] = (10, 5),
):
    """Plot a time series with indicated anomalies.

    Parameters
    ----------
    ts:
        TSDataset of timeseries that was used for detect anomalies
    anomaly_dict:
        dictionary derived from anomaly detection function
    segments:
        segments to plot
    columns_num:
        number of subplots columns
    figsize:
        size of the figure per subplot with one segment in inches
    """
    if not segments:
        segments = sorted(ts.segments)

    ax = prepare_axes(segments=segments, columns_num=columns_num, figsize=figsize)

    for i, segment in enumerate(segments):
        segment_df = ts[:, segment, :][segment]
        anomaly = anomaly_dict[segment]

        ax[i].set_title(segment)
        ax[i].plot(segment_df.index.values, segment_df["target"].values, c="b")

        anomaly = sorted(anomaly)  # type: ignore
        ax[i].scatter(anomaly, segment_df[segment_df.index.isin(anomaly)]["target"].values, c="r")

        ax[i].tick_params("x", rotation=45)


def get_correlation_matrix(
    ts: "TSDataset", segments: Optional[List[str]] = None, method: str = "pearson"
) -> np.ndarray:
    """Compute pairwise correlation of timeseries for selected segments.

    Parameters
    ----------
    ts:
        TSDataset with timeseries data
    segments:
        Segments to use
    method:
        Method of correlation:
        pearson : standard correlation coefficient
        kendall : Kendall Tau correlation coefficient
        spearman : Spearman rank correlation

    Returns
    -------
    Correlation matrix
    """
    if method not in ["pearson", "kendall", "spearman"]:
        raise ValueError(f"'{method}' is not a valid method of correlation.")
    if segments is None:
        segments = sorted(ts.segments)
    correlation_matrix = ts[:, segments, :].corr(method=method).values
    return correlation_matrix


def plot_correlation_matrix(
    ts: "TSDataset",
    segments: Optional[List[str]] = None,
    method: str = "pearson",
    figsize: Tuple[int, int] = (10, 10),
    **heatmap_kwargs,
):
    """Plot pairwise correlation heatmap for selected segments.

    Parameters
    ----------
    ts:
        TSDataset with timeseries data
    segments:
        Segments to use
    method:
        Method of correlation:
        pearson : standard correlation coefficient
        kendall : Kendall Tau correlation coefficient
        spearman : Spearman rank correlation
    figsize:
        size of the figure in inches
    """
    if segments is None:
        segments = sorted(ts.segments)
    if "vmin" not in heatmap_kwargs:
        heatmap_kwargs["vmin"] = -1
    if "vmax" not in heatmap_kwargs:
        heatmap_kwargs["vmax"] = 1

    correlation_matrix = get_correlation_matrix(ts, segments, method)
    fig, ax = plt.subplots(figsize=figsize)
    ax = sns.heatmap(correlation_matrix, annot=True, fmt=".1g", square=True, ax=ax, **heatmap_kwargs)
    labels = list(ts[:, segments, :].columns.values)
    ax.set_xticklabels(labels, rotation=45, horizontalalignment="right")
    ax.set_yticklabels(labels, rotation=0, horizontalalignment="right")
    ax.set_title("Correlation Heatmap")


def plot_anomalies_interactive(
    ts: "TSDataset",
    segment: str,
    method: Callable[..., Dict[str, List[pd.Timestamp]]],
    params_bounds: Dict[str, Tuple[Union[int, float], Union[int, float], Union[int, float]]],
    figsize: Tuple[int, int] = (20, 10),
):
    """Plot a time series with indicated anomalies.
    Anomalies are obtained using the specified method. The method parameters values
    can be changed using the corresponding sliders.

    Parameters
    ----------
    ts:
        TSDataset with timeseries data
    segment:
        Segment to plot
    method:
        Method for outliers detection
    params_bounds:
        Parameters ranges of the outliers detection method. Bounds for the parameter are (min,max,step)
    figsize:
        size of the figure in inches

    Notes
    -----
    Jupyter notebook might display the results incorrectly, in this case try to use '!jupyter nbextension enable --py widgetsnbextension'

    Examples
    --------
    >>> from etna.datasets import TSDataset
    >>> from etna.datasets import generate_ar_df
    >>> from etna.analysis import plot_anomalies_interactive, get_anomalies_density
    >>> classic_df = generate_ar_df(periods=1000, start_time="2021-08-01", n_segments=2)
    >>> df = TSDataset.to_dataset(classic_df)
    >>> ts = TSDataset(df, "D")
    >>> params_bounds = {"window_size": (5, 20, 1), "distance_coef": (0.1, 3, 0.25)}
    >>> method = get_anomalies_density
    >>> plot_anomalies_interactive(ts=ts, segment="segment_1", method=method, params_bounds=params_bounds, figsize=(20, 10)) # doctest: +SKIP
    """
    from ipywidgets import FloatSlider
    from ipywidgets import IntSlider
    from ipywidgets import interact

    from etna.datasets import TSDataset

    df = ts[:, segment, "target"]
    ts = TSDataset(ts[:, segment, :], ts.freq)
    x, y = df.index.values, df.values
    cache = {}

    sliders = dict()
    style = {"description_width": "initial"}
    for param, bounds in params_bounds.items():
        min_, max_, step = bounds
        if isinstance(min_, float) or isinstance(max_, float) or isinstance(step, float):
            sliders[param] = FloatSlider(min=min_, max=max_, step=step, continuous_update=False, style=style)
        else:
            sliders[param] = IntSlider(min=min_, max=max_, step=step, continuous_update=False, style=style)

    def update(**kwargs):
        key = "_".join([str(val) for val in kwargs.values()])
        if key not in cache:
            anomalies = method(ts, **kwargs)[segment]
            anomalies = sorted(anomalies)
            cache[key] = anomalies
        else:
            anomalies = cache[key]
        plt.figure(figsize=figsize)
        plt.cla()
        plt.plot(x, y)
        plt.scatter(anomalies, y[pd.to_datetime(x).isin(anomalies)], c="r")
        plt.xticks(rotation=45)
        plt.show()

    interact(update, **sliders)


def plot_clusters(
    ts: "TSDataset",
    segment2cluster: Dict[str, int],
    centroids_df: Optional[pd.DataFrame] = None,
    columns_num: int = 2,
    figsize: Tuple[int, int] = (10, 5),
):
    """Plot clusters [with centroids].

    Parameters
    ----------
    ts:
        TSDataset with timeseries
    segment2cluster:
        mapping from segment to cluster in format {segment: cluster}
    centroids_df:
        dataframe with centroids
    columns_num:
        number of columns in subplots
    figsize:
        size of the figure per subplot with one segment in inches
    """
    unique_clusters = sorted(set(segment2cluster.values()))
    rows_num = math.ceil(len(unique_clusters) / columns_num)
    figsize = (figsize[0] * columns_num, figsize[1] * rows_num)
    fig, axs = plt.subplots(rows_num, columns_num, constrained_layout=True, figsize=figsize)
    for i, cluster in enumerate(unique_clusters):
        segments = [segment for segment in segment2cluster if segment2cluster[segment] == cluster]
        h, w = i // columns_num, i % columns_num
        for segment in segments:
            segment_slice = ts[:, segment, "target"]
            axs[h][w].plot(
                segment_slice.index.values,
                segment_slice.values,
                alpha=1 / math.sqrt(len(segments)),
                c="blue",
            )
        axs[h][w].set_title(f"cluster={cluster}\n{len(segments)} segments in cluster")
        if centroids_df is not None:
            centroid = centroids_df[cluster, "target"]
            axs[h][w].plot(centroid.index.values, centroid.values, c="red", label="centroid")
        axs[h][w].legend()


def plot_time_series_with_change_points(
    ts: "TSDataset",
    change_points: Dict[str, List[pd.Timestamp]],
    segments: Optional[List[str]] = None,
    columns_num: int = 2,
    figsize: Tuple[int, int] = (10, 5),
):
    """Plot segments with their trend change points.

    Parameters
    ----------
    ts:
        TSDataset with timeseries
    change_points:
        dictionary with trend change points for each segment, can be derived from `etna.analysis.find_change_points`
    segments:
        segments to use
    columns_num:
        number of subplots columns
    figsize:
        size of the figure per subplot with one segment in inches
    """
    if not segments:
        segments = sorted(ts.segments)

    ax = prepare_axes(segments=segments, columns_num=columns_num, figsize=figsize)

    for i, segment in enumerate(segments):
        segment_df = ts[:, segment, :][segment]
        change_points_segment = change_points[segment]

        # plot each part of segment separately
        timestamp = segment_df.index.values
        target = segment_df["target"].values
        all_change_points_segment = [pd.Timestamp(timestamp[0])] + change_points_segment + [pd.Timestamp(timestamp[-1])]
        for idx in range(len(all_change_points_segment) - 1):
            start_time = all_change_points_segment[idx]
            end_time = all_change_points_segment[idx + 1]
            selected_indices = (timestamp >= start_time) & (timestamp <= end_time)
            cur_timestamp = timestamp[selected_indices]
            cur_target = target[selected_indices]
            ax[i].plot(cur_timestamp, cur_target)

        # plot each trend change point
        for change_point in change_points_segment:
            ax[i].axvline(change_point, linestyle="dashed", c="grey")

        ax[i].set_title(segment)
        ax[i].tick_params("x", rotation=45)


def plot_residuals(
    forecast_df: pd.DataFrame,
    ts: "TSDataset",
    feature: Union[str, Literal["timestamp"]] = "timestamp",
    transforms: Sequence[Transform] = (),
    segments: Optional[List[str]] = None,
    columns_num: int = 2,
    figsize: Tuple[int, int] = (10, 5),
):
    """Plot residuals for predictions from backtest against some feature.

    Parameters
    ----------
    forecast_df:
        forecasted dataframe with timeseries data
    ts:
        dataframe of timeseries that was used for backtest
    feature:
        feature name to draw against residuals, if "timestamp" plot residuals against the timestamp
    transforms:
        sequence of transforms to get feature column
    segments:
        segments to use
    columns_num:
        number of columns in subplots
    figsize:
        size of the figure per subplot with one segment in inches

    Raises
    ------
    ValueError:
        if feature isn't present in the dataset after applying transformations

    Notes
    -----
    Parameter `transforms` is necessary because some pipelines doesn't save features in their forecasts,
    e.g. `etna.ensembles` pipelines.
    """
    if not segments:
        segments = sorted(ts.segments)

    ax = prepare_axes(segments=segments, columns_num=columns_num, figsize=figsize)

    ts_copy = deepcopy(ts)
    ts_copy.fit_transform(transforms=transforms)
    df = ts_copy.to_pandas()
    # check if feature is present in dataset
    if feature != "timestamp":
        all_features = set(df.columns.get_level_values("feature").unique())
        if feature not in all_features:
            raise ValueError("Given feature isn't present in the dataset after applying transformations")

    for i, segment in enumerate(segments):
        segment_df = df.loc[forecast_df.index, pd.IndexSlice[segment, :]][segment].reset_index()
        segment_forecast_df = forecast_df.loc[:, pd.IndexSlice[segment, :]][segment].reset_index()
        segment_df.rename(columns={"target": "y_true"}, inplace=True)
        segment_df["y_pred"] = segment_forecast_df["target"].values

        residuals = (segment_df["y_true"] - segment_df["y_pred"]).values
        feature_values = segment_df[feature].values

        # highlight different backtest folds
        if feature == "timestamp":
            folds = sorted(set(segment_forecast_df["fold_number"]))
            for fold_number in folds:
                forecast_df_slice_fold = segment_forecast_df[segment_forecast_df["fold_number"] == fold_number]
                ax[i].axvspan(
                    forecast_df_slice_fold["timestamp"].min(),
                    forecast_df_slice_fold["timestamp"].max(),
                    alpha=0.15 * (int(forecast_df_slice_fold["fold_number"].max() + 1) % 2),
                    color="skyblue",
                )

        ax[i].scatter(feature_values, residuals, c="b")

        ax[i].set_title(segment)
        ax[i].tick_params("x", rotation=45)
        ax[i].set_xlabel(feature)


<<<<<<< HEAD
def plot_feature_relevance(
    ts: "TSDataset",
    relevance_table: RelevanceTable,
    normalized: bool = False,
    relevance_aggregation_mode: Union[str, Literal["per-segment"]] = AggregationMode.mean,
    top_k: Optional[int] = None,
=======
TrendTransformType = Union[
    "ChangePointsTrendTransform", "LinearTrendTransform", "TheilSenTrendTransform", "STLTransform"
]


def _get_labels_names(trend_transform, segments):
    """If only unique transform classes are used then show their short names (without parameters). Otherwise show their full repr as label."""
    from etna.transforms.decomposition.detrend import LinearTrendTransform
    from etna.transforms.decomposition.detrend import TheilSenTrendTransform

    labels = [transform.__repr__() for transform in trend_transform]
    labels_short = [i[: i.find("(")] for i in labels]
    if len(np.unique(labels_short)) == len(labels_short):
        labels = labels_short
    linear_coeffs = dict(zip(segments, ["" for i in range(len(segments))]))
    if len(trend_transform) == 1 and isinstance(trend_transform[0], (LinearTrendTransform, TheilSenTrendTransform)):
        for seg in segments:
            linear_coeffs[seg] = ", k=" + f"{trend_transform[0].segment_transforms[seg]._linear_model.coef_[0]:g}"
    return labels, linear_coeffs


def plot_trend(
    ts: "TSDataset",
    trend_transform: Union["TrendTransformType", List["TrendTransformType"]],
>>>>>>> 8b3c063d
    segments: Optional[List[str]] = None,
    columns_num: int = 2,
    figsize: Tuple[int, int] = (10, 5),
):
<<<<<<< HEAD
    """
    Plot relevance of the features.
=======
    """Plot series and trend from trend transform for this series.

    If only unique transform classes are used then show their short names (without parameters). Otherwise show their full repr as label
>>>>>>> 8b3c063d

    Parameters
    ----------
    ts:
<<<<<<< HEAD
        TSDataset with timeseries data
    relevance_table:
        method to evaluate the feature relevance
    normalized:
        whether obtained relevances should be normalized to sum up to 1
    relevance_aggregation_mode:
        aggregation strategy for obtained feature relevance table
    top_k:
        number of best features to plot, if None plot all the features
    segments:
        segments to use
    columns_num:
        if `relevance_aggregation_mode="per-segment"` number of columns in subplots, otherwise the value is ignored
=======
        dataframe of timeseries that was used for trend plot
    trend_transform:
        trend transform or list of trend transforms to apply
    segments:
        segments to use
    columns_num:
        number of columns in subplots
>>>>>>> 8b3c063d
    figsize:
        size of the figure per subplot with one segment in inches
    """
    if not segments:
<<<<<<< HEAD
        segments = sorted(ts.segments)

    is_ascending = not relevance_table.greater_is_better
    relevance_df = relevance_table(df=ts[:, :, "target"], df_exog=ts.df_exog).loc[segments]

    if relevance_aggregation_mode == "per-segment":
        ax = prepare_axes(segments=segments, columns_num=columns_num, figsize=figsize)
        for i, segment in enumerate(segments):
            relevance = relevance_df.loc[segment].sort_values(ascending=is_ascending)
            relevance = relevance.dropna()[:top_k]
            if normalized:
                relevance = relevance / relevance.sum()
            sns.barplot(x=relevance.values, y=relevance.index, orient="h", ax=ax[i])
            ax[i].set_title(f"Feature relevance: {segment}")

    else:
        relevance_aggregation_fn = AGGREGATION_FN[AggregationMode(relevance_aggregation_mode)]
        relevance = relevance_df.apply(lambda x: relevance_aggregation_fn(x[~x.isna()]))  # type: ignore
        relevance = relevance.sort_values(ascending=is_ascending)
        # if top_k == None, all the values are selected
        relevance = relevance.dropna()[:top_k]
        if normalized:
            relevance = relevance / relevance.sum()
        _, ax = plt.subplots(figsize=figsize)
        sns.barplot(x=relevance.values, y=relevance.index, orient="h", ax=ax)
        ax.set_title("Feature relevance")  # type: ignore
=======
        segments = list(set(ts.columns.get_level_values("segment")))

    ax = prepare_axes(segments=segments, columns_num=columns_num, figsize=figsize)
    df = ts.df

    if not isinstance(trend_transform, list):
        trend_transform = [trend_transform]

    df_detrend = [transform.fit_transform(df.copy()) for transform in trend_transform]
    labels, linear_coeffs = _get_labels_names(trend_transform, segments)

    for i, segment in enumerate(segments):
        ax[i].plot(df[segment]["target"], label="Initial series")
        for label, df_now in zip(labels, df_detrend):
            ax[i].plot(df[segment, "target"] - df_now[segment, "target"], label=label + linear_coeffs[segment])
        ax[i].set_title(segment)
        ax[i].tick_params("x", rotation=45)
        ax[i].legend()
>>>>>>> 8b3c063d
<|MERGE_RESOLUTION|>--- conflicted
+++ resolved
@@ -738,14 +738,6 @@
         ax[i].set_xlabel(feature)
 
 
-<<<<<<< HEAD
-def plot_feature_relevance(
-    ts: "TSDataset",
-    relevance_table: RelevanceTable,
-    normalized: bool = False,
-    relevance_aggregation_mode: Union[str, Literal["per-segment"]] = AggregationMode.mean,
-    top_k: Optional[int] = None,
-=======
 TrendTransformType = Union[
     "ChangePointsTrendTransform", "LinearTrendTransform", "TheilSenTrendTransform", "STLTransform"
 ]
@@ -770,24 +762,64 @@
 def plot_trend(
     ts: "TSDataset",
     trend_transform: Union["TrendTransformType", List["TrendTransformType"]],
->>>>>>> 8b3c063d
     segments: Optional[List[str]] = None,
     columns_num: int = 2,
     figsize: Tuple[int, int] = (10, 5),
 ):
-<<<<<<< HEAD
+    """Plot series and trend from trend transform for this series.
+
+    If only unique transform classes are used then show their short names (without parameters). Otherwise show their full repr as label
+
+    Parameters
+    ----------
+    ts:
+        dataframe of timeseries that was used for trend plot
+    trend_transform:
+        trend transform or list of trend transforms to apply
+    segments:
+        segments to use
+    columns_num:
+        number of columns in subplots
+    figsize:
+        size of the figure per subplot with one segment in inches
+    """
+    if not segments:
+        segments = list(set(ts.columns.get_level_values("segment")))
+
+    ax = prepare_axes(segments=segments, columns_num=columns_num, figsize=figsize)
+    df = ts.df
+
+    if not isinstance(trend_transform, list):
+        trend_transform = [trend_transform]
+
+    df_detrend = [transform.fit_transform(df.copy()) for transform in trend_transform]
+    labels, linear_coeffs = _get_labels_names(trend_transform, segments)
+
+    for i, segment in enumerate(segments):
+        ax[i].plot(df[segment]["target"], label="Initial series")
+        for label, df_now in zip(labels, df_detrend):
+            ax[i].plot(df[segment, "target"] - df_now[segment, "target"], label=label + linear_coeffs[segment])
+        ax[i].set_title(segment)
+        ax[i].tick_params("x", rotation=45)
+        ax[i].legend()
+
+
+def plot_feature_relevance(
+    ts: "TSDataset",
+    relevance_table: RelevanceTable,
+    normalized: bool = False,
+    relevance_aggregation_mode: Union[str, Literal["per-segment"]] = AggregationMode.mean,
+    top_k: Optional[int] = None,
+    segments: Optional[List[str]] = None,
+    columns_num: int = 2,
+    figsize: Tuple[int, int] = (10, 5),
+):
     """
     Plot relevance of the features.
-=======
-    """Plot series and trend from trend transform for this series.
-
-    If only unique transform classes are used then show their short names (without parameters). Otherwise show their full repr as label
->>>>>>> 8b3c063d
-
-    Parameters
-    ----------
-    ts:
-<<<<<<< HEAD
+
+    Parameters
+    ----------
+    ts:
         TSDataset with timeseries data
     relevance_table:
         method to evaluate the feature relevance
@@ -801,20 +833,10 @@
         segments to use
     columns_num:
         if `relevance_aggregation_mode="per-segment"` number of columns in subplots, otherwise the value is ignored
-=======
-        dataframe of timeseries that was used for trend plot
-    trend_transform:
-        trend transform or list of trend transforms to apply
-    segments:
-        segments to use
-    columns_num:
-        number of columns in subplots
->>>>>>> 8b3c063d
     figsize:
         size of the figure per subplot with one segment in inches
     """
     if not segments:
-<<<<<<< HEAD
         segments = sorted(ts.segments)
 
     is_ascending = not relevance_table.greater_is_better
@@ -840,24 +862,4 @@
             relevance = relevance / relevance.sum()
         _, ax = plt.subplots(figsize=figsize)
         sns.barplot(x=relevance.values, y=relevance.index, orient="h", ax=ax)
-        ax.set_title("Feature relevance")  # type: ignore
-=======
-        segments = list(set(ts.columns.get_level_values("segment")))
-
-    ax = prepare_axes(segments=segments, columns_num=columns_num, figsize=figsize)
-    df = ts.df
-
-    if not isinstance(trend_transform, list):
-        trend_transform = [trend_transform]
-
-    df_detrend = [transform.fit_transform(df.copy()) for transform in trend_transform]
-    labels, linear_coeffs = _get_labels_names(trend_transform, segments)
-
-    for i, segment in enumerate(segments):
-        ax[i].plot(df[segment]["target"], label="Initial series")
-        for label, df_now in zip(labels, df_detrend):
-            ax[i].plot(df[segment, "target"] - df_now[segment, "target"], label=label + linear_coeffs[segment])
-        ax[i].set_title(segment)
-        ax[i].tick_params("x", rotation=45)
-        ax[i].legend()
->>>>>>> 8b3c063d
+        ax.set_title("Feature relevance")  # type: ignore