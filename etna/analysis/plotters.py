import math
<<<<<<< HEAD
from copy import deepcopy
=======
import warnings
>>>>>>> 95a988cb
from typing import TYPE_CHECKING
from typing import Callable
from typing import Dict
from typing import List
from typing import Literal
from typing import Optional
from typing import Sequence
from typing import Tuple
from typing import Union

import matplotlib.axes
import matplotlib.pyplot as plt
import numpy as np
import pandas as pd
import plotly
import plotly.graph_objects as go
import seaborn as sns

from etna.transforms import Transform

if TYPE_CHECKING:
    from etna.datasets import TSDataset


def prepare_axes(segments: List[str], columns_num: int, figsize: Tuple[int, int]) -> Sequence[matplotlib.axes.Axes]:
    """Prepare axes according to segments, figure size and number of columns."""
    segments_number = len(segments)
    columns_num = min(columns_num, len(segments))
    rows_num = math.ceil(segments_number / columns_num)

    figsize = (figsize[0] * columns_num, figsize[1] * rows_num)
    _, ax = plt.subplots(rows_num, columns_num, figsize=figsize, constrained_layout=True)
    ax = np.array([ax]).ravel()
    return ax


def plot_forecast(
    forecast_ts: "TSDataset",
    test_ts: Optional["TSDataset"] = None,
    train_ts: Optional["TSDataset"] = None,
    segments: Optional[List[str]] = None,
    n_train_samples: Optional[int] = None,
    columns_num: int = 2,
    figsize: Tuple[int, int] = (10, 5),
    prediction_intervals: bool = False,
    quantiles: Optional[Sequence[float]] = None,
):
    """
    Plot of prediction for forecast pipeline.

    Parameters
    ----------
    forecast_ts:
        forecasted TSDataset with timeseries data
    test_ts:
        TSDataset with timeseries data
    train_ts:
        TSDataset with timeseries data
    segments:
        segments to plot; if not given plot all the segments from forecast_df
    n_train_samples:
        length of history of train to plot
    columns_num:
        number of graphics columns
    figsize:
        size of the figure per subplot with one segment in inches
    prediction_intervals:
        if True prediction intervals will be drawn
    quantiles:
        list of quantiles to draw
    """
    if not segments:
        segments = list(set(forecast_ts.columns.get_level_values("segment")))

    ax = prepare_axes(segments=segments, columns_num=columns_num, figsize=figsize)

    if prediction_intervals:
        cols = [
            col
            for col in forecast_ts.columns.get_level_values("feature").unique().tolist()
            if col.startswith("target_0.")
        ]
        existing_quantiles = [float(col[7:]) for col in cols]
        if quantiles is None:
            quantiles = sorted(existing_quantiles)
        else:
            non_existent = set(quantiles) - set(existing_quantiles)
            if len(non_existent):
                warnings.warn(f"Quantiles {non_existent} do not exist in forecast dataset. They will be dropped.")
            quantiles = sorted(list(set(quantiles).intersection(set(existing_quantiles))))

    if train_ts is not None:
        train_ts.df.sort_values(by="timestamp", inplace=True)
    if test_ts is not None:
        test_ts.df.sort_values(by="timestamp", inplace=True)
    forecast_ts.df.sort_values(by="timestamp", inplace=True)

    for i, segment in enumerate(segments):
        if train_ts is not None:
            segment_train_df = train_ts[:, segment, :][segment]
        else:
            segment_train_df = pd.DataFrame(columns=["timestamp", "target", "segment"])

        if test_ts is not None:
            segment_test_df = test_ts[:, segment, :][segment]
        else:
            segment_test_df = pd.DataFrame(columns=["timestamp", "target", "segment"])

        if n_train_samples is None:
            plot_df = segment_train_df
        elif n_train_samples != 0:
            plot_df = segment_train_df[-n_train_samples:]
        else:
            plot_df = pd.DataFrame(columns=["timestamp", "target", "segment"])

        segment_forecast_df = forecast_ts[:, segment, :][segment]

        if (train_ts is not None) and (n_train_samples != 0):
            ax[i].plot(plot_df.index.values, plot_df.target.values, label="train")
        if test_ts is not None:
            ax[i].plot(segment_test_df.index.values, segment_test_df.target.values, color="purple", label="test")
        ax[i].plot(segment_forecast_df.index.values, segment_forecast_df.target.values, color="r", label="forecast")

        if prediction_intervals and quantiles is not None:
            alpha = np.linspace(0, 1, len(quantiles) // 2 + 2)[1:-1]
            for quantile in range(len(quantiles) // 2):
                values_low = segment_forecast_df["target_" + str(quantiles[quantile])].values
                values_high = segment_forecast_df["target_" + str(quantiles[-quantile - 1])].values
                if quantile == len(quantiles) // 2 - 1:
                    ax[i].fill_between(
                        segment_forecast_df.index.values,
                        values_low,
                        values_high,
                        facecolor="g",
                        alpha=alpha[quantile],
                        label=f"{quantiles[quantile]}-{quantiles[-quantile-1]} prediction interval",
                    )
                else:
                    values_next = segment_forecast_df["target_" + str(quantiles[quantile + 1])].values
                    ax[i].fill_between(
                        segment_forecast_df.index.values,
                        values_low,
                        values_next,
                        facecolor="g",
                        alpha=alpha[quantile],
                        label=f"{quantiles[quantile]}-{quantiles[-quantile-1]} prediction interval",
                    )
                    values_prev = segment_forecast_df["target_" + str(quantiles[-quantile - 2])].values
                    ax[i].fill_between(
                        segment_forecast_df.index.values, values_high, values_prev, facecolor="g", alpha=alpha[quantile]
                    )
            if len(quantiles) % 2 != 0:
                values = segment_forecast_df["target_" + str(quantiles[len(quantiles) // 2])].values
                ax[i].plot(
                    segment_forecast_df.index.values,
                    values,
                    "--",
                    c="orange",
                    label=f"{quantiles[len(quantiles)//2]} quantile",
                )
        ax[i].set_title(segment)
        ax[i].tick_params("x", rotation=45)
        ax[i].legend()


def plot_backtest(
    forecast_df: pd.DataFrame,
    ts: "TSDataset",
    segments: Optional[List[str]] = None,
    folds: Optional[List[int]] = None,
    columns_num: int = 2,
    history_len: int = 0,
    figsize: Tuple[int, int] = (10, 5),
):
    """Plot targets and forecast for backtest pipeline.

    Parameters
    ----------
    forecast_df:
        forecasted dataframe with timeseries data
    ts:
        dataframe of timeseries that was used for backtest
    segments:
        segments to plot
    folds:
        folds to plot
    columns_num:
        number of subplots columns
    history_len:
        length of pre-backtest history to plot
    figsize:
        size of the figure per subplot with one segment in inches
    """
    if not segments:
        segments = sorted(ts.segments)
    df = ts.df

    ax = prepare_axes(segments=segments, columns_num=columns_num, figsize=figsize)

    if not folds:
        folds = sorted(set(forecast_df[segments[0]]["fold_number"]))

    forecast_start = forecast_df.index.min()
    history_df = df[df.index < forecast_start]
    backtest_df = df[df.index >= forecast_start]
    for i, segment in enumerate(segments):
        segment_backtest_df = backtest_df[segment]
        segment_history_df = history_df[segment]

        if history_len:
            plot_df = segment_history_df.tail(history_len)
        else:
            plot_df = segment_backtest_df

        ax[i].plot(plot_df.index, plot_df.target, label="history")
        ax[i].plot(segment_backtest_df.index, segment_backtest_df.target, label="test")

        segment_forecast_df = forecast_df[segment]
        for fold_number in folds:
            forecast_df_slice_fold = segment_forecast_df[segment_forecast_df.fold_number == fold_number]
            ax[i].axvspan(
                forecast_df_slice_fold.index.min(),
                forecast_df_slice_fold.index.max(),
                alpha=0.15 * (int(forecast_df_slice_fold.fold_number.max() + 1) % 2),
                color="skyblue",
            )

        ax[i].plot(segment_forecast_df.index, segment_forecast_df.target, label="forecast")

        ax[i].set_title(segment)
        ax[i].legend()
        ax[i].tick_params("x", rotation=45)


def plot_backtest_interactive(
    forecast_df: pd.DataFrame,
    ts: "TSDataset",
    segments: Optional[List[str]] = None,
    folds: Optional[List[int]] = None,
    history_len: int = 0,
    figsize: Tuple[int, int] = (900, 600),
) -> go.Figure:
    """Plot targets and forecast for backtest pipeline using plotly.

    Parameters
    ----------
    forecast_df:
        forecasted dataframe with timeseries data
    ts:
        dataframe of timeseries that was used for backtest
    segments:
        segments to plot
    folds:
        folds to plot
    history_len:
        length of pre-backtest history to plot
    figsize:
        size of the figure in pixels
    Returns
    -------
    go.Figure:
        result of plotting
    """
    if not segments:
        segments = sorted(ts.segments)
    df = ts.df

    if not folds:
        folds = sorted(set(forecast_df[segments[0]]["fold_number"]))

    fig = go.Figure()
    colors = plotly.colors.qualitative.Dark24

    forecast_start = forecast_df.index.min()
    history_df = df[df.index < forecast_start]
    backtest_df = df[df.index >= forecast_start]

    for i, segment in enumerate(segments):
        segment_backtest_df = backtest_df[segment]
        segment_history_df = history_df[segment]

        if history_len:
            plot_df = segment_history_df.tail(history_len)
        else:
            plot_df = segment_backtest_df

        # history
        fig.add_trace(
            go.Scattergl(
                x=plot_df.index,
                y=plot_df.target,
                legendgroup=f"{segment}",
                name=f"{segment}",
                marker_color=colors[i % len(colors)],
                showlegend=True,
                line=dict(width=2, dash="solid"),
            )
        )

        # test
        fig.add_trace(
            go.Scattergl(
                x=segment_backtest_df.index,
                y=segment_backtest_df.target,
                legendgroup=f"{segment}",
                name=f"Test: {segment}",
                marker_color=colors[i % len(colors)],
                showlegend=False,
                line=dict(width=2, dash="dot"),
            )
        )

        # folds
        segment_forecast_df = forecast_df[segment]
        if i == 0:
            for fold_number in folds:
                forecast_df_slice_fold = segment_forecast_df[segment_forecast_df.fold_number == fold_number]
                opacity = 0.15 * (int(forecast_df_slice_fold.fold_number.max() + 1) % 2)
                fig.add_vrect(
                    x0=forecast_df_slice_fold.index.min(),
                    x1=forecast_df_slice_fold.index.max(),
                    line_width=0,
                    fillcolor="blue",
                    opacity=opacity,
                )

        # forecast
        fig.add_trace(
            go.Scattergl(
                x=segment_forecast_df.index,
                y=segment_forecast_df.target,
                legendgroup=f"{segment}",
                name=f"Forecast: {segment}",
                marker_color=colors[i % len(colors)],
                showlegend=False,
                line=dict(width=2, dash="dash"),
            )
        )

    fig.update_layout(
        height=figsize[1],
        width=figsize[0],
        title="Backtest for all segments",
        xaxis_title="timestamp",
        yaxis_title="target",
        legend=dict(itemsizing="trace", title="Segments"),
        updatemenus=[
            dict(
                type="buttons",
                direction="left",
                xanchor="left",
                yanchor="top",
                showactive=True,
                x=1.0,
                y=1.1,
                buttons=[
                    dict(method="restyle", args=["visible", "all"], label="show all"),
                    dict(method="restyle", args=["visible", "legendonly"], label="hide all"),
                ],
            )
        ],
        annotations=[
            dict(text="Show segments:", showarrow=False, x=1.0, y=1.08, xref="paper", yref="paper", align="left")
        ],
    )

    return fig


def plot_anomalies(
    ts: "TSDataset",
    anomaly_dict: Dict[str, List[np.datetime64]],
    segments: Optional[List[str]] = None,
    columns_num: int = 2,
    figsize: Tuple[int, int] = (10, 5),
):
    """Plot a time series with indicated anomalies.

    Parameters
    ----------
    ts:
        TSDataset of timeseries that was used for detect anomalies
    anomaly_dict:
        dictionary derived from anomaly detection function
    segments:
        segments to plot
    columns_num:
        number of subplots columns
    figsize:
        size of the figure per subplot with one segment in inches
    """
    if not segments:
        segments = sorted(ts.segments)

    ax = prepare_axes(segments=segments, columns_num=columns_num, figsize=figsize)

    for i, segment in enumerate(segments):
        segment_df = ts[:, segment, :][segment]
        anomaly = anomaly_dict[segment]

        ax[i].set_title(segment)
        ax[i].plot(segment_df.index.values, segment_df["target"].values, c="b")

        anomaly = sorted(anomaly)  # type: ignore
        ax[i].scatter(anomaly, segment_df[segment_df.index.isin(anomaly)]["target"].values, c="r")

        ax[i].tick_params("x", rotation=45)


def get_correlation_matrix(
    ts: "TSDataset", segments: Optional[List[str]] = None, method: str = "pearson"
) -> np.ndarray:
    """Compute pairwise correlation of timeseries for selected segments.

    Parameters
    ----------
    ts:
        TSDataset with timeseries data
    segments:
        Segments to use
    method:
        Method of correlation:
        pearson : standard correlation coefficient
        kendall : Kendall Tau correlation coefficient
        spearman : Spearman rank correlation

    Returns
    -------
    Correlation matrix
    """
    if method not in ["pearson", "kendall", "spearman"]:
        raise ValueError(f"'{method}' is not a valid method of correlation.")
    if segments is None:
        segments = sorted(ts.segments)
    correlation_matrix = ts[:, segments, :].corr(method=method).values
    return correlation_matrix


def plot_correlation_matrix(
    ts: "TSDataset",
    segments: Optional[List[str]] = None,
    method: str = "pearson",
    figsize: Tuple[int, int] = (10, 10),
    **heatmap_kwargs,
):
    """Plot pairwise correlation heatmap for selected segments.

    Parameters
    ----------
    ts:
        TSDataset with timeseries data
    segments:
        Segments to use
    method:
        Method of correlation:
        pearson : standard correlation coefficient
        kendall : Kendall Tau correlation coefficient
        spearman : Spearman rank correlation
    figsize:
        size of the figure in inches
    """
    if segments is None:
        segments = sorted(ts.segments)
    if "vmin" not in heatmap_kwargs:
        heatmap_kwargs["vmin"] = -1
    if "vmax" not in heatmap_kwargs:
        heatmap_kwargs["vmax"] = 1

    correlation_matrix = get_correlation_matrix(ts, segments, method)
    fig, ax = plt.subplots(figsize=figsize)
    ax = sns.heatmap(correlation_matrix, annot=True, fmt=".1g", square=True, ax=ax, **heatmap_kwargs)
    labels = list(ts[:, segments, :].columns.values)
    ax.set_xticklabels(labels, rotation=45, horizontalalignment="right")
    ax.set_yticklabels(labels, rotation=0, horizontalalignment="right")
    ax.set_title("Correlation Heatmap")


def plot_anomalies_interactive(
    ts: "TSDataset",
    segment: str,
    method: Callable[..., Dict[str, List[pd.Timestamp]]],
    params_bounds: Dict[str, Tuple[Union[int, float], Union[int, float], Union[int, float]]],
    figsize: Tuple[int, int] = (20, 10),
):
    """Plot a time series with indicated anomalies.
    Anomalies are obtained using the specified method. The method parameters values
    can be changed using the corresponding sliders.

    Parameters
    ----------
    ts:
        TSDataset with timeseries data
    segment:
        Segment to plot
    method:
        Method for outliers detection
    params_bounds:
        Parameters ranges of the outliers detection method. Bounds for the parameter are (min,max,step)
    figsize:
        size of the figure in inches

    Notes
    -----
    Jupyter notebook might display the results incorrectly, in this case try to use '!jupyter nbextension enable --py widgetsnbextension'

    Examples
    --------
    >>> from etna.datasets import TSDataset
    >>> from etna.datasets import generate_ar_df
    >>> from etna.analysis import plot_anomalies_interactive, get_anomalies_density
    >>> classic_df = generate_ar_df(periods=1000, start_time="2021-08-01", n_segments=2)
    >>> df = TSDataset.to_dataset(classic_df)
    >>> ts = TSDataset(df, "D")
    >>> params_bounds = {"window_size": (5, 20, 1), "distance_coef": (0.1, 3, 0.25)}
    >>> method = get_anomalies_density
    >>> plot_anomalies_interactive(ts=ts, segment="segment_1", method=method, params_bounds=params_bounds, figsize=(20, 10)) # doctest: +SKIP
    """
    from ipywidgets import FloatSlider
    from ipywidgets import IntSlider
    from ipywidgets import interact

    from etna.datasets import TSDataset

    df = ts[:, segment, "target"]
    ts = TSDataset(ts[:, segment, :], ts.freq)
    x, y = df.index.values, df.values
    cache = {}

    sliders = dict()
    style = {"description_width": "initial"}
    for param, bounds in params_bounds.items():
        min_, max_, step = bounds
        if isinstance(min_, float) or isinstance(max_, float) or isinstance(step, float):
            sliders[param] = FloatSlider(min=min_, max=max_, step=step, continuous_update=False, style=style)
        else:
            sliders[param] = IntSlider(min=min_, max=max_, step=step, continuous_update=False, style=style)

    def update(**kwargs):
        key = "_".join([str(val) for val in kwargs.values()])
        if key not in cache:
            anomalies = method(ts, **kwargs)[segment]
            anomalies = sorted(anomalies)
            cache[key] = anomalies
        else:
            anomalies = cache[key]
        plt.figure(figsize=figsize)
        plt.cla()
        plt.plot(x, y)
        plt.scatter(anomalies, y[pd.to_datetime(x).isin(anomalies)], c="r")
        plt.xticks(rotation=45)
        plt.show()

    interact(update, **sliders)


def plot_clusters(
    ts: "TSDataset",
    segment2cluster: Dict[str, int],
    centroids_df: Optional[pd.DataFrame] = None,
    columns_num: int = 2,
    figsize: Tuple[int, int] = (10, 5),
):
    """Plot clusters [with centroids].

    Parameters
    ----------
    ts:
        TSDataset with timeseries
    segment2cluster:
        mapping from segment to cluster in format {segment: cluster}
    centroids_df:
        dataframe with centroids
    columns_num:
        number of columns in subplots
    figsize:
        size of the figure per subplot with one segment in inches
    """
    unique_clusters = sorted(set(segment2cluster.values()))
    rows_num = math.ceil(len(unique_clusters) / columns_num)
    figsize = (figsize[0] * columns_num, figsize[1] * rows_num)
    fig, axs = plt.subplots(rows_num, columns_num, constrained_layout=True, figsize=figsize)
    for i, cluster in enumerate(unique_clusters):
        segments = [segment for segment in segment2cluster if segment2cluster[segment] == cluster]
        h, w = i // columns_num, i % columns_num
        for segment in segments:
            segment_slice = ts[:, segment, "target"]
            axs[h][w].plot(
                segment_slice.index.values,
                segment_slice.values,
                alpha=1 / math.sqrt(len(segments)),
                c="blue",
            )
        axs[h][w].set_title(f"cluster={cluster}\n{len(segments)} segments in cluster")
        if centroids_df is not None:
            centroid = centroids_df[cluster, "target"]
            axs[h][w].plot(centroid.index.values, centroid.values, c="red", label="centroid")
        axs[h][w].legend()


def plot_time_series_with_change_points(
    ts: "TSDataset",
    change_points: Dict[str, List[pd.Timestamp]],
    segments: Optional[List[str]] = None,
    columns_num: int = 2,
    figsize: Tuple[int, int] = (10, 5),
):
    """Plot segments with their trend change points.

    Parameters
    ----------
    ts:
        TSDataset with timeseries
    change_points:
        dictionary with trend change points for each segment, can be derived from `etna.analysis.find_change_points`
    segments:
        segments to use
    columns_num:
        number of subplots columns
    figsize:
        size of the figure per subplot with one segment in inches
    """
    if not segments:
        segments = sorted(ts.segments)

    ax = prepare_axes(segments=segments, columns_num=columns_num, figsize=figsize)

    for i, segment in enumerate(segments):
        segment_df = ts[:, segment, :][segment]
        change_points_segment = change_points[segment]

        # plot each part of segment separately
        timestamp = segment_df.index.values
        target = segment_df["target"].values
        all_change_points_segment = [pd.Timestamp(timestamp[0])] + change_points_segment + [pd.Timestamp(timestamp[-1])]
        for idx in range(len(all_change_points_segment) - 1):
            start_time = all_change_points_segment[idx]
            end_time = all_change_points_segment[idx + 1]
            selected_indices = (timestamp >= start_time) & (timestamp <= end_time)
            cur_timestamp = timestamp[selected_indices]
            cur_target = target[selected_indices]
            ax[i].plot(cur_timestamp, cur_target)

        # plot each trend change point
        for change_point in change_points_segment:
            ax[i].axvline(change_point, linestyle="dashed", c="grey")

        ax[i].set_title(segment)
        ax[i].tick_params("x", rotation=45)


def plot_residuals(
    forecast_df: pd.DataFrame,
    ts: "TSDataset",
    feature: Union[str, Literal["timestamp"]] = "timestamp",
    transforms: Sequence[Transform] = (),
    segments: Optional[List[str]] = None,
    columns_num: int = 2,
    figsize: Tuple[int, int] = (10, 5),
):
    """Plot residuals for predictions from backtest against some feature.

    Parameters
    ----------
    forecast_df:
        forecasted dataframe with timeseries data
    ts:
        dataframe of timeseries that was used for backtest
    feature:
        feature name to draw against residuals, if "timestamp" plot residuals against the timestamp
    transforms:
        sequence of transforms to get feature column
    segments:
        segments to use
    columns_num:
        number of columns in subplots
    figsize:
        size of the figure per subplot with one segment in inches

    Raises
    ------
    ValueError:
        if feature isn't present in the dataset after applying transformations

    Notes
    -----
    Parameter `transforms` is necessary because some pipelines doesn't save features in their forecasts,
    e.g. `etna.ensembles` pipelines.
    """
    if not segments:
        segments = sorted(ts.segments)

    ax = prepare_axes(segments=segments, columns_num=columns_num, figsize=figsize)

    ts_copy = deepcopy(ts)
    ts_copy.fit_transform(transforms=transforms)
    df = ts_copy.to_pandas()
    # check if feature is present in dataset
    if feature != "timestamp":
        all_features = set(df.columns.get_level_values("feature").unique())
        if feature not in all_features:
            raise ValueError("Given feature isn't present in the dataset after applying transformations")

    for i, segment in enumerate(segments):
        segment_df = df.loc[forecast_df.index, pd.IndexSlice[segment, :]][segment].reset_index()
        segment_forecast_df = forecast_df.loc[:, pd.IndexSlice[segment, :]][segment].reset_index()
        segment_df.rename(columns={"target": "y_true"}, inplace=True)
        segment_df["y_pred"] = segment_forecast_df["target"].values

        residuals = (segment_df["y_true"] - segment_df["y_pred"]).values
        feature_values = segment_df[feature].values

        # highlight different backtest folds
        if feature == "timestamp":
            folds = sorted(set(segment_forecast_df["fold_number"]))
            for fold_number in folds:
                forecast_df_slice_fold = segment_forecast_df[segment_forecast_df["fold_number"] == fold_number]
                ax[i].axvspan(
                    forecast_df_slice_fold["timestamp"].min(),
                    forecast_df_slice_fold["timestamp"].max(),
                    alpha=0.15 * (int(forecast_df_slice_fold["fold_number"].max() + 1) % 2),
                    color="skyblue",
                )

        ax[i].scatter(feature_values, residuals, c="b")

        ax[i].set_title(segment)
        ax[i].tick_params("x", rotation=45)
        ax[i].set_xlabel(feature)<|MERGE_RESOLUTION|>--- conflicted
+++ resolved
@@ -1,9 +1,6 @@
 import math
-<<<<<<< HEAD
+import warnings
 from copy import deepcopy
-=======
-import warnings
->>>>>>> 95a988cb
 from typing import TYPE_CHECKING
 from typing import Callable
 from typing import Dict
