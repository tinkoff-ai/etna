import itertools
import math
import warnings
from copy import deepcopy
from enum import Enum
from typing import TYPE_CHECKING
from typing import Any
from typing import Callable
from typing import Dict
from typing import List
from typing import Optional
from typing import Sequence
from typing import Set
from typing import Tuple
from typing import Type
from typing import Union

import holidays as holidays_lib
import matplotlib.pyplot as plt
import numpy as np
import pandas as pd
import plotly
import plotly.graph_objects as go
import seaborn as sns
from matplotlib.lines import Line2D
from scipy.signal import periodogram
from typing_extensions import Literal

from etna.analysis import RelevanceTable
from etna.analysis.feature_selection import AGGREGATION_FN
from etna.analysis.feature_selection import AggregationMode
from etna.analysis.utils import prepare_axes
from etna.transforms import Transform

if TYPE_CHECKING:
    from etna.datasets import TSDataset
    from etna.transforms import TimeSeriesImputerTransform
    from etna.transforms.decomposition.change_points_trend import ChangePointsTrendTransform
    from etna.transforms.decomposition.detrend import LinearTrendTransform
    from etna.transforms.decomposition.detrend import TheilSenTrendTransform
    from etna.transforms.decomposition.stl import STLTransform


def _get_existing_quantiles(ts: "TSDataset") -> Set[float]:
    """Get quantiles that are present inside the TSDataset."""
    cols = [col for col in ts.columns.get_level_values("feature").unique().tolist() if col.startswith("target_0.")]
    existing_quantiles = {float(col[len("target_") :]) for col in cols}
    return existing_quantiles


def _select_quantiles(forecast_results: Dict[str, "TSDataset"], quantiles: Optional[List[float]]) -> List[float]:
    """Select quantiles from the forecast results.

    Selected quantiles exist in each forecast.
    """
    intersection_quantiles_set = set.intersection(
        *[_get_existing_quantiles(forecast) for forecast in forecast_results.values()]
    )
    intersection_quantiles = sorted(list(intersection_quantiles_set))

    if quantiles is None:
        selected_quantiles = intersection_quantiles
    else:
        selected_quantiles = sorted(list(set(quantiles) & intersection_quantiles_set))
        non_existent = set(quantiles) - intersection_quantiles_set
        if non_existent:
            warnings.warn(f"Quantiles {non_existent} do not exist in each forecast dataset. They will be dropped.")

    return selected_quantiles


def _prepare_forecast_results(
    forecast_ts: Union["TSDataset", List["TSDataset"], Dict[str, "TSDataset"]]
) -> Dict[str, "TSDataset"]:
    """Prepare dictionary with forecasts results."""
    from etna.datasets import TSDataset

    if isinstance(forecast_ts, TSDataset):
        return {"1": forecast_ts}
    elif isinstance(forecast_ts, list) and len(forecast_ts) > 0:
        return {str(i + 1): forecast for i, forecast in enumerate(forecast_ts)}
    elif isinstance(forecast_ts, dict) and len(forecast_ts) > 0:
        return forecast_ts
    else:
        raise ValueError("Unknown type of `forecast_ts`")


def plot_forecast(
    forecast_ts: Union["TSDataset", List["TSDataset"], Dict[str, "TSDataset"]],
    test_ts: Optional["TSDataset"] = None,
    train_ts: Optional["TSDataset"] = None,
    segments: Optional[List[str]] = None,
    n_train_samples: Optional[int] = None,
    columns_num: int = 2,
    figsize: Tuple[int, int] = (10, 5),
    prediction_intervals: bool = False,
    quantiles: Optional[List[float]] = None,
):
    """
    Plot of prediction for forecast pipeline.

    Parameters
    ----------
    forecast_ts:
        there are several options:

        #. Forecasted TSDataset with timeseries data, single-forecast mode

        #. List of forecasted TSDatasets, multi-forecast mode

        #. Dictionary with forecasted TSDatasets, multi-forecast mode

    test_ts:
        TSDataset with timeseries data
    train_ts:
        TSDataset with timeseries data
    segments:
        segments to plot; if not given plot all the segments from ``forecast_df``
    n_train_samples:
        length of history of train to plot
    columns_num:
        number of graphics columns
    figsize:
        size of the figure per subplot with one segment in inches
    prediction_intervals:
        if True prediction intervals will be drawn
    quantiles:
        List of quantiles to draw, if isn't set then quantiles from a given dataset will be used.
        In multi-forecast mode, only quantiles present in each forecast will be used.

    Raises
    ------
    ValueError:
        if the format of ``forecast_ts`` is unknown
    """
    forecast_results = _prepare_forecast_results(forecast_ts)
    num_forecasts = len(forecast_results.keys())

    if segments is None:
        unique_segments = set()
        for forecast in forecast_results.values():
            unique_segments.update(forecast.segments)
        segments = list(unique_segments)

    ax = prepare_axes(segments=segments, columns_num=columns_num, figsize=figsize)

    if prediction_intervals:
        quantiles = _select_quantiles(forecast_results, quantiles)

    if train_ts is not None:
        train_ts.df.sort_values(by="timestamp", inplace=True)
    if test_ts is not None:
        test_ts.df.sort_values(by="timestamp", inplace=True)

    for i, segment in enumerate(segments):
        if train_ts is not None:
            segment_train_df = train_ts[:, segment, :][segment]
        else:
            segment_train_df = pd.DataFrame(columns=["timestamp", "target", "segment"])

        if test_ts is not None:
            segment_test_df = test_ts[:, segment, :][segment]
        else:
            segment_test_df = pd.DataFrame(columns=["timestamp", "target", "segment"])

        if n_train_samples is None:
            plot_df = segment_train_df
        elif n_train_samples != 0:
            plot_df = segment_train_df[-n_train_samples:]
        else:
            plot_df = pd.DataFrame(columns=["timestamp", "target", "segment"])

        if (train_ts is not None) and (n_train_samples != 0):
            ax[i].plot(plot_df.index.values, plot_df.target.values, label="train")
        if test_ts is not None:
            ax[i].plot(segment_test_df.index.values, segment_test_df.target.values, color="purple", label="test")

        # plot forecast plot for each of given forecasts
        quantile_prefix = "target_"
        for j, (forecast_name, forecast) in enumerate(forecast_results.items()):
            legend_prefix = f"{forecast_name}: " if num_forecasts > 1 else ""

            segment_forecast_df = forecast[:, segment, :][segment].sort_values(by="timestamp")
            line = ax[i].plot(
                segment_forecast_df.index.values,
                segment_forecast_df.target.values,
                linewidth=1,
                label=f"{legend_prefix}forecast",
            )
            forecast_color = line[0].get_color()

            # draw prediction intervals from outer layers to inner ones
            if prediction_intervals and quantiles is not None:
                alpha = np.linspace(0, 1 / 2, len(quantiles) // 2 + 2)[1:-1]
                for quantile_idx in range(len(quantiles) // 2):
                    # define upper and lower border for this iteration
                    low_quantile = quantiles[quantile_idx]
                    high_quantile = quantiles[-quantile_idx - 1]
                    values_low = segment_forecast_df[f"{quantile_prefix}{low_quantile}"].values
                    values_high = segment_forecast_df[f"{quantile_prefix}{high_quantile}"].values
                    # if (low_quantile, high_quantile) is the smallest interval
                    if quantile_idx == len(quantiles) // 2 - 1:
                        ax[i].fill_between(
                            segment_forecast_df.index.values,
                            values_low,
                            values_high,
                            facecolor=forecast_color,
                            alpha=alpha[quantile_idx],
                            label=f"{legend_prefix}{low_quantile}-{high_quantile}",
                        )
                    # if there is some interval inside (low_quantile, high_quantile) we should plot around it
                    else:
                        low_next_quantile = quantiles[quantile_idx + 1]
                        high_prev_quantile = quantiles[-quantile_idx - 2]
                        values_next = segment_forecast_df[f"{quantile_prefix}{low_next_quantile}"].values
                        ax[i].fill_between(
                            segment_forecast_df.index.values,
                            values_low,
                            values_next,
                            facecolor=forecast_color,
                            alpha=alpha[quantile_idx],
                            label=f"{legend_prefix}{low_quantile}-{high_quantile}",
                        )
                        values_prev = segment_forecast_df[f"{quantile_prefix}{high_prev_quantile}"].values
                        ax[i].fill_between(
                            segment_forecast_df.index.values,
                            values_high,
                            values_prev,
                            facecolor=forecast_color,
                            alpha=alpha[quantile_idx],
                        )
                # when we can't find pair quantile, we plot it separately
                if len(quantiles) % 2 != 0:
                    remaining_quantile = quantiles[len(quantiles) // 2]
                    values = segment_forecast_df[f"{quantile_prefix}{remaining_quantile}"].values
                    ax[i].plot(
                        segment_forecast_df.index.values,
                        values,
                        "--",
                        color=forecast_color,
                        label=f"{legend_prefix}{remaining_quantile}",
                    )
        ax[i].set_title(segment)
        ax[i].tick_params("x", rotation=45)
        ax[i].legend(loc="upper left")


def plot_backtest(
    forecast_df: pd.DataFrame,
    ts: "TSDataset",
    segments: Optional[List[str]] = None,
    folds: Optional[List[int]] = None,
    columns_num: int = 2,
    history_len: int = 0,
    figsize: Tuple[int, int] = (10, 5),
):
    """Plot targets and forecast for backtest pipeline.

    Parameters
    ----------
    forecast_df:
        forecasted dataframe with timeseries data
    ts:
        dataframe of timeseries that was used for backtest
    segments:
        segments to plot
    folds:
        folds to plot
    columns_num:
        number of subplots columns
    history_len:
        length of pre-backtest history to plot
    figsize:
        size of the figure per subplot with one segment in inches
    """
    if segments is None:
        segments = sorted(ts.segments)
    df = ts.df

    ax = prepare_axes(segments=segments, columns_num=columns_num, figsize=figsize)

    if not folds:
        folds = sorted(set(forecast_df[segments[0]]["fold_number"]))

    forecast_start = forecast_df.index.min()
    history_df = df[df.index < forecast_start]
    backtest_df = df[df.index >= forecast_start]
    for i, segment in enumerate(segments):
        segment_backtest_df = backtest_df[segment]
        segment_history_df = history_df[segment]

        if history_len:
            plot_df = segment_history_df.tail(history_len)
        else:
            plot_df = segment_backtest_df

        ax[i].plot(plot_df.index, plot_df.target, label="history")
        ax[i].plot(segment_backtest_df.index, segment_backtest_df.target, label="test")

        segment_forecast_df = forecast_df[segment]
        for fold_number in folds:
            forecast_df_slice_fold = segment_forecast_df[segment_forecast_df.fold_number == fold_number]
            ax[i].axvspan(
                forecast_df_slice_fold.index.min(),
                forecast_df_slice_fold.index.max(),
                alpha=0.15 * (int(forecast_df_slice_fold.fold_number.max() + 1) % 2),
                color="skyblue",
            )

        ax[i].plot(segment_forecast_df.index, segment_forecast_df.target, label="forecast")

        ax[i].set_title(segment)
        ax[i].legend()
        ax[i].tick_params("x", rotation=45)


def plot_backtest_interactive(
    forecast_df: pd.DataFrame,
    ts: "TSDataset",
    segments: Optional[List[str]] = None,
    folds: Optional[List[int]] = None,
    history_len: int = 0,
    figsize: Tuple[int, int] = (900, 600),
) -> go.Figure:
    """Plot targets and forecast for backtest pipeline using plotly.

    Parameters
    ----------
    forecast_df:
        forecasted dataframe with timeseries data
    ts:
        dataframe of timeseries that was used for backtest
    segments:
        segments to plot
    folds:
        folds to plot
    history_len:
        length of pre-backtest history to plot
    figsize:
        size of the figure in pixels

    Returns
    -------
    go.Figure:
        result of plotting
    """
    if segments is None:
        segments = sorted(ts.segments)
    df = ts.df

    if not folds:
        folds = sorted(set(forecast_df[segments[0]]["fold_number"]))

    fig = go.Figure()
    colors = plotly.colors.qualitative.Dark24

    forecast_start = forecast_df.index.min()
    history_df = df[df.index < forecast_start]
    backtest_df = df[df.index >= forecast_start]

    for i, segment in enumerate(segments):
        segment_backtest_df = backtest_df[segment]
        segment_history_df = history_df[segment]

        if history_len:
            plot_df = segment_history_df.tail(history_len)
        else:
            plot_df = segment_backtest_df

        # history
        fig.add_trace(
            go.Scattergl(
                x=plot_df.index,
                y=plot_df.target,
                legendgroup=f"{segment}",
                name=f"{segment}",
                marker_color=colors[i % len(colors)],
                showlegend=True,
                line=dict(width=2, dash="solid"),
            )
        )

        # test
        fig.add_trace(
            go.Scattergl(
                x=segment_backtest_df.index,
                y=segment_backtest_df.target,
                legendgroup=f"{segment}",
                name=f"Test: {segment}",
                marker_color=colors[i % len(colors)],
                showlegend=False,
                line=dict(width=2, dash="dot"),
            )
        )

        # folds
        segment_forecast_df = forecast_df[segment]
        if i == 0:
            for fold_number in folds:
                forecast_df_slice_fold = segment_forecast_df[segment_forecast_df.fold_number == fold_number]
                opacity = 0.15 * (int(forecast_df_slice_fold.fold_number.max() + 1) % 2)
                fig.add_vrect(
                    x0=forecast_df_slice_fold.index.min(),
                    x1=forecast_df_slice_fold.index.max(),
                    line_width=0,
                    fillcolor="blue",
                    opacity=opacity,
                )

        # forecast
        fig.add_trace(
            go.Scattergl(
                x=segment_forecast_df.index,
                y=segment_forecast_df.target,
                legendgroup=f"{segment}",
                name=f"Forecast: {segment}",
                marker_color=colors[i % len(colors)],
                showlegend=False,
                line=dict(width=2, dash="dash"),
            )
        )

    fig.update_layout(
        height=figsize[1],
        width=figsize[0],
        title="Backtest for all segments",
        xaxis_title="timestamp",
        yaxis_title="target",
        legend=dict(itemsizing="trace", title="Segments"),
        updatemenus=[
            dict(
                type="buttons",
                direction="left",
                xanchor="left",
                yanchor="top",
                showactive=True,
                x=1.0,
                y=1.1,
                buttons=[
                    dict(method="restyle", args=["visible", "all"], label="show all"),
                    dict(method="restyle", args=["visible", "legendonly"], label="hide all"),
                ],
            )
        ],
        annotations=[
            dict(text="Show segments:", showarrow=False, x=1.0, y=1.08, xref="paper", yref="paper", align="left")
        ],
    )

    return fig


def plot_anomalies(
    ts: "TSDataset",
    anomaly_dict: Dict[str, List[pd.Timestamp]],
    in_column: str = "target",
    segments: Optional[List[str]] = None,
    columns_num: int = 2,
    figsize: Tuple[int, int] = (10, 5),
):
    """Plot a time series with indicated anomalies.

    Parameters
    ----------
    ts:
        TSDataset of timeseries that was used for detect anomalies
    anomaly_dict:
        dictionary derived from anomaly detection function,
        e.g. :py:func:`~etna.analysis.outliers.density_outliers.get_anomalies_density`
    in_column:
        column to plot
    segments:
        segments to plot
    columns_num:
        number of subplots columns
    figsize:
        size of the figure per subplot with one segment in inches
    """
    if segments is None:
        segments = sorted(ts.segments)

    ax = prepare_axes(segments=segments, columns_num=columns_num, figsize=figsize)

    for i, segment in enumerate(segments):
        segment_df = ts[:, segment, :][segment]
        anomaly = anomaly_dict[segment]

        ax[i].set_title(segment)
        ax[i].plot(segment_df.index.values, segment_df[in_column].values, c="b")

        anomaly = sorted(anomaly)  # type: ignore
        ax[i].scatter(anomaly, segment_df[segment_df.index.isin(anomaly)][in_column].values, c="r")

        ax[i].tick_params("x", rotation=45)


def get_correlation_matrix(
    ts: "TSDataset", segments: Optional[List[str]] = None, method: str = "pearson"
) -> np.ndarray:
    """Compute pairwise correlation of timeseries for selected segments.

    Parameters
    ----------
    ts:
        TSDataset with timeseries data
    segments:
        Segments to use
    method:
        Method of correlation:

        * pearson: standard correlation coefficient

        * kendall: Kendall Tau correlation coefficient

        * spearman: Spearman rank correlation

    Returns
    -------
    np.ndarray
        Correlation matrix
    """
    if method not in ["pearson", "kendall", "spearman"]:
        raise ValueError(f"'{method}' is not a valid method of correlation.")
    if segments is None:
        segments = sorted(ts.segments)
    correlation_matrix = ts[:, segments, :].corr(method=method).values
    return correlation_matrix


def plot_correlation_matrix(
    ts: "TSDataset",
    segments: Optional[List[str]] = None,
    method: str = "pearson",
    figsize: Tuple[int, int] = (10, 10),
    **heatmap_kwargs,
):
    """Plot pairwise correlation heatmap for selected segments.

    Parameters
    ----------
    ts:
        TSDataset with timeseries data
    segments:
        Segments to use
    method:
        Method of correlation:

        * pearson: standard correlation coefficient

        * kendall: Kendall Tau correlation coefficient

        * spearman: Spearman rank correlation

    figsize:
        size of the figure in inches
    """
    if segments is None:
        segments = sorted(ts.segments)
    if "vmin" not in heatmap_kwargs:
        heatmap_kwargs["vmin"] = -1
    if "vmax" not in heatmap_kwargs:
        heatmap_kwargs["vmax"] = 1

    correlation_matrix = get_correlation_matrix(ts, segments, method)
    fig, ax = plt.subplots(figsize=figsize)
    ax = sns.heatmap(correlation_matrix, annot=True, fmt=".1g", square=True, ax=ax, **heatmap_kwargs)
    labels = list(ts[:, segments, :].columns.values)
    ax.set_xticklabels(labels, rotation=45, horizontalalignment="right")
    ax.set_yticklabels(labels, rotation=0, horizontalalignment="right")
    ax.set_title("Correlation Heatmap")


def plot_anomalies_interactive(
    ts: "TSDataset",
    segment: str,
    method: Callable[..., Dict[str, List[pd.Timestamp]]],
    params_bounds: Dict[str, Tuple[Union[int, float], Union[int, float], Union[int, float]]],
    in_column: str = "target",
    figsize: Tuple[int, int] = (20, 10),
):
    """Plot a time series with indicated anomalies.

    Anomalies are obtained using the specified method. The method parameters values
    can be changed using the corresponding sliders.

    Parameters
    ----------
    ts:
        TSDataset with timeseries data
    segment:
        Segment to plot
    method:
        Method for outliers detection, e.g. :py:func:`~etna.analysis.outliers.density_outliers.get_anomalies_density`
    params_bounds:
        Parameters ranges of the outliers detection method. Bounds for the parameter are (min,max,step)
    in_column:
        column to plot
    figsize:
        size of the figure in inches

    Notes
    -----
    Jupyter notebook might display the results incorrectly,
    in this case try to use ``!jupyter nbextension enable --py widgetsnbextension``.

    Examples
    --------
    >>> from etna.datasets import TSDataset
    >>> from etna.datasets import generate_ar_df
    >>> from etna.analysis import plot_anomalies_interactive, get_anomalies_density
    >>> classic_df = generate_ar_df(periods=1000, start_time="2021-08-01", n_segments=2)
    >>> df = TSDataset.to_dataset(classic_df)
    >>> ts = TSDataset(df, "D")
    >>> params_bounds = {"window_size": (5, 20, 1), "distance_coef": (0.1, 3, 0.25)}
    >>> method = get_anomalies_density
    >>> plot_anomalies_interactive(ts=ts, segment="segment_1", method=method, params_bounds=params_bounds, figsize=(20, 10)) # doctest: +SKIP
    """
    from ipywidgets import FloatSlider
    from ipywidgets import IntSlider
    from ipywidgets import interact

    from etna.datasets import TSDataset

    df = ts[:, segment, in_column]
    ts = TSDataset(ts[:, segment, :], ts.freq)
    x, y = df.index.values, df.values
    cache = {}

    sliders = dict()
    style = {"description_width": "initial"}
    for param, bounds in params_bounds.items():
        min_, max_, step = bounds
        if isinstance(min_, float) or isinstance(max_, float) or isinstance(step, float):
            sliders[param] = FloatSlider(min=min_, max=max_, step=step, continuous_update=False, style=style)
        else:
            sliders[param] = IntSlider(min=min_, max=max_, step=step, continuous_update=False, style=style)

    def update(**kwargs):
        key = "_".join([str(val) for val in kwargs.values()])
        if key not in cache:
            anomalies = method(ts, **kwargs)[segment]
            anomalies = sorted(anomalies)
            cache[key] = anomalies
        else:
            anomalies = cache[key]
        plt.figure(figsize=figsize)
        plt.cla()
        plt.plot(x, y)
        plt.scatter(anomalies, y[pd.to_datetime(x).isin(anomalies)], c="r")
        plt.xticks(rotation=45)
        plt.show()

    interact(update, **sliders)


def plot_clusters(
    ts: "TSDataset",
    segment2cluster: Dict[str, int],
    centroids_df: Optional[pd.DataFrame] = None,
    columns_num: int = 2,
    figsize: Tuple[int, int] = (10, 5),
):
    """Plot clusters [with centroids].

    Parameters
    ----------
    ts:
        TSDataset with timeseries
    segment2cluster:
        mapping from segment to cluster in format {segment: cluster}
    centroids_df:
        dataframe with centroids
    columns_num:
        number of columns in subplots
    figsize:
        size of the figure per subplot with one segment in inches
    """
    unique_clusters = sorted(set(segment2cluster.values()))
    rows_num = math.ceil(len(unique_clusters) / columns_num)
    figsize = (figsize[0] * columns_num, figsize[1] * rows_num)
    fig, axs = plt.subplots(rows_num, columns_num, constrained_layout=True, figsize=figsize)
    for i, cluster in enumerate(unique_clusters):
        segments = [segment for segment in segment2cluster if segment2cluster[segment] == cluster]
        h, w = i // columns_num, i % columns_num
        for segment in segments:
            segment_slice = ts[:, segment, "target"]
            axs[h][w].plot(
                segment_slice.index.values,
                segment_slice.values,
                alpha=1 / math.sqrt(len(segments)),
                c="blue",
            )
        axs[h][w].set_title(f"cluster={cluster}\n{len(segments)} segments in cluster")
        if centroids_df is not None:
            centroid = centroids_df[cluster, "target"]
            axs[h][w].plot(centroid.index.values, centroid.values, c="red", label="centroid")
        axs[h][w].legend()


def plot_time_series_with_change_points(
    ts: "TSDataset",
    change_points: Dict[str, List[pd.Timestamp]],
    segments: Optional[List[str]] = None,
    columns_num: int = 2,
    figsize: Tuple[int, int] = (10, 5),
):
    """Plot segments with their trend change points.

    Parameters
    ----------
    ts:
        TSDataset with timeseries
    change_points:
        dictionary with trend change points for each segment,
        can be obtained from :py:func:`~etna.analysis.change_points_trend.search.find_change_points`
    segments:
        segments to use
    columns_num:
        number of subplots columns
    figsize:
        size of the figure per subplot with one segment in inches
    """
    if segments is None:
        segments = sorted(ts.segments)

    ax = prepare_axes(segments=segments, columns_num=columns_num, figsize=figsize)

    for i, segment in enumerate(segments):
        segment_df = ts[:, segment, :][segment]
        change_points_segment = change_points[segment]

        # plot each part of segment separately
        timestamp = segment_df.index.values
        target = segment_df["target"].values
        all_change_points_segment = [pd.Timestamp(timestamp[0])] + change_points_segment + [pd.Timestamp(timestamp[-1])]
        for idx in range(len(all_change_points_segment) - 1):
            start_time = all_change_points_segment[idx]
            end_time = all_change_points_segment[idx + 1]
            selected_indices = (timestamp >= start_time) & (timestamp <= end_time)
            cur_timestamp = timestamp[selected_indices]
            cur_target = target[selected_indices]
            ax[i].plot(cur_timestamp, cur_target)

        # plot each trend change point
        for change_point in change_points_segment:
            ax[i].axvline(change_point, linestyle="dashed", c="grey")

        ax[i].set_title(segment)
        ax[i].tick_params("x", rotation=45)


def get_residuals(forecast_df: pd.DataFrame, ts: "TSDataset") -> "TSDataset":
    """Get residuals for further analysis.

    Parameters
    ----------
    forecast_df:
        forecasted dataframe with timeseries data
    ts:
        dataset of timeseries that has answers to forecast

    Returns
    -------
    new_ts: TSDataset
        TSDataset with residuals in forecasts

    Raises
    ------
    KeyError:
        if segments of ``forecast_df`` and ``ts`` aren't the same

    Notes
    -----
    Transforms are taken as is from ``ts``.
    """
    from etna.datasets import TSDataset

    # find the residuals
    true_df = ts[forecast_df.index, :, :]
    if set(ts.segments) != set(forecast_df.columns.get_level_values("segment").unique()):
        raise KeyError("Segments of `ts` and `forecast_df` should be the same")
    true_df.loc[:, pd.IndexSlice[ts.segments, "target"]] -= forecast_df.loc[:, pd.IndexSlice[ts.segments, "target"]]

    # make TSDataset
    new_ts = TSDataset(df=true_df, freq=ts.freq)
    new_ts.known_future = ts.known_future
    new_ts._regressors = ts.regressors
    new_ts.transforms = ts.transforms
    new_ts.df_exog = ts.df_exog
    return new_ts


def plot_residuals(
    forecast_df: pd.DataFrame,
    ts: "TSDataset",
    feature: Union[str, Literal["timestamp"]] = "timestamp",
    transforms: Sequence[Transform] = (),
    segments: Optional[List[str]] = None,
    columns_num: int = 2,
    figsize: Tuple[int, int] = (10, 5),
):
    """Plot residuals for predictions from backtest against some feature.

    Parameters
    ----------
    forecast_df:
        forecasted dataframe with timeseries data
    ts:
        dataframe of timeseries that was used for backtest
    feature:
        feature name to draw against residuals, if "timestamp" plot residuals against the timestamp
    transforms:
        sequence of transforms to get feature column
    segments:
        segments to use
    columns_num:
        number of columns in subplots
    figsize:
        size of the figure per subplot with one segment in inches

    Raises
    ------
    ValueError:
        if feature isn't present in the dataset after applying transformations

    Notes
    -----
    Parameter ``transforms`` is necessary because some pipelines doesn't save features in their forecasts,
    e.g. :py:mod:`etna.ensembles` pipelines.
    """
    if segments is None:
        segments = sorted(ts.segments)

    ax = prepare_axes(segments=segments, columns_num=columns_num, figsize=figsize)

    ts_copy = deepcopy(ts)
    ts_copy.fit_transform(transforms=transforms)
    ts_residuals = get_residuals(forecast_df=forecast_df, ts=ts_copy)
    df = ts_residuals.to_pandas()
    # check if feature is present in dataset
    if feature != "timestamp":
        all_features = set(df.columns.get_level_values("feature").unique())
        if feature not in all_features:
            raise ValueError("Given feature isn't present in the dataset after applying transformations")

    for i, segment in enumerate(segments):
        segment_forecast_df = forecast_df.loc[:, pd.IndexSlice[segment, :]][segment].reset_index()
        segment_residuals_df = df.loc[:, pd.IndexSlice[segment, :]][segment].reset_index()
        residuals = segment_residuals_df["target"].values
        feature_values = segment_residuals_df[feature].values

        # highlight different backtest folds
        if feature == "timestamp":
            folds = sorted(set(segment_forecast_df["fold_number"]))
            for fold_number in folds:
                forecast_df_slice_fold = segment_forecast_df[segment_forecast_df["fold_number"] == fold_number]
                ax[i].axvspan(
                    forecast_df_slice_fold["timestamp"].min(),
                    forecast_df_slice_fold["timestamp"].max(),
                    alpha=0.15 * (int(forecast_df_slice_fold["fold_number"].max() + 1) % 2),
                    color="skyblue",
                )

        ax[i].scatter(feature_values, residuals, c="b")

        ax[i].set_title(segment)
        ax[i].tick_params("x", rotation=45)
        ax[i].set_xlabel(feature)


TrendTransformType = Union[
    "ChangePointsTrendTransform", "LinearTrendTransform", "TheilSenTrendTransform", "STLTransform"
]


def _get_labels_names(trend_transform, segments):
    """If only unique transform classes are used then show their short names (without parameters). Otherwise show their full repr as label."""
    from etna.transforms.decomposition.detrend import LinearTrendTransform
    from etna.transforms.decomposition.detrend import TheilSenTrendTransform

    labels = [transform.__repr__() for transform in trend_transform]
    labels_short = [i[: i.find("(")] for i in labels]
    if len(np.unique(labels_short)) == len(labels_short):
        labels = labels_short
    linear_coeffs = dict(zip(segments, ["" for i in range(len(segments))]))
    if (
        len(trend_transform) == 1
        and isinstance(trend_transform[0], (LinearTrendTransform, TheilSenTrendTransform))
        and trend_transform[0].poly_degree == 1
    ):
        for seg in segments:
            linear_coeffs[seg] = (
                ", k=" + f"{trend_transform[0].segment_transforms[seg]._pipeline.steps[1][1].coef_[0]:g}"
            )
    return labels, linear_coeffs


def plot_trend(
    ts: "TSDataset",
    trend_transform: Union["TrendTransformType", List["TrendTransformType"]],
    segments: Optional[List[str]] = None,
    columns_num: int = 2,
    figsize: Tuple[int, int] = (10, 5),
):
    """Plot series and trend from trend transform for this series.

    If only unique transform classes are used then show their short names (without parameters).
    Otherwise show their full repr as label

    Parameters
    ----------
    ts:
        dataframe of timeseries that was used for trend plot
    trend_transform:
        trend transform or list of trend transforms to apply
    segments:
        segments to use
    columns_num:
        number of columns in subplots
    figsize:
        size of the figure per subplot with one segment in inches
    """
    if segments is None:
        segments = ts.segments

    ax = prepare_axes(segments=segments, columns_num=columns_num, figsize=figsize)
    df = ts.df

    if not isinstance(trend_transform, list):
        trend_transform = [trend_transform]

    df_detrend = [transform.fit_transform(df.copy()) for transform in trend_transform]
    labels, linear_coeffs = _get_labels_names(trend_transform, segments)

    for i, segment in enumerate(segments):
        ax[i].plot(df[segment]["target"], label="Initial series")
        for label, df_now in zip(labels, df_detrend):
            ax[i].plot(df[segment, "target"] - df_now[segment, "target"], label=label + linear_coeffs[segment])
        ax[i].set_title(segment)
        ax[i].tick_params("x", rotation=45)
        ax[i].legend()


def plot_feature_relevance(
    ts: "TSDataset",
    relevance_table: RelevanceTable,
    normalized: bool = False,
    relevance_aggregation_mode: Union[str, Literal["per-segment"]] = AggregationMode.mean,
    relevance_params: Optional[Dict[str, Any]] = None,
    top_k: Optional[int] = None,
    segments: Optional[List[str]] = None,
    columns_num: int = 2,
    figsize: Tuple[int, int] = (10, 5),
):
    """
    Plot relevance of the features.

    The most important features are at the top, the least important are at the bottom.

    Parameters
    ----------
    ts:
        TSDataset with timeseries data
    relevance_table:
        method to evaluate the feature relevance
    normalized:
        whether obtained relevances should be normalized to sum up to 1
    relevance_aggregation_mode:
        aggregation strategy for obtained feature relevance table;
        all the strategies can be examined
        at :py:class:`~etna.analysis.feature_selection.mrmr_selection.AggregationMode`
    relevance_params:
        additional keyword arguments for the ``__call__`` method of
        :py:class:`~etna.analysis.feature_relevance.relevance.RelevanceTable`
    top_k:
        number of best features to plot, if None plot all the features
    segments:
        segments to use
    columns_num:
        if ``relevance_aggregation_mode="per-segment"`` number of columns in subplots, otherwise the value is ignored
    figsize:
        size of the figure per subplot with one segment in inches
    """
    if relevance_params is None:
        relevance_params = {}
    if segments is None:
        segments = sorted(ts.segments)

    is_ascending = not relevance_table.greater_is_better
    features = list(set(ts.columns.get_level_values("feature")) - {"target"})
    relevance_df = relevance_table(df=ts[:, :, "target"], df_exog=ts[:, :, features], **relevance_params).loc[segments]

    if relevance_aggregation_mode == "per-segment":
        ax = prepare_axes(segments=segments, columns_num=columns_num, figsize=figsize)
        for i, segment in enumerate(segments):
            relevance = relevance_df.loc[segment].sort_values(ascending=is_ascending)
            # warning about NaNs
            if relevance.isna().any():
                na_relevance_features = relevance[relevance.isna()].index.tolist()
                warnings.warn(
                    f"Relevances on segment: {segment} of features: {na_relevance_features} can't be calculated."
                )
            relevance = relevance.dropna()[:top_k]
            if normalized:
                relevance = relevance / relevance.sum()
            sns.barplot(x=relevance.values, y=relevance.index, orient="h", ax=ax[i])
            ax[i].set_title(f"Feature relevance: {segment}")

    else:
        relevance_aggregation_fn = AGGREGATION_FN[AggregationMode(relevance_aggregation_mode)]
        relevance = relevance_df.apply(lambda x: relevance_aggregation_fn(x[~x.isna()]))  # type: ignore
        relevance = relevance.sort_values(ascending=is_ascending)
        # warning about NaNs
        if relevance.isna().any():
            na_relevance_features = relevance[relevance.isna()].index.tolist()
            warnings.warn(f"Relevances of features: {na_relevance_features} can't be calculated.")
        # if top_k == None, all the values are selected
        relevance = relevance.dropna()[:top_k]
        if normalized:
            relevance = relevance / relevance.sum()
        _, ax = plt.subplots(figsize=figsize, constrained_layout=True)
        sns.barplot(x=relevance.values, y=relevance.index, orient="h", ax=ax)
        ax.set_title("Feature relevance")  # type: ignore


def plot_imputation(
    ts: "TSDataset",
    imputer: "TimeSeriesImputerTransform",
    segments: Optional[List[str]] = None,
    columns_num: int = 2,
    figsize: Tuple[int, int] = (10, 5),
):
    """Plot the result of imputation by a given imputer.

    Parameters
    ----------
    ts:
        TSDataset with timeseries data
    imputer:
        transform to make imputation of NaNs
    segments:
        segments to use
    columns_num:
        number of columns in subplots
    figsize:
        size of the figure per subplot with one segment in inches
    """
    if segments is None:
        segments = sorted(ts.segments)

    ax = prepare_axes(segments=segments, columns_num=columns_num, figsize=figsize)

    ts_after = deepcopy(ts)
    ts_after.fit_transform(transforms=[imputer])
    feature_name = imputer.in_column

    for i, segment in enumerate(segments):
        # we want to capture nans at the beginning, so don't use `ts[:, segment, :]`
        segment_before_df = ts.to_pandas().loc[:, pd.IndexSlice[segment, feature_name]]
        segment_after_df = ts_after.to_pandas().loc[:, pd.IndexSlice[segment, feature_name]]

        # plot result after imputation
        ax[i].plot(segment_after_df.index, segment_after_df)

        # highlight imputed points
        imputed_index = ~segment_after_df.isna() & segment_before_df.isna()
        ax[i].scatter(
            segment_after_df.loc[imputed_index].index,
            segment_after_df.loc[imputed_index],
            c="red",
            zorder=2,
        )

        ax[i].set_title(segment)
        ax[i].tick_params("x", rotation=45)


def plot_periodogram(
    ts: "TSDataset",
    period: float,
    amplitude_aggregation_mode: Union[str, Literal["per-segment"]] = AggregationMode.mean,
    periodogram_params: Optional[Dict[str, Any]] = None,
    segments: Optional[List[str]] = None,
    columns_num: int = 2,
    figsize: Tuple[int, int] = (10, 5),
):
    """Plot the periodogram using :py:func:`scipy.signal.periodogram`.

    It is useful to determine the optimal ``order`` parameter
    for :py:class:`~etna.transforms.timestamp.fourier.FourierTransform`.

    Parameters
    ----------
    ts:
        TSDataset with timeseries data
    period:
        the period of the seasonality to capture in frequency units of time series, it should be >= 2;
        it is translated to the ``fs`` parameter of :py:func:`scipy.signal.periodogram`
    amplitude_aggregation_mode:
        aggregation strategy for obtained per segment periodograms;
        all the strategies can be examined
        at :py:class:`~etna.analysis.feature_selection.mrmr_selection.AggregationMode`
    periodogram_params:
        additional keyword arguments for periodogram, :py:func:`scipy.signal.periodogram` is used
    segments:
        segments to use
    columns_num:
        if ``amplitude_aggregation_mode="per-segment"`` number of columns in subplots, otherwise the value is ignored
    figsize:
        size of the figure per subplot with one segment in inches

    Raises
    ------
    ValueError:
        if period < 2
    ValueError:
        if periodogram can't be calculated on segment because of the NaNs inside it

    Notes
    -----
    In non per-segment mode all segments are cut to be the same length, the last values are taken.
    """
    if period < 2:
        raise ValueError("Period should be at least 2")
    if periodogram_params is None:
        periodogram_params = {}
    if not segments:
        segments = sorted(ts.segments)

    df = ts.to_pandas()

    # plot periodograms
    if amplitude_aggregation_mode == "per-segment":
        ax = prepare_axes(segments=segments, columns_num=columns_num, figsize=figsize)
        for i, segment in enumerate(segments):
            segment_df = df.loc[:, pd.IndexSlice[segment, "target"]]
            segment_df = segment_df[segment_df.first_valid_index() : segment_df.last_valid_index()]
            if segment_df.isna().any():
                raise ValueError(f"Periodogram can't be calculated on segment with NaNs inside: {segment}")
            frequencies, spectrum = periodogram(x=segment_df, fs=period, **periodogram_params)
            ax[i].step(frequencies, spectrum)
            ax[i].set_xscale("log")
            ax[i].set_xlabel("Frequency")
            ax[i].set_ylabel("Power spectral density")
            ax[i].set_title(f"Periodogram: {segment}")
    else:
        # find length of each segment
        lengths_segments = []
        for segment in segments:
            segment_df = df.loc[:, pd.IndexSlice[segment, "target"]]
            segment_df = segment_df[segment_df.first_valid_index() : segment_df.last_valid_index()]
            if segment_df.isna().any():
                raise ValueError(f"Periodogram can't be calculated on segment with NaNs inside: {segment}")
            lengths_segments.append(len(segment_df))
        cut_length = min(lengths_segments)

        # cut each segment to `cut_length` last elements and find periodogram for each segment
        frequencies_segments = []
        spectrums_segments = []
        for segment in segments:
            segment_df = df.loc[:, pd.IndexSlice[segment, "target"]]
            segment_df = segment_df[segment_df.first_valid_index() : segment_df.last_valid_index()][-cut_length:]
            frequencies, spectrum = periodogram(x=segment_df, fs=period, **periodogram_params)
            frequencies_segments.append(frequencies)
            spectrums_segments.append(spectrum)

        frequencies = frequencies_segments[0]
        amplitude_aggregation_fn = AGGREGATION_FN[AggregationMode(amplitude_aggregation_mode)]
        spectrum = amplitude_aggregation_fn(spectrums_segments, axis=0)  # type: ignore
        _, ax = plt.subplots(figsize=figsize, constrained_layout=True)
        ax.step(frequencies, spectrum)  # type: ignore
        ax.set_xscale("log")  # type: ignore
        ax.set_xlabel("Frequency")  # type: ignore
        ax.set_ylabel("Power spectral density")  # type: ignore
        ax.set_title("Periodogram")  # type: ignore


def _create_holidays_df(country_holidays: Type["holidays_lib.HolidayBase"], timestamp: List[pd.Timestamp]):
    holiday_names = {country_holidays.get(timestamp_value) for timestamp_value in timestamp}
    holiday_names = holiday_names.difference({None})

    holidays_dict = {}
    for holiday_name in holiday_names:
        cur_holiday_index = pd.Series(timestamp).apply(lambda x: country_holidays.get(x, "") == holiday_name)
        holidays_dict[holiday_name] = cur_holiday_index

    holidays_df = pd.DataFrame(holidays_dict)
    holidays_df.index = timestamp
    return holidays_df


def plot_holidays(
    ts: "TSDataset",
    holidays: Union[str, pd.DataFrame],
    segments: Optional[List[str]] = None,
    columns_num: int = 2,
    figsize: Tuple[int, int] = (10, 5),
):
    """Plot holidays for segments.

    Sequence of timestamps with one holiday is drawn as a colored region.
    Individual holiday is drawn like a colored point.

    It is not possible to distinguish points plotted at one timestamp, but this case is considered rare.
    This the problem isn't relevant for region drawing because they are partially transparent.

    Parameters
    ----------
    ts:
        TSDataset with timeseries data
    holidays:
        there are several options:

        * if str, then this is code of the country in `holidays <https://pypi.org/project/holidays/>`_ library;

        * | if DataFrame, then dataframe with holidays is expected to have timestamp index with holiday names columns.
          | In a holiday column values 0 represent absence of holiday in that timestamp, 1 represent the presence.

    segments:
        segments to use
    columns_num:
        number of columns in subplots
    figsize:
        size of the figure per subplot with one segment in inches
    """
    if segments is None:
        segments = sorted(ts.segments)

    if isinstance(holidays, str):
        holidays_df = _create_holidays_df(
            country_holidays=holidays_lib.CountryHoliday(country=holidays), timestamp=ts.index.tolist()
        )
    elif isinstance(holidays, pd.DataFrame):
        holidays_df = holidays
    else:
        raise ValueError("Parameter holidays is expected as str or pd.DataFrame")

    ax = prepare_axes(segments=segments, columns_num=columns_num, figsize=figsize)

    df = ts.to_pandas()

    for i, segment in enumerate(segments):
        segment_df = df.loc[:, pd.IndexSlice[segment, "target"]]
        segment_df = segment_df[segment_df.first_valid_index() : segment_df.last_valid_index()]

        # plot target on segment
        target_plot = ax[i].plot(segment_df.index, segment_df)
        target_color = target_plot[0].get_color()

        # plot holidays on segment
        # remember color of each holiday to reuse it
        default_colors = plt.rcParams["axes.prop_cycle"].by_key()["color"]
        default_colors.remove(target_color)
        color_cycle = itertools.cycle(default_colors)
        holidays_colors = {holiday_name: next(color_cycle) for holiday_name in holidays_df.columns}

        for holiday_name in holidays_df.columns:
            holiday_df = holidays_df.loc[segment_df.index, holiday_name]
            for _, holiday_group in itertools.groupby(enumerate(holiday_df.tolist()), key=lambda x: x[1]):
                holiday_group_cached = list(holiday_group)
                indices = [x[0] for x in holiday_group_cached]
                values = [x[1] for x in holiday_group_cached]

                # if we have group with zero value, then it is not a holidays, skip it
                if values[0] == 0:
                    continue

                color = holidays_colors[holiday_name]
                if len(indices) == 1:
                    # plot individual holiday point
                    ax[i].scatter(segment_df.index[indices[0]], segment_df.iloc[indices[0]], color=color, zorder=2)
                else:
                    # plot span with holiday borders
                    x_min = segment_df.index[indices[0]]
                    x_max = segment_df.index[indices[-1]]
                    ax[i].axvline(x_min, color=color, linestyle="dashed")
                    ax[i].axvline(x_max, color=color, linestyle="dashed")
                    ax[i].axvspan(xmin=x_min, xmax=x_max, alpha=1 / 4, color=color)

        ax[i].set_title(segment)
        ax[i].tick_params("x", rotation=45)

        legend_handles = [
            Line2D([0], [0], marker="o", color=color, label=label) for label, color in holidays_colors.items()
        ]
        ax[i].legend(handles=legend_handles)


class PerFoldAggregation(str, Enum):
    """Enum for types of aggregation in a metric per-segment plot."""

    mean = "mean"
    sum = "median"

    @classmethod
    def _missing_(cls, value):
        raise NotImplementedError(
            f"{value} is not a valid {cls.__name__}. Only {', '.join([repr(m.value) for m in cls])} aggregations are allowed"
        )

    def get_function(self):
        """Get aggregation function."""
        if self.value == "mean":
            return np.nanmean
        elif self.value == "median":
            return np.nanmedian


<<<<<<< HEAD
class MetricPlotType(str, Enum):
    """Enum for types of plot in :py:func:`~etna.analysis.plotters.metric_per_segment_distribution_plot`.

    Attributes
    ----------
    hist:
        Histogram plot, :py:func:`seaborn.histplot` is used
    box:
        Boxplot, :py:func:`seaborn.boxplot` is used
    violin:
        Violin plot, :py:func:`seaborn.violinplot` is used
    """

    hist = "hist"
    box = "box"
    violin = "violin"

    @classmethod
    def _missing_(cls, value):
        raise NotImplementedError(
            f"{value} is not a valid {cls.__name__}. Only {', '.join([repr(m.value) for m in cls])} plots are allowed"
        )

    def get_function(self):
        """Get aggregation function."""
        if self.value == "hist":
            return sns.histplot
        elif self.value == "box":
            return sns.boxplot
        elif self.value == "violin":
            return sns.violinplot


def metric_per_segment_distribution_plot(
    metrics_df: pd.DataFrame,
    metric_name: str,
    per_fold_aggregation_mode: Optional[str] = None,
    plot_type: Union[Literal["hist"], Literal["box"], Literal["violin"]] = "hist",
    seaborn_params: Optional[Dict[str, Any]] = None,
    figsize: Tuple[int, int] = (10, 5),
):
    """Plot per-segment metrics distribution.
=======
def plot_metric_per_segment(
    metrics_df: pd.DataFrame,
    metric_name: str,
    ascending: bool = False,
    per_fold_aggregation_mode: str = PerFoldAggregation.mean,
    top_k: Optional[int] = None,
    barplot_params: Optional[Dict[str, Any]] = None,
    figsize: Tuple[int, int] = (10, 5),
):
    """Plot barplot with per-segment metrics.
>>>>>>> b48ef0dd

    Parameters
    ----------
    metrics_df:
        dataframe with metrics calculated on the backtest
    metric_name:
        name of the metric to visualize
<<<<<<< HEAD
    per_fold_aggregation_mode:

        * If None, separate distributions for each fold will be drawn

        * If str, determines how to aggregate metrics over the folds if they aren't already aggregated
        (see :py:class:`~etna.analysis.plotters.PerFoldAggregation`)

    plot_type:
        type of plot (see :py:class:`~etna.analysis.plotters.MetricPlotType`)
    seaborn_params:
        dictionary with parameters for plotting
=======
    ascending:

        * If True, small values at the top;

        * If False, big values at the top.

    per_fold_aggregation_mode:
        how to aggregate metrics over the folds if they aren't already aggregated
        (see :py:class:`~etna.analysis.plotters.PerFoldAggregation`)
    top_k:
        number segments to show after ordering according to ``ascending``
    barplot_params:
        dictionary with parameters for plotting, :py:func:`seaborn.barplot` is used
>>>>>>> b48ef0dd
    figsize:
        size of the figure per subplot with one segment in inches

    Raises
    ------
    ValueError:
        if ``metric_name`` isn't present in ``metrics_df``
    NotImplementedError:
        unknown ``per_fold_aggregation_mode`` is given
    """
<<<<<<< HEAD
    if seaborn_params is None:
        seaborn_params = {}

    metrics_df = metrics_df.reset_index(drop=True)
    plot_type_enum = MetricPlotType(plot_type)
    plot_function = plot_type_enum.get_function()
=======
    if barplot_params is None:
        barplot_params = {}

    aggregation_mode = PerFoldAggregation(per_fold_aggregation_mode)
>>>>>>> b48ef0dd

    plt.figure(figsize=figsize)

    if metric_name not in metrics_df.columns:
        raise ValueError("Given metric_name isn't present in metrics_df")

<<<<<<< HEAD
    # draw plot for each fold
    if per_fold_aggregation_mode is None and "fold_number" in metrics_df.columns:
        if plot_type_enum == MetricPlotType.hist:
            plot_function(data=metrics_df, x=metric_name, hue="fold_number", **seaborn_params)
        else:
            plot_function(data=metrics_df, x="fold_number", y=metric_name, **seaborn_params)
            plt.xlabel("Fold")

    # draw one plot of aggregated data
    else:
        if "fold_number" in metrics_df.columns:
            agg_func = PerFoldAggregation(per_fold_aggregation_mode).get_function()
            metrics_df = metrics_df.groupby("segment").agg({metric_name: agg_func})

        if plot_type_enum == MetricPlotType.hist:
            plot_function(data=metrics_df, x=metric_name, **seaborn_params)
        else:
            plot_function(data=metrics_df, y=metric_name, **seaborn_params)

    plt.title("Metric per-segment distribution plot")
=======
    if "fold_number" in metrics_df.columns:
        metrics_dict = (
            metrics_df.groupby("segment").agg({metric_name: aggregation_mode.get_function()}).to_dict()[metric_name]
        )
    else:
        metrics_dict = metrics_df["segment", metric_name].to_dict()[metric_name]

    segments = np.array(list(metrics_dict.keys()))
    values = np.array(list(metrics_dict.values()))
    sort_idx = np.argsort(values)
    if not ascending:
        sort_idx = sort_idx[::-1]
    segments = segments[sort_idx][:top_k]
    values = values[sort_idx][:top_k]
    sns.barplot(x=values, y=segments, orient="h", **barplot_params)
    plt.title("Metric per-segment plot")
    plt.xlabel("Segment")
    plt.ylabel(metric_name)
>>>>>>> b48ef0dd
<|MERGE_RESOLUTION|>--- conflicted
+++ resolved
@@ -1306,50 +1306,6 @@
             return np.nanmedian
 
 
-<<<<<<< HEAD
-class MetricPlotType(str, Enum):
-    """Enum for types of plot in :py:func:`~etna.analysis.plotters.metric_per_segment_distribution_plot`.
-
-    Attributes
-    ----------
-    hist:
-        Histogram plot, :py:func:`seaborn.histplot` is used
-    box:
-        Boxplot, :py:func:`seaborn.boxplot` is used
-    violin:
-        Violin plot, :py:func:`seaborn.violinplot` is used
-    """
-
-    hist = "hist"
-    box = "box"
-    violin = "violin"
-
-    @classmethod
-    def _missing_(cls, value):
-        raise NotImplementedError(
-            f"{value} is not a valid {cls.__name__}. Only {', '.join([repr(m.value) for m in cls])} plots are allowed"
-        )
-
-    def get_function(self):
-        """Get aggregation function."""
-        if self.value == "hist":
-            return sns.histplot
-        elif self.value == "box":
-            return sns.boxplot
-        elif self.value == "violin":
-            return sns.violinplot
-
-
-def metric_per_segment_distribution_plot(
-    metrics_df: pd.DataFrame,
-    metric_name: str,
-    per_fold_aggregation_mode: Optional[str] = None,
-    plot_type: Union[Literal["hist"], Literal["box"], Literal["violin"]] = "hist",
-    seaborn_params: Optional[Dict[str, Any]] = None,
-    figsize: Tuple[int, int] = (10, 5),
-):
-    """Plot per-segment metrics distribution.
-=======
 def plot_metric_per_segment(
     metrics_df: pd.DataFrame,
     metric_name: str,
@@ -1360,7 +1316,6 @@
     figsize: Tuple[int, int] = (10, 5),
 ):
     """Plot barplot with per-segment metrics.
->>>>>>> b48ef0dd
 
     Parameters
     ----------
@@ -1368,19 +1323,6 @@
         dataframe with metrics calculated on the backtest
     metric_name:
         name of the metric to visualize
-<<<<<<< HEAD
-    per_fold_aggregation_mode:
-
-        * If None, separate distributions for each fold will be drawn
-
-        * If str, determines how to aggregate metrics over the folds if they aren't already aggregated
-        (see :py:class:`~etna.analysis.plotters.PerFoldAggregation`)
-
-    plot_type:
-        type of plot (see :py:class:`~etna.analysis.plotters.MetricPlotType`)
-    seaborn_params:
-        dictionary with parameters for plotting
-=======
     ascending:
 
         * If True, small values at the top;
@@ -1394,7 +1336,6 @@
         number segments to show after ordering according to ``ascending``
     barplot_params:
         dictionary with parameters for plotting, :py:func:`seaborn.barplot` is used
->>>>>>> b48ef0dd
     figsize:
         size of the figure per subplot with one segment in inches
 
@@ -1405,47 +1346,16 @@
     NotImplementedError:
         unknown ``per_fold_aggregation_mode`` is given
     """
-<<<<<<< HEAD
-    if seaborn_params is None:
-        seaborn_params = {}
-
-    metrics_df = metrics_df.reset_index(drop=True)
-    plot_type_enum = MetricPlotType(plot_type)
-    plot_function = plot_type_enum.get_function()
-=======
     if barplot_params is None:
         barplot_params = {}
 
     aggregation_mode = PerFoldAggregation(per_fold_aggregation_mode)
->>>>>>> b48ef0dd
 
     plt.figure(figsize=figsize)
 
     if metric_name not in metrics_df.columns:
         raise ValueError("Given metric_name isn't present in metrics_df")
 
-<<<<<<< HEAD
-    # draw plot for each fold
-    if per_fold_aggregation_mode is None and "fold_number" in metrics_df.columns:
-        if plot_type_enum == MetricPlotType.hist:
-            plot_function(data=metrics_df, x=metric_name, hue="fold_number", **seaborn_params)
-        else:
-            plot_function(data=metrics_df, x="fold_number", y=metric_name, **seaborn_params)
-            plt.xlabel("Fold")
-
-    # draw one plot of aggregated data
-    else:
-        if "fold_number" in metrics_df.columns:
-            agg_func = PerFoldAggregation(per_fold_aggregation_mode).get_function()
-            metrics_df = metrics_df.groupby("segment").agg({metric_name: agg_func})
-
-        if plot_type_enum == MetricPlotType.hist:
-            plot_function(data=metrics_df, x=metric_name, **seaborn_params)
-        else:
-            plot_function(data=metrics_df, y=metric_name, **seaborn_params)
-
-    plt.title("Metric per-segment distribution plot")
-=======
     if "fold_number" in metrics_df.columns:
         metrics_dict = (
             metrics_df.groupby("segment").agg({metric_name: aggregation_mode.get_function()}).to_dict()[metric_name]
@@ -1464,4 +1374,127 @@
     plt.title("Metric per-segment plot")
     plt.xlabel("Segment")
     plt.ylabel(metric_name)
->>>>>>> b48ef0dd
+
+
+class PerFoldAggregation(str, Enum):
+    """Enum for types of aggregation in a metric per-segment plot."""
+
+    mean = "mean"
+    sum = "median"
+
+    @classmethod
+    def _missing_(cls, value):
+        raise NotImplementedError(
+            f"{value} is not a valid {cls.__name__}. Only {', '.join([repr(m.value) for m in cls])} aggregations are allowed"
+        )
+
+    def get_function(self):
+        """Get aggregation function."""
+        if self.value == "mean":
+            return np.nanmean
+        elif self.value == "median":
+            return np.nanmedian
+
+
+class MetricPlotType(str, Enum):
+    """Enum for types of plot in :py:func:`~etna.analysis.plotters.metric_per_segment_distribution_plot`.
+
+    Attributes
+    ----------
+    hist:
+        Histogram plot, :py:func:`seaborn.histplot` is used
+    box:
+        Boxplot, :py:func:`seaborn.boxplot` is used
+    violin:
+        Violin plot, :py:func:`seaborn.violinplot` is used
+    """
+
+    hist = "hist"
+    box = "box"
+    violin = "violin"
+
+    @classmethod
+    def _missing_(cls, value):
+        raise NotImplementedError(
+            f"{value} is not a valid {cls.__name__}. Only {', '.join([repr(m.value) for m in cls])} plots are allowed"
+        )
+
+    def get_function(self):
+        """Get aggregation function."""
+        if self.value == "hist":
+            return sns.histplot
+        elif self.value == "box":
+            return sns.boxplot
+        elif self.value == "violin":
+            return sns.violinplot
+
+
+def metric_per_segment_distribution_plot(
+    metrics_df: pd.DataFrame,
+    metric_name: str,
+    per_fold_aggregation_mode: Optional[str] = None,
+    plot_type: Union[Literal["hist"], Literal["box"], Literal["violin"]] = "hist",
+    seaborn_params: Optional[Dict[str, Any]] = None,
+    figsize: Tuple[int, int] = (10, 5),
+):
+    """Plot per-segment metrics distribution.
+
+    Parameters
+    ----------
+    metrics_df:
+        dataframe with metrics calculated on the backtest
+    metric_name:
+        name of the metric to visualize
+    per_fold_aggregation_mode:
+
+        * If None, separate distributions for each fold will be drawn
+
+        * If str, determines how to aggregate metrics over the folds if they aren't already aggregated
+        (see :py:class:`~etna.analysis.plotters.PerFoldAggregation`)
+
+    plot_type:
+        type of plot (see :py:class:`~etna.analysis.plotters.MetricPlotType`)
+    seaborn_params:
+        dictionary with parameters for plotting
+    figsize:
+        size of the figure per subplot with one segment in inches
+
+    Raises
+    ------
+    ValueError:
+        if ``metric_name`` isn't present in ``metrics_df``
+    NotImplementedError:
+        unknown ``per_fold_aggregation_mode`` is given
+    """
+    if seaborn_params is None:
+        seaborn_params = {}
+
+    metrics_df = metrics_df.reset_index(drop=True)
+    plot_type_enum = MetricPlotType(plot_type)
+    plot_function = plot_type_enum.get_function()
+
+    plt.figure(figsize=figsize)
+
+    if metric_name not in metrics_df.columns:
+        raise ValueError("Given metric_name isn't present in metrics_df")
+
+    # draw plot for each fold
+    if per_fold_aggregation_mode is None and "fold_number" in metrics_df.columns:
+        if plot_type_enum == MetricPlotType.hist:
+            plot_function(data=metrics_df, x=metric_name, hue="fold_number", **seaborn_params)
+        else:
+            plot_function(data=metrics_df, x="fold_number", y=metric_name, **seaborn_params)
+            plt.xlabel("Fold")
+
+    # draw one plot of aggregated data
+    else:
+        if "fold_number" in metrics_df.columns:
+            agg_func = PerFoldAggregation(per_fold_aggregation_mode).get_function()
+            metrics_df = metrics_df.groupby("segment").agg({metric_name: agg_func})
+
+        if plot_type_enum == MetricPlotType.hist:
+            plot_function(data=metrics_df, x=metric_name, **seaborn_params)
+        else:
+            plot_function(data=metrics_df, y=metric_name, **seaborn_params)
+
+    plt.title("Metric per-segment distribution plot")