--- conflicted
+++ resolved
@@ -127,79 +127,4 @@
             ]
         )
         result = result.loc[:, pd.IndexSlice[:, selected_columns]]
-<<<<<<< HEAD
-        return result
-
-
-class MRMRFeatureSelectionTransform(BaseFeatureSelectionTransform):
-    """Transform that selects regressors according to mRMR variable selection method."""
-
-    def __init__(
-        self,
-        relevance_method: RelevanceTable,
-        top_k: int,
-        clustering_method: HierarchicalClustering = EuclideanClustering(),
-        n_clusters: int = 10,
-        linkage: str = "average",
-        **relevance_params,
-    ):
-        """
-        Init MRMRFeatureSelectionTransform.
-
-        Parameters
-        ----------
-        relevance_method:
-            method to calculate relevance table
-        top_k:
-            num of regressors to select; if there are not enough regressors, then all will be selected
-        clustering_method:
-            method of time series clustering
-        n_clusters:
-            number of clusters
-        linkage:
-            rule for distance computation for new clusters, allowed "ward", "single", "average", "maximum", "complete"
-        """
-        if not isinstance(top_k, int) or top_k < 0:
-            raise ValueError("Parameter top_k should be positive integer")
-
-        if not isinstance(n_clusters, int) or n_clusters < 2:
-            raise ValueError("Parameter n_clusters should be integer and greater than 1")
-
-        super().__init__()
-        self.relevance_method = relevance_method
-        self.clustering = clustering_method
-        self.n_clusters = n_clusters
-        self.linkage = linkage
-        self.top_k = top_k
-        self.relevance_params = relevance_params
-
-    def fit(self, df: pd.DataFrame) -> "MRMRFeatureSelectionTransform":
-        """
-        Fit the method and remember features to select.
-
-        Parameters
-        ----------
-        df:
-            dataframe with all segments data
-
-        Returns
-        -------
-        result: MRMRFeatureSelectionTransform
-            instance after fitting
-        """
-        if len(self._get_regressors(df)) <= self.n_clusters:
-            raise ValueError("The number of clusters must be strictly less than the number of regressors")
-
-        ts = TSDataset(df=df, freq=pd.infer_freq(df.index))
-        self.clustering.build_distance_matrix(ts=ts)
-        self.clustering.build_clustering_algo(n_clusters=self.n_clusters, linkage=self.linkage)
-        s2c = self.clustering.fit_predict()
-        relevance_table = self.relevance_method(ts[:, :, "target"], ts[:, :, ts.regressors], **self.relevance_params)
-        y = np.empty(len(relevance_table))
-        for k, cluster in enumerate(relevance_table.index):
-            y[k] = s2c[cluster]
-        self.selected_regressors = mrmr_classif(relevance_table, y, K=self.top_k)
-        return self
-=======
-        return result
->>>>>>> 471dabed
+        return result