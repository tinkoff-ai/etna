--- conflicted
+++ resolved
@@ -64,11 +64,8 @@
         self.out_column = out_column
         super().__init__(
             in_column=in_column,
-<<<<<<< HEAD
-            out_column_postfix=out_column if out_column is not None else self.__repr__(),
-=======
             transformer=StandardScaler(with_mean=with_mean, with_std=with_std, copy=True),
->>>>>>> 430aef65
+            out_column_postfix=out_column if out_column is not None else self.__repr__(),
             inplace=inplace,
             mode=mode,
         )
