--- conflicted
+++ resolved
@@ -8,12 +8,8 @@
 import pandas as pd
 
 from etna.datasets import TSDataset
-<<<<<<< HEAD
-from etna.transforms.base import Transform
+from etna.transforms.base import ReversibleTransform
 from etna.transforms.utils import check_new_segments
-=======
-from etna.transforms.base import ReversibleTransform
->>>>>>> e91f5f29
 
 
 class OutliersTransform(ReversibleTransform, ABC):
@@ -105,20 +101,13 @@
         """
         if self.outliers_timestamps is None:
             raise ValueError("Transform is not fitted! Fit the Transform before calling transform method.")
-<<<<<<< HEAD
-        result_df = df.copy()
         segments = df.columns.get_level_values("segment").unique().tolist()
         check_new_segments(transform_segments=segments, fit_segments=self._fit_segments)
         for segment in segments:
             # to locate only present indices
             segment_outliers_timestamps = result_df.index.intersection(self.outliers_timestamps[segment])
-            result_df.loc[segment_outliers_timestamps, pd.IndexSlice[segment, self.in_column]] = np.NaN
-        return result_df
-=======
-        for segment in df.columns.get_level_values("segment").unique():
-            df.loc[self.outliers_timestamps[segment], pd.IndexSlice[segment, self.in_column]] = np.NaN
+            df.loc[segment_outliers_timestamps, pd.IndexSlice[segment, self.in_column]] = np.NaN
         return df
->>>>>>> e91f5f29
 
     def _inverse_transform(self, df: pd.DataFrame) -> pd.DataFrame:
         """
@@ -143,16 +132,10 @@
         """
         if self.original_values is None or self.outliers_timestamps is None:
             raise ValueError("Transform is not fitted! Fit the Transform before calling inverse_transform method.")
-<<<<<<< HEAD
-        result = df.copy()
         segments = df.columns.get_level_values("segment").unique().tolist()
         check_new_segments(transform_segments=segments, fit_segments=self._fit_segments)
         for segment in segments:
-            segment_ts = result[segment, self.in_column]
-=======
-        for segment in self.original_values.keys():
             segment_ts = df[segment, self.in_column]
->>>>>>> e91f5f29
             segment_ts[segment_ts.index.isin(self.outliers_timestamps[segment])] = self.original_values[segment]
         return df
 
