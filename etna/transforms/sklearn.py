--- conflicted
+++ resolved
@@ -1,10 +1,6 @@
-<<<<<<< HEAD
-from enum import Enum
 from typing import Dict
-=======
 import warnings
 from copy import deepcopy
->>>>>>> 7e43eb91
 from typing import List
 from typing import Optional
 from typing import Union
