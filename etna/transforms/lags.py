from typing import List
from typing import Optional
from typing import Union

import pandas as pd

from etna.transforms.base import PerSegmentWrapper
from etna.transforms.base import Transform


class _OneSegmentLagFeature(Transform):
<<<<<<< HEAD
    """Generates series of lags from given segment."""

    def __init__(self, lags: Union[List[int], int], in_column: str, out_column: Optional[str] = None):
=======
    def __init__(self, in_column: str, lags: Union[List[int], int]):
        self.in_column = in_column
>>>>>>> 430aef65
        if isinstance(lags, int):
            if lags < 1:
                raise ValueError(f"{type(self).__name__} works only with positive lags values, {lags} given")
            self.lags = list(range(1, lags + 1))
        else:
            if any(lag_value < 1 for lag_value in lags):
                raise ValueError(f"{type(self).__name__} works only with positive lags values")
            self.lags = lags

<<<<<<< HEAD
        self.in_column = in_column
        self.out_column = out_column
=======
        self.out_postfix = "_lag"
        self.out_prefix = "regressor_"
>>>>>>> 430aef65

    def fit(self, *args) -> "_OneSegmentLagFeature":
        return self

    def transform(self, df: pd.DataFrame) -> pd.DataFrame:
        result = df.copy()
        for lag in self.lags:
            result[f"{self.out_column}_{lag}"] = df[self.in_column].shift(lag)
        return result


class LagTransform(PerSegmentWrapper):
    """Generates series of lags from given dataframe."""

<<<<<<< HEAD
    def __init__(self, lags: Union[List[int], int], in_column: str, out_column: Optional[str] = None):
=======
    def __init__(self, in_column: str, lags: Union[List[int], int]):
>>>>>>> 430aef65
        """Create instance of LagTransform.

        Parameters
        ----------
        in_column:
            name of processed column
<<<<<<< HEAD
        out_column:
            name of added column. We get '{out_column}_{lag_number}'(don't forget to add regressor prefix if necessary).
            If not given, use 'regressor_{self.__repr__()}_{lag_number}'
=======
        lags:
            int value or list of values for lags computation; if int, generate range of lags from 1 to given value
>>>>>>> 430aef65

        Raises
        ------
        ValueError:
            if lags value contains non-positive values
        """
        self.in_column = in_column
<<<<<<< HEAD
        self.out_column = out_column

        super().__init__(
            transform=_OneSegmentLagFeature(
                lags=self.lags,
                in_column=self.in_column,
                out_column=out_column if out_column is not None else f"regressor_{self.__repr__()}",
            )
        )
=======
        self.lags = lags
        super().__init__(transform=_OneSegmentLagFeature(in_column=self.in_column, lags=self.lags))
>>>>>>> 430aef65
<|MERGE_RESOLUTION|>--- conflicted
+++ resolved
@@ -9,14 +9,9 @@
 
 
 class _OneSegmentLagFeature(Transform):
-<<<<<<< HEAD
     """Generates series of lags from given segment."""
 
-    def __init__(self, lags: Union[List[int], int], in_column: str, out_column: Optional[str] = None):
-=======
-    def __init__(self, in_column: str, lags: Union[List[int], int]):
-        self.in_column = in_column
->>>>>>> 430aef65
+    def __init__(self, in_column: str, lags: Union[List[int], int], out_column: Optional[str] = None):
         if isinstance(lags, int):
             if lags < 1:
                 raise ValueError(f"{type(self).__name__} works only with positive lags values, {lags} given")
@@ -26,13 +21,8 @@
                 raise ValueError(f"{type(self).__name__} works only with positive lags values")
             self.lags = lags
 
-<<<<<<< HEAD
         self.in_column = in_column
         self.out_column = out_column
-=======
-        self.out_postfix = "_lag"
-        self.out_prefix = "regressor_"
->>>>>>> 430aef65
 
     def fit(self, *args) -> "_OneSegmentLagFeature":
         return self
@@ -47,25 +37,18 @@
 class LagTransform(PerSegmentWrapper):
     """Generates series of lags from given dataframe."""
 
-<<<<<<< HEAD
-    def __init__(self, lags: Union[List[int], int], in_column: str, out_column: Optional[str] = None):
-=======
-    def __init__(self, in_column: str, lags: Union[List[int], int]):
->>>>>>> 430aef65
+    def __init__(self, in_column: str, lags: Union[List[int], int], out_column: Optional[str] = None):
         """Create instance of LagTransform.
 
         Parameters
         ----------
         in_column:
             name of processed column
-<<<<<<< HEAD
+        lags:
+            int value or list of values for lags computation; if int, generate range of lags from 1 to given value
         out_column:
             name of added column. We get '{out_column}_{lag_number}'(don't forget to add regressor prefix if necessary).
             If not given, use 'regressor_{self.__repr__()}_{lag_number}'
-=======
-        lags:
-            int value or list of values for lags computation; if int, generate range of lags from 1 to given value
->>>>>>> 430aef65
 
         Raises
         ------
@@ -73,17 +56,13 @@
             if lags value contains non-positive values
         """
         self.in_column = in_column
-<<<<<<< HEAD
+        self.lags = lags
         self.out_column = out_column
 
         super().__init__(
             transform=_OneSegmentLagFeature(
+                in_column=self.in_column,
                 lags=self.lags,
-                in_column=self.in_column,
                 out_column=out_column if out_column is not None else f"regressor_{self.__repr__()}",
             )
-        )
-=======
-        self.lags = lags
-        super().__init__(transform=_OneSegmentLagFeature(in_column=self.in_column, lags=self.lags))
->>>>>>> 430aef65
+        )