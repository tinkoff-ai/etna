--- conflicted
+++ resolved
@@ -140,25 +140,16 @@
         self.in_column = in_column
         self.distribution_column = distribution_column
         self.inplace = inplace
-<<<<<<< HEAD
         self.out_column = out_column
-=======
-        self.out_column = self._get_out_column(out_column)
         self.in_column_regressor: Optional[bool] = None
->>>>>>> e91f5f29
         super().__init__(
             transform=_OneSegmentResampleWithDistributionTransform(
                 in_column=in_column,
                 distribution_column=distribution_column,
                 inplace=inplace,
-<<<<<<< HEAD
                 out_column=self._get_out_column(self.out_column),
-            )
-=======
-                out_column=self.out_column,
             ),
             required_features=[in_column, distribution_column],
->>>>>>> e91f5f29
         )
 
     def _get_out_column(self, out_column: Optional[str]) -> str:
