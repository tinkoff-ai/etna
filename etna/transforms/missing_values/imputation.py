from enum import Enum
from typing import List
from typing import Optional

import numpy as np
import pandas as pd

from etna.transforms.base import PerSegmentWrapper
from etna.transforms.base import Transform


class ImputerMode(str, Enum):
    """Enum for different imputation strategy."""

    zero = "zero"
    mean = "mean"
    running_mean = "running_mean"
    forward_fill = "forward_fill"
    seasonal = "seasonal"


class _OneSegmentTimeSeriesImputerTransform(Transform):
    """One segment version of transform to fill NaNs in series of a given dataframe.

    - It is assumed that given series begins with first non NaN value.

    - This transform can't fill NaNs in the future, only on train data.

    - This transform can't fill NaNs if all values are NaNs. In this case exception is raised.

    """

    def __init__(self, in_column: str, strategy: str, window: int, seasonality: int, default_value: Optional[float]):
        """
        Create instance of _OneSegmentTimeSeriesImputerTransform.

        Parameters
        ----------
        in_column:
            name of processed column
        strategy:
            filling value in missing timestamps:

            - If "zero", then replace missing dates with zeros

            - If "mean", then replace missing dates using the mean in fit stage.

            - If "running_mean" then replace missing dates using mean of subset of data

            - If "forward_fill" then replace missing dates using last existing value
<<<<<<< HEAD

        window:
            In case of moving average.

            * If ``window=-1`` all previous dates are taken in account

            * Otherwise only window previous dates
=======
            - If "seasonal" then replace missing dates using seasonal moving average
        window:
            In case of moving average and seasonality.
            If window=-1 all previous dates are taken in account
            Otherwise only window previous dates
        seasonality:
            the length of the seasonality
        default_value:
            value which will be used to impute the NaNs left after applying the imputer with the chosen strategy
>>>>>>> 01259049

        Raises
        ------
        ValueError:
            if incorrect strategy given
        """
        self.in_column = in_column
        self.strategy = ImputerMode(strategy)
        self.window = window
        self.seasonality = seasonality
        self.default_value = default_value
        self.fill_value: Optional[int] = None
        self.nan_timestamps: Optional[List[pd.Timestamp]] = None

    def fit(self, df: pd.DataFrame) -> "_OneSegmentTimeSeriesImputerTransform":
        """
        Fit preprocess params.

        Parameters
        ----------
        df: pd.DataFrame
            dataframe with series to fit preprocess params with

        Returns
        -------
        self: _OneSegmentTimeSeriesImputerTransform
            fitted preprocess
        """
        raw_series = df[self.in_column]
        if np.all(raw_series.isna()):
            raise ValueError("Series hasn't non NaN values which means it is empty and can't be filled.")
        series = raw_series[raw_series.first_valid_index() :]
        self.nan_timestamps = series[series.isna()].index
        if self.strategy == ImputerMode.zero:
            self.fill_value = 0
        elif self.strategy == ImputerMode.mean:
            self.fill_value = series.mean()
        return self

    def transform(self, df: pd.DataFrame) -> pd.DataFrame:
        """
        Transform given series.

        Parameters
        ----------
        df: pd.Dataframe
            transform ``in_column`` series of given dataframe

        Returns
        -------
        result: pd.DataFrame
            dataframe with in_column series with filled gaps
        """
        result_df = df.copy()
        cur_nans = result_df[result_df[self.in_column].isna()].index

        result_df[self.in_column] = self._fill(result_df[self.in_column])

        # restore nans not in self.nan_timestamps
        restore_nans = cur_nans.difference(self.nan_timestamps)
        result_df.loc[restore_nans, self.in_column] = np.nan

        return result_df

    def inverse_transform(self, df: pd.DataFrame) -> pd.DataFrame:
        """
        Inverse transform dataframe.

        Parameters
        ----------
        df: pd.Dataframe
            inverse transform ``in_column`` series of given dataframe

        Returns
        -------
        result: pd.DataFrame
            dataframe with in_column series with initial values
        """
        result_df = df.copy()
        index = result_df.index.intersection(self.nan_timestamps)
        result_df.loc[index, self.in_column] = np.nan
        return result_df

    def _fill(self, df: pd.Series) -> pd.Series:
        """
        Create new Series taking all previous dates and adding missing dates.

        Fills missed values for new dates according to ``self.strategy``

        Parameters
        ----------
        df: pd.Series
            series to fill

        Returns
        -------
        result: pd.Series
        """
        if self.nan_timestamps is None:
            raise ValueError("Trying to apply the unfitted transform! First fit the transform.")

        if self.strategy == ImputerMode.zero or self.strategy == ImputerMode.mean:
            df = df.fillna(value=self.fill_value)
        elif self.strategy == ImputerMode.forward_fill:
            df = df.fillna(method="ffill")
        elif self.strategy == ImputerMode.running_mean or self.strategy == ImputerMode.seasonal:
            history = self.seasonality * self.window if self.window != -1 else len(df)
            timestamps = list(df.index)
            for timestamp in self.nan_timestamps:
                i = timestamps.index(timestamp)
                indexes = np.arange(i - self.seasonality, i - self.seasonality - history, -self.seasonality)
                indexes = indexes[indexes >= 0]
                df.iloc[i] = np.nanmean(df.iloc[indexes])

        if self.default_value:
            df = df.fillna(value=self.default_value)
        return df


class TimeSeriesImputerTransform(PerSegmentWrapper):
    """Transform to fill NaNs in series of a given dataframe.

    - It is assumed that given series begins with first non NaN value.

    - This transform can't fill NaNs in the future, only on train data.

    - This transform can't fill NaNs if all values are NaNs. In this case exception is raised.

    Warning
    -------
    This transform can suffer from look-ahead bias in 'mean' mode. For transforming data at some timestamp
    it uses information from the whole train part.
    """

    def __init__(
        self,
        in_column: str = "target",
        strategy: str = ImputerMode.zero,
        window: int = -1,
        seasonality: int = 1,
        default_value: Optional[float] = None,
    ):
        """
        Create instance of TimeSeriesImputerTransform.

        Parameters
        ----------
        in_column:
            name of processed column
        strategy:
            filling value in missing timestamps:

            - If "zero", then replace missing dates with zeros

            - If "mean", then replace missing dates using the mean in fit stage.

            - If "running_mean" then replace missing dates using mean of subset of data

            - If "forward_fill" then replace missing dates using last existing value
<<<<<<< HEAD

        window:
            In case of moving average.

            * If ``window=-1`` all previous dates are taken in account

            * Otherwise only window previous dates
=======
            - If "seasonal" then replace missing dates using seasonal moving average
        window:
            In case of moving average and seasonality.
            If window=-1 all previous dates are taken in account
            Otherwise only window previous dates
        seasonality:
            the length of the seasonality
        default_value:
            value which will be used to impute the NaNs left after applying the imputer with the chosen strategy
>>>>>>> 01259049

        Raises
        ------
        ValueError:
            if incorrect strategy given
        """
        self.in_column = in_column
        self.strategy = strategy
        self.window = window
        self.seasonality = seasonality
        self.default_value = default_value
        super().__init__(
            transform=_OneSegmentTimeSeriesImputerTransform(
                in_column=self.in_column,
                strategy=self.strategy,
                window=self.window,
                seasonality=self.seasonality,
                default_value=self.default_value,
            )
        )


__all__ = ["TimeSeriesImputerTransform"]<|MERGE_RESOLUTION|>--- conflicted
+++ resolved
@@ -48,25 +48,20 @@
             - If "running_mean" then replace missing dates using mean of subset of data
 
             - If "forward_fill" then replace missing dates using last existing value
-<<<<<<< HEAD
-
-        window:
-            In case of moving average.
-
-            * If ``window=-1`` all previous dates are taken in account
-
-            * Otherwise only window previous dates
-=======
+
             - If "seasonal" then replace missing dates using seasonal moving average
+
         window:
             In case of moving average and seasonality.
-            If window=-1 all previous dates are taken in account
-            Otherwise only window previous dates
+
+            * If ``window=-1`` all previous dates are taken in account
+
+            * Otherwise only window previous dates
+
         seasonality:
             the length of the seasonality
         default_value:
             value which will be used to impute the NaNs left after applying the imputer with the chosen strategy
->>>>>>> 01259049
 
         Raises
         ------
@@ -226,25 +221,20 @@
             - If "running_mean" then replace missing dates using mean of subset of data
 
             - If "forward_fill" then replace missing dates using last existing value
-<<<<<<< HEAD
-
-        window:
-            In case of moving average.
-
-            * If ``window=-1`` all previous dates are taken in account
-
-            * Otherwise only window previous dates
-=======
+
             - If "seasonal" then replace missing dates using seasonal moving average
+
         window:
             In case of moving average and seasonality.
-            If window=-1 all previous dates are taken in account
-            Otherwise only window previous dates
+
+            * If ``window=-1`` all previous dates are taken in account
+
+            * Otherwise only window previous dates
+
         seasonality:
             the length of the seasonality
         default_value:
             value which will be used to impute the NaNs left after applying the imputer with the chosen strategy
->>>>>>> 01259049
 
         Raises
         ------
