from copy import deepcopy
from math import ceil
from typing import Optional
from typing import Sequence

import numpy as np
import pandas as pd

from etna.transforms.base import Transform


class DateFlagsTransform(Transform):
    """DateFlagsTransform is a class that implements extraction of the main date-based features from datetime column."""

    def __init__(
        self,
        day_number_in_week: Optional[bool] = True,
        day_number_in_month: Optional[bool] = True,
        week_number_in_month: Optional[bool] = False,
        week_number_in_year: Optional[bool] = False,
        month_number_in_year: Optional[bool] = False,
        year_number: Optional[bool] = False,
        is_weekend: Optional[bool] = True,
        special_days_in_week: Sequence[int] = (),
        special_days_in_month: Sequence[int] = (),
        out_column: Optional[str] = None,
    ):
        """Create instance of DateFlags.

        Parameters
        ----------
        day_number_in_week:
            if True, add column with weekday info to feature dataframe in transform
        day_number_in_month:
            if True, add column with day info to feature dataframe in transform
        week_number_in_month:
            if True, add column with week number (in month context) to feature dataframe in transform
        week_number_in_year:
            if True, add column with week number (in year context) to feature dataframe in transform
        month_number_in_year:
            if True, add column with month info to feature dataframe in transform
        year_number:
            if True, add column with year info to feature dataframe in transform
        is_weekend:
            if True: add column with weekends flags to feature dataframe in transform
        special_days_in_week:
            list of weekdays number (from [0, 6]) that should be interpreted as special ones, if given add column
            with flag that shows given date is a special day
        special_days_in_month:
            list of days number (from [1, 31]) that should be interpreted as special ones, if given add column
            with flag that shows given date is a special day
        out_column:
            base for the name of created columns;
            if set the final name is '{out_column}_{feature_name}', don't forget to add 'regressor_' prefix;
            if don't set, name will be 'regressor_{transform.__repr__()}',
            repr will be made for transform that creates exactly this column

        Notes
        -----
        Small example of week_number_in_month and week_number_in_year features

        =============  ======================  ========================  ========================
          timestamp      day_number_in_week      week_number_in_month      week_number_in_year
        =============  ======================  ========================  ========================
        2020-01-01     4                       1                         53
        2020-01-02     5                       1                         53
        2020-01-03     6                       1                         53
        2020-01-04     0                       2                         1
        ...
        2020-01-10     6                       2                         1
        2020-01-11     0                       3                         2
        =============  ======================  ========================  ========================
        """
        if not any(
            [
                day_number_in_week,
                day_number_in_month,
                week_number_in_month,
                week_number_in_year,
                month_number_in_year,
                year_number,
                is_weekend,
                special_days_in_week,
                special_days_in_month,
            ]
        ):
            raise ValueError(
                f"{type(self).__name__} feature does nothing with given init args configuration, "
                f"at least one of day_number_in_week, day_number_in_month, week_number_in_month, "
                f"week_number_in_year, month_number_in_year, year_number, is_weekend should be True or any of "
                f"special_days_in_week, special_days_in_month should be not empty."
            )

        self.day_number_in_week = day_number_in_week
        self.day_number_in_month = day_number_in_month
        self.week_number_in_month = week_number_in_month
        self.week_number_in_year = week_number_in_year
        self.month_number_in_year = month_number_in_year
        self.year_number = year_number
        self.is_weekend = is_weekend

        self.special_days_in_week = special_days_in_week
        self.special_days_in_month = special_days_in_month

        self.out_column = out_column

        # create empty init parameters
        self._empty_parameters = dict(
            day_number_in_week=False,
            day_number_in_month=False,
            week_number_in_month=False,
            week_number_in_year=False,
            month_number_in_year=False,
            year_number=False,
            is_weekend=False,
            special_days_in_week=(),
            special_days_in_month=(),
        )

<<<<<<< HEAD
    def _get_column_name(self, feature_name: str) -> str:
=======
    def _get_column_name(self, feature_name) -> str:
>>>>>>> 926d4a02
        if self.out_column is None:
            init_parameters = deepcopy(self._empty_parameters)
            init_parameters[feature_name] = self.__dict__[feature_name]
            temp_transform = DateFlagsTransform(**init_parameters, out_column=self.out_column)  # type: ignore
            return f"regressor_{temp_transform.__repr__()}"
        else:
            return f"{self.out_column}_{feature_name}"

    def fit(self, *args) -> "DateFlagsTransform":
        """Fit model. In this case of DateFlags does nothing."""
        return self

    def transform(self, df: pd.DataFrame) -> pd.DataFrame:
        """Get required features from df.

        Parameters
        ----------
        df:
            dataframe for feature extraction, should contain 'timestamp' column

        Returns
        -------
        dataframe with extracted features
        """
        features = pd.DataFrame(index=df.index)
        timestamp_series = pd.Series(df.index)

        if self.day_number_in_week:
            features[self._get_column_name("day_number_in_week")] = self._get_day_number_in_week(
                timestamp_series=timestamp_series
            )

        if self.day_number_in_month:
            features[self._get_column_name("day_number_in_month")] = self._get_day_number_in_month(
                timestamp_series=timestamp_series
            )

        if self.week_number_in_month:
            features[self._get_column_name("week_number_in_month")] = self._get_week_number_in_month(
                timestamp_series=timestamp_series
            )

        if self.week_number_in_year:
            features[self._get_column_name("week_number_in_year")] = self._get_week_number_in_year(
                timestamp_series=timestamp_series
            )

        if self.month_number_in_year:
            features[self._get_column_name("month_number_in_year")] = self._get_month_number_in_year(
                timestamp_series=timestamp_series
            )

        if self.year_number:
            features[self._get_column_name("year_number")] = self._get_year(timestamp_series=timestamp_series)

        if self.is_weekend:
            features[self._get_column_name("is_weekend")] = self._get_weekends(timestamp_series=timestamp_series)

        if self.special_days_in_week:
            features[self._get_column_name("special_days_in_week")] = self._get_special_day_in_week(
                special_days=self.special_days_in_week, timestamp_series=timestamp_series
            )

        if self.special_days_in_month:
            features[self._get_column_name("special_days_in_month")] = self._get_special_day_in_month(
                special_days=self.special_days_in_month, timestamp_series=timestamp_series
            )

        for feature in features.columns:
            features[feature] = features[feature].astype("category")

        dataframes = []
        for seg in df.columns.get_level_values("segment").unique():
            tmp = df[seg].join(features)
            _idx = tmp.columns.to_frame()
            _idx.insert(0, "segment", seg)
            tmp.columns = pd.MultiIndex.from_frame(_idx)
            dataframes.append(tmp)

        result = pd.concat(dataframes, axis=1).sort_index(axis=1)
        result.columns.names = ["segment", "feature"]
        return result

    @staticmethod
    def _get_special_day_in_week(special_days: Sequence[int], timestamp_series: pd.Series) -> np.ndarray:
        """Return array with special days marked 1.

        Accepts a list of special days IN WEEK as input and returns array where these days are marked with 1
        """
        return timestamp_series.apply(lambda x: x.weekday() in special_days).values

    @staticmethod
    def _get_special_day_in_month(special_days: Sequence[int], timestamp_series: pd.Series) -> np.ndarray:
        """Return array with special days marked 1.

        Accepts a list of special days IN MONTH as input and returns array where these days are marked with 1
        """
        return timestamp_series.apply(lambda x: x.day in special_days).values

    @staticmethod
    def _get_day_number_in_week(timestamp_series: pd.Series) -> np.ndarray:
        """Generate an array with the number of the day in the week."""
        return timestamp_series.apply(lambda x: x.weekday()).values

    @staticmethod
    def _get_day_number_in_month(timestamp_series: pd.Series) -> np.ndarray:
        """Generate an array with the number of the day in the month."""
        return timestamp_series.apply(lambda x: x.day).values

    @staticmethod
    def _get_week_number_in_month(timestamp_series: pd.Series) -> np.ndarray:
        """Generate an array with the week number in the month."""

        def week_of_month(dt: pd.Timestamp) -> float:
            """Return week of month number.

            How it works:
            Each month starts with the week number 1, no matter which weekday the 1st day is, for example

            * 2021-01-01 is a Friday, we mark it as 1st week
            * 2021-01-02 is a Saturday, 1st week
            * 2021-01-03 is a Sunday, 1st week
            * 2021-01-04 is a Monday, 2nd week
            * ...
            * 2021-01-10 is a Sunday, 2nd week
            * 2021-01-11 is a Monday, 3rd week
            * ...

            """
            first_day = dt.replace(day=1)

            dom = dt.day
            adjusted_dom = dom + first_day.weekday()

            return int(ceil(adjusted_dom / 7.0))

        return timestamp_series.apply(week_of_month).values

    @staticmethod
    def _get_week_number_in_year(timestamp_series: pd.Series) -> np.ndarray:
        """Generate an array with the week number in the year."""
        return timestamp_series.apply(lambda x: x.weekofyear).values

    @staticmethod
    def _get_month_number_in_year(timestamp_series: pd.Series) -> np.ndarray:
        """Generate an array with the week number in the year."""
        return timestamp_series.apply(lambda x: x.month).values

    @staticmethod
    def _get_year(timestamp_series: pd.Series) -> np.ndarray:
        """Generate an array with the week number in the year."""
        return timestamp_series.apply(lambda x: x.year).values

    @staticmethod
    def _get_weekends(timestamp_series: pd.Series) -> np.ndarray:
        """Generate an array with the weekends flags."""
        weekend_days = (5, 6)
        return timestamp_series.apply(lambda x: x.weekday() in weekend_days).values


class TimeFlagsTransform(Transform):
    """TimeFlagsTransform is a class that implements extraction of the main time-based features from datetime column."""

    def __init__(
        self,
        minute_in_hour_number: bool = True,
        fifteen_minutes_in_hour_number: bool = False,
        hour_number: bool = True,
        half_hour_number: bool = False,
        half_day_number: bool = False,
        one_third_day_number: bool = False,
        out_column: Optional[str] = None,
    ):
        """Initialise class attributes.

        Parameters
        ----------
        minute_in_hour_number:
            if True: add column with minute number to feature dataframe in transform
        fifteen_minutes_in_hour_number:
            if True: add column with number of fifteen-minute interval within hour with numeration from 0
            to feature dataframe in transform
        hour_number:
            if True: add column with hour number to feature dataframe in transform
        half_hour_number:
            if True: add column with 0 for the first half of the hour and 1 for the second
            to feature dataframe in transform
        half_day_number:
            if True: add column with 0 for the first half of the day and 1 for the second
            to feature dataframe in transform
        one_third_day_number:
            if True: add column with number of 8-hour interval within day with numeration from 0
            to feature dataframe in transform
        out_column:
            base for the name of created columns;
            if set the final name is '{out_column}_{feature_name}', don't forget to add 'regressor_' prefix;
            if don't set, name will be 'regressor_{transform.__repr__()}',
            repr will be made for transform that creates exactly this column

        Raises
        ------
        ValueError: if feature has invalid initial params
        """
        if not any(
            [
                minute_in_hour_number,
                fifteen_minutes_in_hour_number,
                hour_number,
                half_hour_number,
                half_day_number,
                one_third_day_number,
            ]
        ):
            raise ValueError(
                f"{type(self).__name__} feature does nothing with given init args configuration, "
                f"at least one of minute_in_hour_number, fifteen_minutes_in_hour_number, hour_number, "
                f"half_hour_number, half_day_number, one_third_day_number should be True."
            )

        self.date_column_name = None
        self.minute_in_hour_number: bool = minute_in_hour_number
        self.fifteen_minutes_in_hour_number: bool = fifteen_minutes_in_hour_number
        self.hour_number: bool = hour_number
        self.half_hour_number: bool = half_hour_number
        self.half_day_number: bool = half_day_number
        self.one_third_day_number: bool = one_third_day_number

        self.out_column = out_column

        # create empty init parameters
        self._empty_parameters = dict(
            minute_in_hour_number=False,
            fifteen_minutes_in_hour_number=False,
            hour_number=False,
            half_hour_number=False,
            half_day_number=False,
            one_third_day_number=False,
        )

<<<<<<< HEAD
    def _get_column_name(self, feature_name: str) -> str:
=======
    def _get_column_name(self, feature_name) -> str:
>>>>>>> 926d4a02
        if self.out_column is None:
            init_parameters = deepcopy(self._empty_parameters)
            init_parameters[feature_name] = self.__dict__[feature_name]
            temp_transform = TimeFlagsTransform(**init_parameters, out_column=self.out_column)  # type: ignore
            return f"regressor_{temp_transform.__repr__()}"
        else:
            return f"{self.out_column}_{feature_name}"

    def fit(self, *args, **kwargs) -> "TimeFlagsTransform":
        """Fit datetime model."""
        return self

    def transform(self, df: pd.DataFrame) -> pd.DataFrame:
        """
        Transform method for features based on time.

        Parameters
        ----------
        df:
            Features dataframe with time

        Returns
        -------
        result: pd.DataFrame
            Dataframe with extracted features
        """
        features = pd.DataFrame(index=df.index)
        timestamp_series = pd.Series(df.index)

        if self.minute_in_hour_number:
            minute_in_hour_number = self._get_minute_number(timestamp_series=timestamp_series)
            features[self._get_column_name("minute_in_hour_number")] = minute_in_hour_number

        if self.fifteen_minutes_in_hour_number:
            fifteen_minutes_in_hour_number = self._get_period_in_hour(
                timestamp_series=timestamp_series, period_in_minutes=15
            )
            features[self._get_column_name("fifteen_minutes_in_hour_number")] = fifteen_minutes_in_hour_number

        if self.hour_number:
            hour_number = self._get_hour_number(timestamp_series=timestamp_series)
            features[self._get_column_name("hour_number")] = hour_number

        if self.half_hour_number:
            half_hour_number = self._get_period_in_hour(timestamp_series=timestamp_series, period_in_minutes=30)
            features[self._get_column_name("half_hour_number")] = half_hour_number

        if self.half_day_number:
            half_day_number = self._get_period_in_day(timestamp_series=timestamp_series, period_in_hours=12)
            features[self._get_column_name("half_day_number")] = half_day_number

        if self.one_third_day_number:
            one_third_day_number = self._get_period_in_day(timestamp_series=timestamp_series, period_in_hours=8)
            features[self._get_column_name("one_third_day_number")] = one_third_day_number

        for feature in features.columns:
            features[feature] = features[feature].astype("category")

        dataframes = []
        for seg in df.columns.get_level_values("segment").unique():
            tmp = df[seg].join(features)
            _idx = tmp.columns.to_frame()
            _idx.insert(0, "segment", seg)
            tmp.columns = pd.MultiIndex.from_frame(_idx)
            dataframes.append(tmp)

        result = pd.concat(dataframes, axis=1).sort_index(axis=1)
        result.columns.names = ["segment", "feature"]
        return result

    @staticmethod
    def _get_minute_number(timestamp_series: pd.Series) -> np.ndarray:
        """Generate array with the minute number in the hour."""
        return timestamp_series.apply(lambda x: x.minute).values

    @staticmethod
    def _get_period_in_hour(timestamp_series: pd.Series, period_in_minutes: int = 15) -> np.ndarray:
        """Generate an array with the period number in the hour.

        Accepts a period length in minutes as input and returns array where timestamps marked by period number.
        """
        return timestamp_series.apply(lambda x: x.minute // period_in_minutes).values

    @staticmethod
    def _get_hour_number(timestamp_series: pd.Series) -> np.ndarray:
        """Generate an array with the hour number in the day."""
        return timestamp_series.apply(lambda x: x.hour).values

    @staticmethod
    def _get_period_in_day(timestamp_series: pd.Series, period_in_hours: int = 12) -> np.ndarray:
        """Generate an array with the period number in the day.

        Accepts a period length in hours as input and returns array where timestamps marked by period number.
        """
        return timestamp_series.apply(lambda x: x.hour // period_in_hours).values


__all__ = ["TimeFlagsTransform", "DateFlagsTransform"]<|MERGE_RESOLUTION|>--- conflicted
+++ resolved
@@ -117,11 +117,7 @@
             special_days_in_month=(),
         )
 
-<<<<<<< HEAD
-    def _get_column_name(self, feature_name: str) -> str:
-=======
     def _get_column_name(self, feature_name) -> str:
->>>>>>> 926d4a02
         if self.out_column is None:
             init_parameters = deepcopy(self._empty_parameters)
             init_parameters[feature_name] = self.__dict__[feature_name]
@@ -361,11 +357,7 @@
             one_third_day_number=False,
         )
 
-<<<<<<< HEAD
-    def _get_column_name(self, feature_name: str) -> str:
-=======
     def _get_column_name(self, feature_name) -> str:
->>>>>>> 926d4a02
         if self.out_column is None:
             init_parameters = deepcopy(self._empty_parameters)
             init_parameters[feature_name] = self.__dict__[feature_name]
