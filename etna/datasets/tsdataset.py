import math
import warnings
from copy import copy
from copy import deepcopy
from typing import TYPE_CHECKING
from typing import Any
from typing import Callable
from typing import Dict
from typing import Iterable
from typing import Iterator
from typing import List
from typing import Optional
from typing import Sequence
from typing import Tuple
from typing import Union

import numpy as np
import pandas as pd
from matplotlib import pyplot as plt
from typing_extensions import Literal

from etna import SETTINGS
from etna.datasets.hierarchical_structure import HierarchicalStructure
from etna.datasets.utils import _TorchDataset
from etna.datasets.utils import get_level_dataframe
from etna.datasets.utils import get_target_with_quantiles
from etna.datasets.utils import inverse_transform_target_components
from etna.loggers import tslogger

if TYPE_CHECKING:
    from etna.transforms.base import Transform

if SETTINGS.torch_required:
    from torch.utils.data import Dataset

TTimestamp = Union[str, pd.Timestamp]


class TSDataset:
    """TSDataset is the main class to handle your time series data.
    It prepares the series for exploration analyzing, implements feature generation with Transforms
    and generation of future points.

    Notes
    -----
    TSDataset supports custom indexing and slicing method.
    It maybe done through these interface: ``TSDataset[timestamp, segment, column]``
    If at the start of the period dataset contains NaN those timestamps will be removed.

    During creation segment is casted to string type.

    Examples
    --------
    >>> from etna.datasets import generate_const_df
    >>> df = generate_const_df(periods=30, start_time="2021-06-01", n_segments=2, scale=1)
    >>> df_ts_format = TSDataset.to_dataset(df)
    >>> ts = TSDataset(df_ts_format, "D")
    >>> ts["2021-06-01":"2021-06-07", "segment_0", "target"]
    timestamp
    2021-06-01    1.0
    2021-06-02    1.0
    2021-06-03    1.0
    2021-06-04    1.0
    2021-06-05    1.0
    2021-06-06    1.0
    2021-06-07    1.0
    Freq: D, Name: (segment_0, target), dtype: float64

    >>> from etna.datasets import generate_ar_df
    >>> pd.options.display.float_format = '{:,.2f}'.format
    >>> df_to_forecast = generate_ar_df(100, start_time="2021-01-01", n_segments=1)
    >>> df_regressors = generate_ar_df(120, start_time="2021-01-01", n_segments=5)
    >>> df_regressors = df_regressors.pivot(index="timestamp", columns="segment").reset_index()
    >>> df_regressors.columns = ["timestamp"] + [f"regressor_{i}" for i in range(5)]
    >>> df_regressors["segment"] = "segment_0"
    >>> df_to_forecast = TSDataset.to_dataset(df_to_forecast)
    >>> df_regressors = TSDataset.to_dataset(df_regressors)
    >>> tsdataset = TSDataset(df=df_to_forecast, freq="D", df_exog=df_regressors, known_future="all")
    >>> tsdataset.df.head(5)
    segment      segment_0
    feature    regressor_0 regressor_1 regressor_2 regressor_3 regressor_4 target
    timestamp
    2021-01-01        1.62       -0.02       -0.50       -0.56        0.52   1.62
    2021-01-02        1.01       -0.80       -0.81        0.38       -0.60   1.01
    2021-01-03        0.48        0.47       -0.81       -1.56       -1.37   0.48
    2021-01-04       -0.59        2.44       -2.21       -1.21       -0.69  -0.59
    2021-01-05        0.28        0.58       -3.07       -1.45        0.77   0.28

    >>> from etna.datasets import generate_hierarchical_df
    >>> pd.options.display.width = 0
    >>> df = generate_hierarchical_df(periods=100, n_segments=[2, 4], start_time="2021-01-01",)
    >>> df, hierarchical_structure = TSDataset.to_hierarchical_dataset(df=df, level_columns=["level_0", "level_1"])
    >>> tsdataset = TSDataset(df=df, freq="D", hierarchical_structure=hierarchical_structure)
    >>> tsdataset.df.head(5)
    segment    l0s0_l1s3 l0s1_l1s0 l0s1_l1s1 l0s1_l1s2
    feature       target    target    target    target
    timestamp
    2021-01-01      2.07      1.62     -0.45     -0.40
    2021-01-02      0.59      1.01      0.78      0.42
    2021-01-03     -0.24      0.48      1.18     -0.14
    2021-01-04     -1.12     -0.59      1.77      1.82
    2021-01-05     -1.40      0.28      0.68      0.48
    """

    idx = pd.IndexSlice

    def __init__(
        self,
        df: pd.DataFrame,
        freq: str,
        df_exog: Optional[pd.DataFrame] = None,
        known_future: Union[Literal["all"], Sequence] = (),
        hierarchical_structure: Optional[HierarchicalStructure] = None,
    ):
        """Init TSDataset.

        Parameters
        ----------
        df:
            dataframe with timeseries
        freq:
            frequency of timestamp in df
        df_exog:
            dataframe with exogenous data;
        known_future:
            columns in ``df_exog[known_future]`` that are regressors,
            if "all" value is given, all columns are meant to be regressors
        hierarchical_structure:
            Structure of the levels in the hierarchy. If None, there is no hierarchical structure in the dataset.
        """
        self.raw_df = self._prepare_df(df)
        self.raw_df.index = pd.to_datetime(self.raw_df.index)
        self.freq = freq
        self.df_exog = None

        self.raw_df.index = pd.to_datetime(self.raw_df.index)

        try:
            inferred_freq = pd.infer_freq(self.raw_df.index)
        except ValueError:
            warnings.warn("TSDataset freq can't be inferred")
            inferred_freq = None

        if inferred_freq != self.freq:
            warnings.warn(
                f"You probably set wrong freq. Discovered freq in you data is {inferred_freq}, you set {self.freq}"
            )

        self.raw_df = self.raw_df.asfreq(self.freq)

        self.df = self.raw_df.copy(deep=True)

        self.known_future = self._check_known_future(known_future, df_exog)
        self._regressors = copy(self.known_future)

        self.hierarchical_structure = hierarchical_structure
        self.current_df_level: Optional[str] = self._get_dataframe_level(df=self.df)
        self.current_df_exog_level: Optional[str] = None

        if df_exog is not None:
            self.df_exog = df_exog.copy(deep=True)
            self.df_exog.index = pd.to_datetime(self.df_exog.index)
            self.current_df_exog_level = self._get_dataframe_level(df=self.df_exog)
            if self.current_df_level == self.current_df_exog_level:
                self.df = self._merge_exog(self.df)

        self._target_components_names: Optional[List[str]] = None

        self.df = self.df.sort_index(axis=1, level=("segment", "feature"))

    def _get_dataframe_level(self, df: pd.DataFrame) -> Optional[str]:
        """Return the level of the passed dataframe in hierarchical structure."""
        if self.hierarchical_structure is None:
            return None

        df_segments = df.columns.get_level_values("segment").unique()
        segment_levels = {self.hierarchical_structure.get_segment_level(segment=segment) for segment in df_segments}
        if len(segment_levels) != 1:
            raise ValueError("Segments in dataframe are from more than 1 hierarchical levels!")

        df_level = segment_levels.pop()
        level_segments = self.hierarchical_structure.get_level_segments(level_name=df_level)
        if len(df_segments) != len(level_segments):
            raise ValueError("Some segments of hierarchical level are missing in dataframe!")

        return df_level

    def transform(self, transforms: Sequence["Transform"]):
        """Apply given transform to the data."""
        self._check_endings(warning=True)
        for transform in transforms:
            tslogger.log(f"Transform {repr(transform)} is applied to dataset")
            transform.transform(self)

    def fit_transform(self, transforms: Sequence["Transform"]):
        """Fit and apply given transforms to the data."""
        self._check_endings(warning=True)
        for transform in transforms:
            tslogger.log(f"Transform {repr(transform)} is applied to dataset")
            transform.fit_transform(self)

    @staticmethod
    def _prepare_df(df: pd.DataFrame) -> pd.DataFrame:
        # cast segment to str type
        df_copy = df.copy(deep=True)
        columns_frame = df.columns.to_frame()
        columns_frame["segment"] = columns_frame["segment"].astype(str)
        df_copy.columns = pd.MultiIndex.from_frame(columns_frame)
        return df_copy

    def __repr__(self):
        return self.df.__repr__()

    def _repr_html_(self):
        return self.df._repr_html_()

    def __getitem__(self, item):
        if isinstance(item, slice) or isinstance(item, str):
            df = self.df.loc[self.idx[item]]
        elif len(item) == 2 and item[0] is Ellipsis:
            df = self.df.loc[self.idx[:], self.idx[:, item[1]]]
        elif len(item) == 2 and item[1] is Ellipsis:
            df = self.df.loc[self.idx[item[0]]]
        else:
            df = self.df.loc[self.idx[item[0]], self.idx[item[1], item[2]]]
        first_valid_idx = df.first_valid_index()
        df = df.loc[first_valid_idx:]
        return df

    def make_future(
        self, future_steps: int, transforms: Sequence["Transform"] = (), tail_steps: int = 0
    ) -> "TSDataset":
        """Return new TSDataset with future steps.

        Parameters
        ----------
        future_steps:
            number of timestamp in the future to build features for.
        transforms:
            sequence of transforms to be applied.
        tail_steps:
            number of timestamp for context to build features for.

        Returns
        -------
        :
            dataset with features in the future.

        Examples
        --------
        >>> from etna.datasets import generate_const_df
        >>> df = generate_const_df(
        ...    periods=30, start_time="2021-06-01",
        ...    n_segments=2, scale=1
        ... )
        >>> df_regressors = pd.DataFrame({
        ...     "timestamp": list(pd.date_range("2021-06-01", periods=40))*2,
        ...     "regressor_1": np.arange(80), "regressor_2": np.arange(80) + 5,
        ...     "segment": ["segment_0"]*40 + ["segment_1"]*40
        ... })
        >>> df_ts_format = TSDataset.to_dataset(df)
        >>> df_regressors_ts_format = TSDataset.to_dataset(df_regressors)
        >>> ts = TSDataset(
        ...     df_ts_format, "D", df_exog=df_regressors_ts_format, known_future="all"
        ... )
        >>> ts.make_future(4)
        segment      segment_0                      segment_1
        feature    regressor_1 regressor_2 target regressor_1 regressor_2 target
        timestamp
        2021-07-01          30          35    NaN          70          75    NaN
        2021-07-02          31          36    NaN          71          76    NaN
        2021-07-03          32          37    NaN          72          77    NaN
        2021-07-04          33          38    NaN          73          78    NaN
        """
        self._check_endings(warning=True)
        max_date_in_dataset = self.df.index.max()
        future_dates = pd.date_range(
            start=max_date_in_dataset, periods=future_steps + 1, freq=self.freq, closed="right"
        )

        new_index = self.raw_df.index.append(future_dates)
        df = self.raw_df.reindex(new_index)
        df.index.name = "timestamp"

        if self.df_exog is not None and self.current_df_level == self.current_df_exog_level:
            df = self._merge_exog(df)

            # check if we have enough values in regressors
            if self.regressors:
                for segment in self.segments:
                    regressors_index = self.df_exog.loc[:, pd.IndexSlice[segment, self.regressors]].index
                    if not np.all(future_dates.isin(regressors_index)):
                        warnings.warn(
                            f"Some regressors don't have enough values in segment {segment}, "
                            f"NaN-s will be used for missing values"
                        )

        # Here only df is required, other metadata is not necessary to build the dataset
        ts = TSDataset(df=df, freq=self.freq)
        for transform in transforms:
            tslogger.log(f"Transform {repr(transform)} is applied to dataset")
            transform.transform(ts)
        df = ts.to_pandas()

        future_dataset = df.tail(future_steps + tail_steps).copy(deep=True)

        future_dataset = future_dataset.sort_index(axis=1, level=(0, 1))
        future_ts = TSDataset(df=future_dataset, freq=self.freq)

        # can't put known_future into constructor, _check_known_future fails with df_exog=None
        future_ts.known_future = deepcopy(self.known_future)
        future_ts._regressors = deepcopy(self.regressors)
        future_ts.df_exog = self.df_exog
        return future_ts

    def tsdataset_idx_slice(self, start_idx: Optional[int] = None, end_idx: Optional[int] = None) -> "TSDataset":
        """Return new TSDataset with integer-location based indexing.

        Parameters
        ----------
        start_idx:
            starting index of the slice.
        end_idx:
            last index of the slice.

        Returns
        -------
        :
            TSDataset based on indexing slice.
        """
        df_slice = self.df.iloc[start_idx:end_idx].copy(deep=True)
        tsdataset_slice = TSDataset(df=df_slice, freq=self.freq)
        # can't put known_future into constructor, _check_known_future fails with df_exog=None
        tsdataset_slice.known_future = deepcopy(self.known_future)
        tsdataset_slice._regressors = deepcopy(self.regressors)
        tsdataset_slice.df_exog = self.df_exog
        tsdataset_slice._target_components_names = self._target_components_names
        return tsdataset_slice

    @staticmethod
    def _check_known_future(
        known_future: Union[Literal["all"], Sequence], df_exog: Optional[pd.DataFrame]
    ) -> List[str]:
        """Check that ``known_future`` corresponds to ``df_exog`` and returns initial list of regressors."""
        if df_exog is None:
            exog_columns = set()
        else:
            exog_columns = set(df_exog.columns.get_level_values("feature"))

        if isinstance(known_future, str):
            if known_future == "all":
                return sorted(exog_columns)
            else:
                raise ValueError("The only possible literal is 'all'")
        else:
            known_future_unique = set(known_future)
            if not known_future_unique.issubset(exog_columns):
                raise ValueError(
                    f"Some features in known_future are not present in df_exog: "
                    f"{known_future_unique.difference(exog_columns)}"
                )
            else:
                return sorted(known_future_unique)

    @staticmethod
    def _check_regressors(df: pd.DataFrame, df_regressors: pd.DataFrame):
        """Check that regressors begin not later than in ``df`` and end later than in ``df``."""
        if df_regressors.shape[1] == 0:
            return
        # TODO: check performance
        df_segments = df.columns.get_level_values("segment")
        for segment in df_segments:
            target_min = df[segment]["target"].first_valid_index()
            target_min = pd.NaT if target_min is None else target_min
            target_max = df[segment]["target"].last_valid_index()
            target_max = pd.NaT if target_max is None else target_max

            exog_series_min = df_regressors[segment].first_valid_index()
            exog_series_min = pd.NaT if exog_series_min is None else exog_series_min
            exog_series_max = df_regressors[segment].last_valid_index()
            exog_series_max = pd.NaT if exog_series_max is None else exog_series_max
            if target_min < exog_series_min:
                raise ValueError(
                    f"All the regressor series should start not later than corresponding 'target'."
                    f"Series of segment {segment} have not enough history: "
                    f"{target_min} < {exog_series_min}."
                )
            if target_max >= exog_series_max:
                raise ValueError(
                    f"All the regressor series should finish later than corresponding 'target'."
                    f"Series of segment {segment} have not enough history: "
                    f"{target_max} >= {exog_series_max}."
                )

    def _merge_exog(self, df: pd.DataFrame) -> pd.DataFrame:
        if self.df_exog is None:
            raise ValueError("Something went wrong, Trying to merge df_exog which is None!")
        df_regressors = self.df_exog.loc[:, pd.IndexSlice[:, self.known_future]]
        self._check_regressors(df=df, df_regressors=df_regressors)
        df = pd.concat((df, self.df_exog), axis=1).loc[df.index].sort_index(axis=1, level=(0, 1))
        return df

    def _check_endings(self, warning=False):
        """Check that all targets ends at the same timestamp."""
        max_index = self.df.index.max()
        if np.any(pd.isna(self.df.loc[max_index, pd.IndexSlice[:, "target"]])):
            if warning:
                warnings.warn(
                    "Segments contains NaNs in the last timestamps."
                    "Some of the transforms might work incorrectly or even fail."
                    "Make sure that you use the imputer before making the forecast."
                )
            else:
                raise ValueError("All segments should end at the same timestamp")

    def _inverse_transform_target_components(self, target_components_df: pd.DataFrame, target_df: pd.DataFrame):
        """Inverse transform target components in dataset with inverse transformed target."""
        self.drop_target_components()
        inverse_transformed_target_components_df = inverse_transform_target_components(
            target_components_df=target_components_df,
            target_df=target_df,
            inverse_transformed_target_df=self.to_pandas(features=["target"]),
        )
        self.add_target_components(target_components_df=inverse_transformed_target_components_df)

    def inverse_transform(self, transforms: Sequence["Transform"]):
        """Apply inverse transform method of transforms to the data.

        Applied in reversed order.
        """
        # TODO: return regressors after inverse_transform
        # Logic with target components is here for performance reasons.
        # This way we avoid doing the inverse transformation for components several times.
        target_components_present = self.target_components_names is not None
        target_df, target_components_df = None, None
        if target_components_present:
            target_df = self.to_pandas(features=["target"])
            target_components_df = self.get_target_components()
            self.drop_target_components()

        try:
            for transform in reversed(transforms):
                tslogger.log(f"Inverse transform {repr(transform)} is applied to dataset")
                transform.inverse_transform(self)
        finally:
            if target_components_present:
                self._inverse_transform_target_components(
                    target_components_df=target_components_df, target_df=target_df
                )

    @property
    def segments(self) -> List[str]:
        """Get list of all segments in dataset.

        Examples
        --------
        >>> from etna.datasets import generate_const_df
        >>> df = generate_const_df(
        ...    periods=30, start_time="2021-06-01",
        ...    n_segments=2, scale=1
        ... )
        >>> df_ts_format = TSDataset.to_dataset(df)
        >>> ts = TSDataset(df_ts_format, "D")
        >>> ts.segments
        ['segment_0', 'segment_1']
        """
        return self.df.columns.get_level_values("segment").unique().tolist()

    @property
    def regressors(self) -> List[str]:
        """Get list of all regressors across all segments in dataset.

        Examples
        --------
        >>> from etna.datasets import generate_const_df
        >>> df = generate_const_df(
        ...    periods=30, start_time="2021-06-01",
        ...    n_segments=2, scale=1
        ... )
        >>> df_ts_format = TSDataset.to_dataset(df)
        >>> regressors_timestamp = pd.date_range(start="2021-06-01", periods=50)
        >>> df_regressors_1 = pd.DataFrame(
        ...     {"timestamp": regressors_timestamp, "regressor_1": 1, "segment": "segment_0"}
        ... )
        >>> df_regressors_2 = pd.DataFrame(
        ...     {"timestamp": regressors_timestamp, "regressor_1": 2, "segment": "segment_1"}
        ... )
        >>> df_exog = pd.concat([df_regressors_1, df_regressors_2], ignore_index=True)
        >>> df_exog_ts_format = TSDataset.to_dataset(df_exog)
        >>> ts = TSDataset(
        ...     df_ts_format, df_exog=df_exog_ts_format, freq="D", known_future="all"
        ... )
        >>> ts.regressors
        ['regressor_1']
        """
        return self._regressors

    @property
    def target_components_names(self) -> Optional[List[str]]:
        """Get list of target components names. Components sum up to target. If there are no components, None is returned."""
        return self._target_components_names

    def plot(
        self,
        n_segments: int = 10,
        column: str = "target",
        segments: Optional[Sequence[str]] = None,
        start: Optional[str] = None,
        end: Optional[str] = None,
        seed: int = 1,
        figsize: Tuple[int, int] = (10, 5),
    ):
        """Plot of random or chosen segments.

        Parameters
        ----------
        n_segments:
            number of random segments to plot
        column:
            feature to plot
        segments:
            segments to plot
        seed:
            seed for local random state
        start:
            start plot from this timestamp
        end:
            end plot at this timestamp
        figsize:
            size of the figure per subplot with one segment in inches
        """
        if segments is None:
            segments = self.segments
            k = min(n_segments, len(segments))
        else:
            k = len(segments)
        columns_num = min(2, k)
        rows_num = math.ceil(k / columns_num)
        start = self.df.index.min() if start is None else pd.Timestamp(start)
        end = self.df.index.max() if end is None else pd.Timestamp(end)

        figsize = (figsize[0] * columns_num, figsize[1] * rows_num)
        _, ax = plt.subplots(rows_num, columns_num, figsize=figsize, squeeze=False)
        ax = ax.ravel()
        rnd_state = np.random.RandomState(seed)
        for i, segment in enumerate(sorted(rnd_state.choice(segments, size=k, replace=False))):
            df_slice = self[start:end, segment, column]  # type: ignore
            ax[i].plot(df_slice.index, df_slice.values)
            ax[i].set_title(segment)
            ax[i].grid()

    @staticmethod
    def to_flatten(df: pd.DataFrame, features: Union[Literal["all"], Sequence[str]] = "all") -> pd.DataFrame:
        """Return pandas DataFrame with flatten index.

        The order of columns is (timestamp, segment, target,
        features in alphabetical order).

        Parameters
        ----------
        df:
            DataFrame in ETNA format.
        features:
            List of features to return.
            If "all", return all the features in the dataset.
            Always return columns with timestamp and segemnt.
        Returns
        -------
        pd.DataFrame:
            dataframe with TSDataset data

        Examples
        --------
        >>> from etna.datasets import generate_const_df
        >>> df = generate_const_df(
        ...    periods=30, start_time="2021-06-01",
        ...    n_segments=2, scale=1
        ... )
        >>> df.head(5)
            timestamp    segment  target
        0  2021-06-01  segment_0    1.00
        1  2021-06-02  segment_0    1.00
        2  2021-06-03  segment_0    1.00
        3  2021-06-04  segment_0    1.00
        4  2021-06-05  segment_0    1.00
        >>> df_ts_format = TSDataset.to_dataset(df)
        >>> TSDataset.to_flatten(df_ts_format).head(5)
           timestamp    segment  target
        0 2021-06-01  segment_0    1.0
        1 2021-06-02  segment_0    1.0
        2 2021-06-03  segment_0    1.0
        3 2021-06-04  segment_0    1.0
        4 2021-06-05  segment_0    1.0
        """
        segments = df.columns.get_level_values("segment").unique()
        dtypes = df.dtypes
        category_columns = dtypes[dtypes == "category"].index.get_level_values(1).unique()
        if isinstance(features, str):
            if features != "all":
                raise ValueError("The only possible literal is 'all'")
        else:
            df = df.loc[:, pd.IndexSlice[segments, features]].copy()
        columns = df.columns.get_level_values("feature").unique()

        # flatten dataframe
        df_dict = {}
        df_dict["timestamp"] = np.tile(df.index, len(segments))
        df_dict["segment"] = np.repeat(segments, len(df.index))
        if "target" in columns:
            # set this value to lock position of key "target" in output dataframe columns
            # None is a placeholder, actual column value will be assigned in the following cycle
            df_dict["target"] = None
        for column in columns:
            df_cur = df.loc[:, pd.IndexSlice[:, column]]
            if column in category_columns:
                df_dict[column] = pd.api.types.union_categoricals([df_cur[col] for col in df_cur.columns])
            else:
                stacked = df_cur.values.T.ravel()
                # creating series is necessary for dtypes like "Int64", "boolean", otherwise they will be objects
                df_dict[column] = pd.Series(stacked, dtype=df_cur.dtypes[0])
        df_flat = pd.DataFrame(df_dict)

        return df_flat

    def to_pandas(self, flatten: bool = False, features: Union[Literal["all"], Sequence[str]] = "all") -> pd.DataFrame:
        """Return pandas DataFrame.

        Parameters
        ----------
        flatten:
            * If False, return pd.DataFrame with multiindex

            * If True, return with flatten index,
            its order of columns is (timestamp, segment, target,
            features in alphabetical order).
        features:
            List of features to return.
            If "all", return all the features in the dataset.
        Returns
        -------
        pd.DataFrame
            dataframe with TSDataset data

        Examples
        --------
        >>> from etna.datasets import generate_const_df
        >>> df = generate_const_df(
        ...    periods=30, start_time="2021-06-01",
        ...    n_segments=2, scale=1
        ... )
        >>> df.head(5)
            timestamp    segment  target
        0  2021-06-01  segment_0    1.00
        1  2021-06-02  segment_0    1.00
        2  2021-06-03  segment_0    1.00
        3  2021-06-04  segment_0    1.00
        4  2021-06-05  segment_0    1.00
        >>> df_ts_format = TSDataset.to_dataset(df)
        >>> ts = TSDataset(df_ts_format, "D")
        >>> ts.to_pandas(True).head(5)
            timestamp    segment  target
        0  2021-06-01  segment_0    1.00
        1  2021-06-02  segment_0    1.00
        2  2021-06-03  segment_0    1.00
        3  2021-06-04  segment_0    1.00
        4  2021-06-05  segment_0    1.00
        >>> ts.to_pandas(False).head(5)
        segment    segment_0 segment_1
        feature       target    target
        timestamp
        2021-06-01      1.00      1.00
        2021-06-02      1.00      1.00
        2021-06-03      1.00      1.00
        2021-06-04      1.00      1.00
        2021-06-05      1.00      1.00
        """
        if not flatten:
            if isinstance(features, str):
                if features == "all":
                    return self.df.copy()
                raise ValueError("The only possible literal is 'all'")
            segments = self.columns.get_level_values("segment").unique().tolist()
            return self.df.loc[:, self.idx[segments, features]].copy()
        return self.to_flatten(self.df, features=features)

    @staticmethod
    def to_dataset(df: pd.DataFrame) -> pd.DataFrame:
        """Convert pandas dataframe to ETNA Dataset format.

        Columns "timestamp" and "segment" are required.

        Parameters
        ----------
        df:
            DataFrame with columns ["timestamp", "segment"]. Other columns considered features.

        Notes
        -----
        During conversion segment is casted to string type.

        Examples
        --------
        >>> from etna.datasets import generate_const_df
        >>> df = generate_const_df(
        ...    periods=30, start_time="2021-06-01",
        ...    n_segments=2, scale=1
        ... )
        >>> df.head(5)
           timestamp    segment  target
        0 2021-06-01  segment_0    1.00
        1 2021-06-02  segment_0    1.00
        2 2021-06-03  segment_0    1.00
        3 2021-06-04  segment_0    1.00
        4 2021-06-05  segment_0    1.00
        >>> df_ts_format = TSDataset.to_dataset(df)
        >>> df_ts_format.head(5)
        segment    segment_0 segment_1
        feature       target    target
        timestamp
        2021-06-01      1.00      1.00
        2021-06-02      1.00      1.00
        2021-06-03      1.00      1.00
        2021-06-04      1.00      1.00
        2021-06-05      1.00      1.00

        >>> df_regressors = pd.DataFrame({
        ...     "timestamp": pd.date_range("2021-01-01", periods=10),
        ...     "regressor_1": np.arange(10), "regressor_2": np.arange(10) + 5,
        ...     "segment": ["segment_0"]*10
        ... })
        >>> TSDataset.to_dataset(df_regressors).head(5)
        segment      segment_0
        feature    regressor_1 regressor_2
        timestamp
        2021-01-01           0           5
        2021-01-02           1           6
        2021-01-03           2           7
        2021-01-04           3           8
        2021-01-05           4           9
        """
        df_copy = df.copy(deep=True)
        df_copy["timestamp"] = pd.to_datetime(df_copy["timestamp"])
        df_copy["segment"] = df_copy["segment"].astype(str)
        feature_columns = df_copy.columns.tolist()
        feature_columns.remove("timestamp")
        feature_columns.remove("segment")
        df_copy = df_copy.pivot(index="timestamp", columns="segment")
        df_copy = df_copy.reorder_levels([1, 0], axis=1)
        df_copy.columns.names = ["segment", "feature"]
        df_copy = df_copy.sort_index(axis=1, level=(0, 1))
        return df_copy

    @staticmethod
    def _hierarchical_structure_from_level_columns(
        df: pd.DataFrame, level_columns: List[str], sep: str
    ) -> HierarchicalStructure:
        """Create hierarchical structure from dataframe columns."""
        df_level_columns = df[level_columns].astype("string")

        prev_level_name = level_columns[0]
        for cur_level_name in level_columns[1:]:
            df_level_columns[cur_level_name] = (
                df_level_columns[prev_level_name] + sep + df_level_columns[cur_level_name]
            )
            prev_level_name = cur_level_name

        level_structure = {"total": list(df_level_columns[level_columns[0]].unique())}
        cur_level_name = level_columns[0]
        for next_level_name in level_columns[1:]:
            cur_level_to_next_level_edges = df_level_columns[[cur_level_name, next_level_name]].drop_duplicates()
            cur_level_to_next_level_adjacency_list = cur_level_to_next_level_edges.groupby(cur_level_name).agg(list)
            level_structure.update(cur_level_to_next_level_adjacency_list.to_records())
            cur_level_name = next_level_name

        hierarchical_structure = HierarchicalStructure(
            level_structure=level_structure, level_names=["total"] + level_columns
        )
        return hierarchical_structure

    @staticmethod
    def to_hierarchical_dataset(
        df: pd.DataFrame,
        level_columns: List[str],
        keep_level_columns: bool = False,
        sep: str = "_",
        return_hierarchy: bool = True,
    ) -> Tuple[pd.DataFrame, Optional[HierarchicalStructure]]:
        """Convert pandas dataframe from long hierarchical to ETNA Dataset format.

        Parameters
        ----------
        df:
            Dataframe in long hierarchical format with columns [timestamp, target] + [level_columns] + [other_columns]
        level_columns:
            Columns of dataframe defines the levels in the hierarchy in order
            from top to bottom i.e [level_name_1, level_name_2, ...]. Names of the columns will be used as
            names of the levels in hierarchy.
        keep_level_columns:
            If true, leave the level columns in the result dataframe.
            By default level columns are concatenated into "segment" column and dropped
        sep:
            String to concatenated the level names with
        return_hierarchy:
            If true, returns the hierarchical structure

        Returns
        -------
        :
            Dataframe in wide format and optionally hierarchical structure
        """
        df_copy = df.copy(deep=True)
        df_copy["segment"] = df_copy[level_columns].astype("string").agg(sep.join, axis=1)
        if not keep_level_columns:
            df_copy.drop(columns=level_columns, inplace=True)
        df_copy = TSDataset.to_dataset(df_copy)

        hierarchical_structure = None
        if return_hierarchy:
            hierarchical_structure = TSDataset._hierarchical_structure_from_level_columns(
                df=df, level_columns=level_columns, sep=sep
            )

        return df_copy, hierarchical_structure

    def _find_all_borders(
        self,
        train_start: Optional[TTimestamp],
        train_end: Optional[TTimestamp],
        test_start: Optional[TTimestamp],
        test_end: Optional[TTimestamp],
        test_size: Optional[int],
    ) -> Tuple[TTimestamp, TTimestamp, TTimestamp, TTimestamp]:
        """Find borders for train_test_split if some values wasn't specified."""
        if test_end is not None and test_start is not None and test_size is not None:
            warnings.warn(
                "test_size, test_start and test_end cannot be applied at the same time. test_size will be ignored"
            )

        if test_end is None:
            if test_start is not None and test_size is not None:
                test_start_idx = self.df.index.get_loc(test_start)
                if test_start_idx + test_size > len(self.df.index):
                    raise ValueError(
                        f"test_size is {test_size}, but only {len(self.df.index) - test_start_idx} available with your test_start"
                    )
                test_end_defined = self.df.index[test_start_idx + test_size]
            elif test_size is not None and train_end is not None:
                test_start_idx = self.df.index.get_loc(train_end)
                test_start = self.df.index[test_start_idx + 1]
                test_end_defined = self.df.index[test_start_idx + test_size]
            else:
                test_end_defined = self.df.index.max()
        else:
            test_end_defined = test_end

        if train_start is None:
            train_start_defined = self.df.index.min()
        else:
            train_start_defined = train_start

        if train_end is None and test_start is None and test_size is None:
            raise ValueError("At least one of train_end, test_start or test_size should be defined")

        if test_size is None:
            if train_end is None:
                test_start_idx = self.df.index.get_loc(test_start)
                train_end_defined = self.df.index[test_start_idx - 1]
            else:
                train_end_defined = train_end

            if test_start is None:
                train_end_idx = self.df.index.get_loc(train_end)
                test_start_defined = self.df.index[train_end_idx + 1]
            else:
                test_start_defined = test_start
        else:
            if test_start is None:
                test_start_idx = self.df.index.get_loc(test_end_defined)
                test_start_defined = self.df.index[test_start_idx - test_size + 1]
            else:
                test_start_defined = test_start

            if train_end is None:
                test_start_idx = self.df.index.get_loc(test_start_defined)
                train_end_defined = self.df.index[test_start_idx - 1]
            else:
                train_end_defined = train_end

        if np.datetime64(test_start_defined) < np.datetime64(train_end_defined):
            raise ValueError("The beginning of the test goes before the end of the train")

        return train_start_defined, train_end_defined, test_start_defined, test_end_defined

    def train_test_split(
        self,
        train_start: Optional[TTimestamp] = None,
        train_end: Optional[TTimestamp] = None,
        test_start: Optional[TTimestamp] = None,
        test_end: Optional[TTimestamp] = None,
        test_size: Optional[int] = None,
    ) -> Tuple["TSDataset", "TSDataset"]:
        """Split given df with train-test timestamp indices or size of test set.

        In case of inconsistencies between ``test_size`` and (``test_start``, ``test_end``), ``test_size`` is ignored

        Parameters
        ----------
        train_start:
            start timestamp of new train dataset, if None first timestamp is used
        train_end:
            end timestamp of new train dataset, if None previous to ``test_start`` timestamp is used
        test_start:
            start timestamp of new test dataset, if None next to ``train_end`` timestamp is used
        test_end:
            end timestamp of new test dataset, if None last timestamp is used
        test_size:
            number of timestamps to use in test set

        Returns
        -------
        train, test:
            generated datasets

        Examples
        --------
        >>> from etna.datasets import generate_ar_df
        >>> pd.options.display.float_format = '{:,.2f}'.format
        >>> df = generate_ar_df(100, start_time="2021-01-01", n_segments=3)
        >>> df = TSDataset.to_dataset(df)
        >>> ts = TSDataset(df, "D")
        >>> train_ts, test_ts = ts.train_test_split(
        ...     train_start="2021-01-01", train_end="2021-02-01",
        ...     test_start="2021-02-02", test_end="2021-02-07"
        ... )
        >>> train_ts.df.tail(5)
        segment    segment_0 segment_1 segment_2
        feature       target    target    target
        timestamp
        2021-01-28     -2.06      2.03      1.51
        2021-01-29     -2.33      0.83      0.81
        2021-01-30     -1.80      1.69      0.61
        2021-01-31     -2.49      1.51      0.85
        2021-02-01     -2.89      0.91      1.06
        >>> test_ts.df.head(5)
        segment    segment_0 segment_1 segment_2
        feature       target    target    target
        timestamp
        2021-02-02     -3.57     -0.32      1.72
        2021-02-03     -4.42      0.23      3.51
        2021-02-04     -5.09      1.02      3.39
        2021-02-05     -5.10      0.40      2.15
        2021-02-06     -6.22      0.92      0.97
        """
        train_start_defined, train_end_defined, test_start_defined, test_end_defined = self._find_all_borders(
            train_start, train_end, test_start, test_end, test_size
        )

        if pd.Timestamp(test_end_defined) > self.df.index.max():
            warnings.warn(f"Max timestamp in df is {self.df.index.max()}.")
        if pd.Timestamp(train_start_defined) < self.df.index.min():
            warnings.warn(f"Min timestamp in df is {self.df.index.min()}.")

        train_df = self.df[train_start_defined:train_end_defined][self.raw_df.columns]  # type: ignore
        train_raw_df = self.raw_df[train_start_defined:train_end_defined]  # type: ignore
        train = TSDataset(
            df=train_df,
            df_exog=self.df_exog,
            freq=self.freq,
            known_future=self.known_future,
            hierarchical_structure=self.hierarchical_structure,
        )
        train.raw_df = train_raw_df
        train._regressors = self.regressors
        train._target_components_names = self.target_components_names

        test_df = self.df[test_start_defined:test_end_defined][self.raw_df.columns]  # type: ignore
        test_raw_df = self.raw_df[train_start_defined:test_end_defined]  # type: ignore
        test = TSDataset(
            df=test_df,
            df_exog=self.df_exog,
            freq=self.freq,
            known_future=self.known_future,
            hierarchical_structure=self.hierarchical_structure,
        )
        test.raw_df = test_raw_df
        test._regressors = self.regressors
        test._target_components_names = self.target_components_names
        return train, test

    def update_columns_from_pandas(self, df_update: pd.DataFrame):
        """Update the existing columns in the dataset with the new values from pandas dataframe.

        Before updating columns in df, columns of df_update will be cropped by the last timestamp in df.
        Columns in df_exog are not updated. If you wish to update the df_exog, create the new
        instance of TSDataset.

        Parameters
        ----------
        df_update:
            Dataframe with new values in wide ETNA format.
        """
        columns_to_update = sorted(set(df_update.columns.get_level_values("feature")))
        self.df.loc[:, self.idx[self.segments, columns_to_update]] = df_update.loc[
            : self.df.index.max(), self.idx[self.segments, columns_to_update]
        ]

    def add_columns_from_pandas(
        self, df_update: pd.DataFrame, update_exog: bool = False, regressors: Optional[List[str]] = None
    ):
        """Update the dataset with the new columns from pandas dataframe.

        Before updating columns in df, columns of df_update will be cropped by the last timestamp in df.

        Parameters
        ----------
        df_update:
            Dataframe with the new columns in wide ETNA format.
        update_exog:
             If True, update columns also in df_exog.
             If you wish to add new regressors in the dataset it is recommended to turn on this flag.
        regressors:
            List of regressors in the passed dataframe.
        """
        self.df = pd.concat((self.df, df_update[: self.df.index.max()]), axis=1).sort_index(axis=1)
        if update_exog:
            if self.df_exog is None:
                self.df_exog = df_update
            else:
                self.df_exog = pd.concat((self.df_exog, df_update), axis=1).sort_index(axis=1)
        if regressors is not None:
            self._regressors = list(set(self._regressors) | set(regressors))

    def drop_features(self, features: List[str], drop_from_exog: bool = False):
        """Drop columns with features from the dataset.

        Parameters
        ----------
        features:
            List of features to drop.
        drop_from_exog:
            * If False, drop features only from df. Features will appear again in df after make_future.
            * If True, drop features from df and df_exog. Features won't appear in df after make_future.

        Raises
        ------
        ValueError:
            If ``features`` list contains target components
        """
        features_contain_target_components = (self.target_components_names is not None) and (
            len(set(features).intersection(self.target_components_names)) != 0
        )
        if features_contain_target_components:
            raise ValueError(
                "Target components can't be dropped from the dataset using this method! Use `drop_target_components` method!"
            )

        dfs = [("df", self.df)]
        if drop_from_exog:
            dfs.append(("df_exog", self.df_exog))

        for name, df in dfs:
            columns_in_df = df.columns.get_level_values("feature")
            columns_to_remove = list(set(columns_in_df) & set(features))
            unknown_columns = set(features) - set(columns_to_remove)
            if len(unknown_columns) != 0:
                warnings.warn(f"Features {unknown_columns} are not present in {name}!")
            df.drop(columns=columns_to_remove, level="feature", inplace=True)
        self._regressors = list(set(self._regressors) - set(features))

    @property
    def index(self) -> pd.core.indexes.datetimes.DatetimeIndex:
        """Return TSDataset timestamp index.

        Returns
        -------
        pd.core.indexes.datetimes.DatetimeIndex
            timestamp index of TSDataset
        """
        return self.df.index

    def level_names(self) -> Optional[List[str]]:
        """Return names of the levels in the hierarchical structure."""
        if self.hierarchical_structure is None:
            return None
        return self.hierarchical_structure.level_names

    def has_hierarchy(self) -> bool:
        """Check whether dataset has hierarchical structure."""
        return self.hierarchical_structure is not None

    def get_level_dataset(self, target_level: str) -> "TSDataset":
        """Generate new TSDataset on target level.

        Parameters
        ----------
        target_level:
            target level name

        Returns
        -------
        TSDataset
            generated dataset
        """
        if self.hierarchical_structure is None or self.current_df_level is None:
            raise ValueError("Method could be applied only to instances with a hierarchy!")

        current_level_segments = self.hierarchical_structure.get_level_segments(level_name=self.current_df_level)
        target_level_segments = self.hierarchical_structure.get_level_segments(level_name=target_level)

        current_level_index = self.hierarchical_structure.get_level_depth(self.current_df_level)
        target_level_index = self.hierarchical_structure.get_level_depth(target_level)

        if target_level_index > current_level_index:
            raise ValueError("Target level should be higher in the hierarchy than the current level of dataframe!")

        target_names = tuple(get_target_with_quantiles(columns=self.columns))
        if self.target_components is not None:
            target_names += tuple(set(self.target_components))

        if target_level_index < current_level_index:
            summing_matrix = self.hierarchical_structure.get_summing_matrix(
                target_level=target_level, source_level=self.current_df_level
            )

            target_level_df = get_level_dataframe(
                df=self.to_pandas(features=target_names),
                mapping_matrix=summing_matrix,
                source_level_segments=current_level_segments,
                target_level_segments=target_level_segments,
            )

        else:
            target_level_df = self.to_pandas(features=target_names)

        target_components_df = None
        if self.target_components is not None:
            target_components_df = target_level_df.loc[:, pd.IndexSlice[:, self.target_components]]
            target_level_df = target_level_df.drop(columns=self.target_components, level="feature")

        ts = TSDataset(
            df=target_level_df,
            freq=self.freq,
            df_exog=self.df_exog,
            known_future=self.known_future,
            hierarchical_structure=self.hierarchical_structure,
        )
<<<<<<< HEAD

        if self.target_components is not None:
            ts.add_target_components(target_components_df=target_components_df)
=======
        ts._target_components_names = self._target_components_names
>>>>>>> 65aef8ee
        return ts

    def add_target_components(self, target_components_df: pd.DataFrame):
        """Add target components into dataset.

        Parameters
        ----------
        target_components_df:
            Dataframe in etna wide format with target components

        Raises
        ------
        ValueError:
            If dataset already contains target components
        ValueError:
            If target components names differs between segments
        ValueError:
            If components don't sum up to target
        """
        if self._target_components_names is not None:
            raise ValueError("Dataset already contains target components!")

        components_names = sorted(target_components_df[self.segments[0]].columns.get_level_values("feature"))
        for segment in self.segments:
            components_names_segment = sorted(target_components_df[segment].columns.get_level_values("feature"))
            if components_names != components_names_segment:
                raise ValueError(
                    f"Set of target components differs between segments '{self.segments[0]}' and '{segment}'!"
                )

        components_sum = target_components_df.sum(axis=1, level="segment")
        if not np.array_equal(components_sum.values, self[..., "target"].values):
            raise ValueError("Components don't sum up to target!")

        self._target_components_names = components_names
        self.df = (
            pd.concat((self.df, target_components_df), axis=1)
            .loc[self.df.index]
            .sort_index(axis=1, level=("segment", "feature"))
        )

    def get_target_components(self) -> Optional[pd.DataFrame]:
        """Get DataFrame with target components.

        Returns
        -------
        :
            Dataframe with target components
        """
        if self._target_components_names is None:
            return None
        return self.to_pandas(features=self._target_components_names)

    def drop_target_components(self):
        """Drop target components from dataset."""
        if self._target_components_names is not None:
            self.df.drop(columns=self.target_components_names, level="feature", inplace=True)
            self._target_components_names = None

    @property
    def columns(self) -> pd.core.indexes.multi.MultiIndex:
        """Return columns of ``self.df``.

        Returns
        -------
        pd.core.indexes.multi.MultiIndex
            multiindex of dataframe with target and features.
        """
        return self.df.columns

    @property
    def loc(self) -> pd.core.indexing._LocIndexer:
        """Return self.df.loc method.

        Returns
        -------
        pd.core.indexing._LocIndexer
            dataframe with self.df.loc[...]
        """
        return self.df.loc

    def isnull(self) -> pd.DataFrame:
        """Return dataframe with flag that means if the correspondent object in ``self.df`` is null.

        Returns
        -------
        pd.Dataframe
            is_null dataframe
        """
        return self.df.isnull()

    def head(self, n_rows: int = 5) -> pd.DataFrame:
        """Return the first ``n_rows`` rows.

        Mimics pandas method.

        This function returns the first ``n_rows`` rows for the object based
        on position. It is useful for quickly testing if your object
        has the right type of data in it.

        For negative values of ``n_rows``, this function returns all rows except
        the last ``n_rows`` rows, equivalent to ``df[:-n_rows]``.

        Parameters
        ----------
        n_rows:
            number of rows to select.

        Returns
        -------
        pd.DataFrame
            the first ``n_rows`` rows or 5 by default.
        """
        return self.df.head(n_rows)

    def tail(self, n_rows: int = 5) -> pd.DataFrame:
        """Return the last ``n_rows`` rows.

        Mimics pandas method.

        This function returns last ``n_rows`` rows from the object based on
        position. It is useful for quickly verifying data, for example,
        after sorting or appending rows.

        For negative values of ``n_rows``, this function returns all rows except
        the first `n` rows, equivalent to ``df[n_rows:]``.

        Parameters
        ----------
        n_rows:
            number of rows to select.

        Returns
        -------
        pd.DataFrame
            the last ``n_rows`` rows or 5 by default.

        """
        return self.df.tail(n_rows)

    def _gather_common_data(self) -> Dict[str, Any]:
        """Gather information about dataset in general."""
        common_dict: Dict[str, Any] = {
            "num_segments": len(self.segments),
            "num_exogs": self.df.columns.get_level_values("feature").difference(["target"]).nunique(),
            "num_regressors": len(self.regressors),
            "num_known_future": len(self.known_future),
            "freq": self.freq,
        }

        return common_dict

    def _gather_segments_data(self, segments: Sequence[str]) -> Dict[str, List[Any]]:
        """Gather information about each segment."""
        # gather segment information
        segments_dict: Dict[str, list] = {
            "start_timestamp": [],
            "end_timestamp": [],
            "length": [],
            "num_missing": [],
        }

        for segment in segments:
            segment_series = self[:, segment, "target"]
            first_index = segment_series.first_valid_index()
            last_index = segment_series.last_valid_index()
            segment_series = segment_series.loc[first_index:last_index]
            segments_dict["start_timestamp"].append(first_index)
            segments_dict["end_timestamp"].append(last_index)
            segments_dict["length"].append(segment_series.shape[0])
            segments_dict["num_missing"].append(pd.isna(segment_series).sum())

        return segments_dict

    def describe(self, segments: Optional[Sequence[str]] = None) -> pd.DataFrame:
        """Overview of the dataset that returns a DataFrame.

        Method describes dataset in segment-wise fashion. Description columns:

        * start_timestamp: beginning of the segment, missing values in the beginning are ignored

        * end_timestamp: ending of the segment, missing values in the ending are ignored

        * length: length according to ``start_timestamp`` and ``end_timestamp``

        * num_missing: number of missing variables between ``start_timestamp`` and ``end_timestamp``

        * num_segments: total number of segments, common for all segments

        * num_exogs: number of exogenous features, common for all segments

        * num_regressors: number of exogenous factors, that are regressors, common for all segments

        * num_known_future: number of regressors, that are known since creation, common for all segments

        * freq: frequency of the series, common for all segments

        Parameters
        ----------
        segments:
            segments to show in overview, if None all segments are shown.

        Returns
        -------
        result_table: pd.DataFrame
            table with results of the overview

        Examples
        --------
        >>> from etna.datasets import generate_const_df
        >>> pd.options.display.expand_frame_repr = False
        >>> df = generate_const_df(
        ...    periods=30, start_time="2021-06-01",
        ...    n_segments=2, scale=1
        ... )
        >>> df_ts_format = TSDataset.to_dataset(df)
        >>> regressors_timestamp = pd.date_range(start="2021-06-01", periods=50)
        >>> df_regressors_1 = pd.DataFrame(
        ...     {"timestamp": regressors_timestamp, "regressor_1": 1, "segment": "segment_0"}
        ... )
        >>> df_regressors_2 = pd.DataFrame(
        ...     {"timestamp": regressors_timestamp, "regressor_1": 2, "segment": "segment_1"}
        ... )
        >>> df_exog = pd.concat([df_regressors_1, df_regressors_2], ignore_index=True)
        >>> df_exog_ts_format = TSDataset.to_dataset(df_exog)
        >>> ts = TSDataset(df_ts_format, df_exog=df_exog_ts_format, freq="D", known_future="all")
        >>> ts.describe()
                  start_timestamp end_timestamp  length  num_missing  num_segments  num_exogs  num_regressors  num_known_future freq
        segments
        segment_0      2021-06-01    2021-06-30      30            0             2          1               1                 1    D
        segment_1      2021-06-01    2021-06-30      30            0             2          1               1                 1    D
        """
        if segments is None:
            segments = self.segments

        # gather common information
        common_dict = self._gather_common_data()

        # gather segment information
        segments_dict = self._gather_segments_data(segments)

        # combine information
        segments_dict["num_segments"] = [common_dict["num_segments"]] * len(segments)
        segments_dict["num_exogs"] = [common_dict["num_exogs"]] * len(segments)
        segments_dict["num_regressors"] = [common_dict["num_regressors"]] * len(segments)
        segments_dict["num_known_future"] = [common_dict["num_known_future"]] * len(segments)
        segments_dict["freq"] = [common_dict["freq"]] * len(segments)

        result_df = pd.DataFrame(segments_dict, index=segments)
        columns_order = [
            "start_timestamp",
            "end_timestamp",
            "length",
            "num_missing",
            "num_segments",
            "num_exogs",
            "num_regressors",
            "num_known_future",
            "freq",
        ]
        result_df = result_df[columns_order]
        result_df.index.name = "segments"
        return result_df

    def info(self, segments: Optional[Sequence[str]] = None) -> None:
        """Overview of the dataset that prints the result.

        Method describes dataset in segment-wise fashion.

        Information about dataset in general:

        * num_segments: total number of segments

        * num_exogs: number of exogenous features

        * num_regressors: number of exogenous factors, that are regressors

        * num_known_future: number of regressors, that are known since creation

        * freq: frequency of the dataset

        Information about individual segments:

        * start_timestamp: beginning of the segment, missing values in the beginning are ignored

        * end_timestamp: ending of the segment, missing values in the ending are ignored

        * length: length according to ``start_timestamp`` and ``end_timestamp``

        * num_missing: number of missing variables between ``start_timestamp`` and ``end_timestamp``

        Parameters
        ----------
        segments:
            segments to show in overview, if None all segments are shown.

        Examples
        --------
        >>> from etna.datasets import generate_const_df
        >>> df = generate_const_df(
        ...    periods=30, start_time="2021-06-01",
        ...    n_segments=2, scale=1
        ... )
        >>> df_ts_format = TSDataset.to_dataset(df)
        >>> regressors_timestamp = pd.date_range(start="2021-06-01", periods=50)
        >>> df_regressors_1 = pd.DataFrame(
        ...     {"timestamp": regressors_timestamp, "regressor_1": 1, "segment": "segment_0"}
        ... )
        >>> df_regressors_2 = pd.DataFrame(
        ...     {"timestamp": regressors_timestamp, "regressor_1": 2, "segment": "segment_1"}
        ... )
        >>> df_exog = pd.concat([df_regressors_1, df_regressors_2], ignore_index=True)
        >>> df_exog_ts_format = TSDataset.to_dataset(df_exog)
        >>> ts = TSDataset(df_ts_format, df_exog=df_exog_ts_format, freq="D", known_future="all")
        >>> ts.info()
        <class 'etna.datasets.TSDataset'>
        num_segments: 2
        num_exogs: 1
        num_regressors: 1
        num_known_future: 1
        freq: D
                  start_timestamp end_timestamp  length  num_missing
        segments
        segment_0      2021-06-01    2021-06-30      30            0
        segment_1      2021-06-01    2021-06-30      30            0
        """
        if segments is None:
            segments = self.segments
        lines = []

        # add header
        lines.append("<class 'etna.datasets.TSDataset'>")

        # add common information
        common_dict = self._gather_common_data()

        for key, value in common_dict.items():
            lines.append(f"{key}: {value}")

        # add segment information
        segments_dict = self._gather_segments_data(segments)
        segment_df = pd.DataFrame(segments_dict, index=segments)
        segment_df.index.name = "segments"

        with pd.option_context("display.width", None):
            lines += segment_df.to_string().split("\n")

        # print the results
        result_string = "\n".join(lines)
        print(result_string)

    def to_torch_dataset(
        self, make_samples: Callable[[pd.DataFrame], Union[Iterator[dict], Iterable[dict]]], dropna: bool = True
    ) -> "Dataset":
        """Convert the TSDataset to a :py:class:`torch.Dataset`.

        Parameters
        ----------
        make_samples:
            function that takes per segment DataFrame and returns iterabale of samples
        dropna:
            if ``True``, missing rows are dropped

        Returns
        -------
        :
            :py:class:`torch.Dataset` with with train or test samples to infer on
        """
        df = self.to_pandas(flatten=True)
        if dropna:
            df = df.dropna()  # TODO: Fix this

        ts_segments = [df_segment for _, df_segment in df.groupby("segment")]
        ts_samples = [samples for df_segment in ts_segments for samples in make_samples(df_segment)]

        return _TorchDataset(ts_samples=ts_samples)<|MERGE_RESOLUTION|>--- conflicted
+++ resolved
@@ -1114,8 +1114,8 @@
             raise ValueError("Target level should be higher in the hierarchy than the current level of dataframe!")
 
         target_names = tuple(get_target_with_quantiles(columns=self.columns))
-        if self.target_components is not None:
-            target_names += tuple(set(self.target_components))
+        if self.target_components_names is not None:
+            target_names += tuple(set(self.target_components_names))
 
         if target_level_index < current_level_index:
             summing_matrix = self.hierarchical_structure.get_summing_matrix(
@@ -1133,9 +1133,9 @@
             target_level_df = self.to_pandas(features=target_names)
 
         target_components_df = None
-        if self.target_components is not None:
-            target_components_df = target_level_df.loc[:, pd.IndexSlice[:, self.target_components]]
-            target_level_df = target_level_df.drop(columns=self.target_components, level="feature")
+        if self.target_components_names is not None:
+            target_components_df = target_level_df.loc[:, pd.IndexSlice[:, self.target_components_names]]
+            target_level_df = target_level_df.drop(columns=self.target_components_names, level="feature")
 
         ts = TSDataset(
             df=target_level_df,
@@ -1144,13 +1144,9 @@
             known_future=self.known_future,
             hierarchical_structure=self.hierarchical_structure,
         )
-<<<<<<< HEAD
-
-        if self.target_components is not None:
+
+        if self.target_components_names is not None:
             ts.add_target_components(target_components_df=target_components_df)
-=======
-        ts._target_components_names = self._target_components_names
->>>>>>> 65aef8ee
         return ts
 
     def add_target_components(self, target_components_df: pd.DataFrame):
