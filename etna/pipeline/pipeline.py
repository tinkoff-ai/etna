--- conflicted
+++ resolved
@@ -64,21 +64,13 @@
 
         if isinstance(self.model, get_args(ContextRequiredModelType)):
             self.model = cast(ContextRequiredModelType, self.model)
-<<<<<<< HEAD
-            future = ts.make_future(future_steps=self.horizon, tail_steps=self.model.context_size)
-            predictions = self.model.forecast(ts=future, prediction_size=self.horizon)
-        else:
-            self.model = cast(ContextIgnorantModelType, self.model)
-            future = ts.make_future(future_steps=self.horizon)
-=======
-            future = self.ts.make_future(
+            future = ts.make_future(
                 future_steps=self.horizon, transforms=self.transforms, tail_steps=self.model.context_size
             )
             predictions = self.model.forecast(ts=future, prediction_size=self.horizon)
         else:
             self.model = cast(ContextIgnorantModelType, self.model)
-            future = self.ts.make_future(future_steps=self.horizon, transforms=self.transforms)
->>>>>>> e91f5f29
+            future = ts.make_future(future_steps=self.horizon, transforms=self.transforms)
             predictions = self.model.forecast(ts=future)
         return predictions
 
@@ -121,19 +113,12 @@
         self._validate_backtest_n_folds(n_folds=n_folds)
 
         if prediction_interval and isinstance(self.model, PredictionIntervalContextIgnorantAbstractModel):
-<<<<<<< HEAD
-            future = ts.make_future(future_steps=self.horizon)
+            future = ts.make_future(future_steps=self.horizon, transforms=self.transforms)
             predictions = self.model.forecast(ts=future, prediction_interval=prediction_interval, quantiles=quantiles)
         elif prediction_interval and isinstance(self.model, PredictionIntervalContextRequiredAbstractModel):
-            future = ts.make_future(future_steps=self.horizon, tail_steps=self.model.context_size)
-=======
-            future = self.ts.make_future(future_steps=self.horizon, transforms=self.transforms)
-            predictions = self.model.forecast(ts=future, prediction_interval=prediction_interval, quantiles=quantiles)
-        elif prediction_interval and isinstance(self.model, PredictionIntervalContextRequiredAbstractModel):
-            future = self.ts.make_future(
+            future = ts.make_future(
                 future_steps=self.horizon, transforms=self.transforms, tail_steps=self.model.context_size
             )
->>>>>>> e91f5f29
             predictions = self.model.forecast(
                 ts=future, prediction_size=self.horizon, prediction_interval=prediction_interval, quantiles=quantiles
             )
