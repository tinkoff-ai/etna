--- conflicted
+++ resolved
@@ -307,13 +307,6 @@
     ) -> TSDataset:
         """Add prediction intervals to the forecasts."""
         with tslogger.disable():
-<<<<<<< HEAD
-            _, forecasts, _ = self.backtest(ts=ts, metrics=[MAE()], n_folds=n_folds)
-        forecasts = TSDataset(df=forecasts, freq=ts.freq)
-        residuals = (
-            forecasts.loc[:, pd.IndexSlice[:, "target"]]
-            - ts[forecasts.index.min() : forecasts.index.max(), :, "target"]
-=======
             _, forecasts, _ = self.backtest(ts=self.ts, metrics=[MAE()], n_folds=n_folds)
 
         self._add_forecast_borders(backtest_forecasts=forecasts, quantiles=quantiles, predictions=predictions)
@@ -328,10 +321,13 @@
             raise ValueError("Pipeline is not fitted!")
 
         backtest_forecasts = TSDataset(df=backtest_forecasts, freq=self.ts.freq)
+            _, forecasts, _ = self.backtest(ts=ts, metrics=[MAE()], n_folds=n_folds)
+        forecasts = TSDataset(df=forecasts, freq=ts.freq)
         residuals = (
+            forecasts.loc[:, pd.IndexSlice[:, "target"]]
+            - ts[forecasts.index.min() : forecasts.index.max(), :, "target"]
             backtest_forecasts.loc[:, pd.IndexSlice[:, "target"]]
             - self.ts[backtest_forecasts.index.min() : backtest_forecasts.index.max(), :, "target"]
->>>>>>> 840f3537
         )
 
         sigma = np.std(residuals.values, axis=0)
