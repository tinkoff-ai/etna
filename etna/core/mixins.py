--- conflicted
+++ resolved
@@ -107,20 +107,6 @@
         ValueError:
             Unsupported type of structure to update
         """
-<<<<<<< HEAD
-        for param, param_value in flat_dict.items():
-            *param_nesting, param_attr = param.split(".")
-            cycle_dict = params_dict
-            for param_nested in param_nesting:
-                if type(cycle_dict) == dict:
-                    cycle_dict = cycle_dict.setdefault(param_nested, {})
-                elif type(cycle_dict) == list:
-                    # will be accessed only by "transform.0.x" attributes of tune calls
-                    cycle_dict = cycle_dict[int(param_nested)]
-                else:
-                    raise ValueError("Should be never reached")
-            cycle_dict[param_attr] = param_value
-=======
         if len(keys) == 0:
             return value
 
@@ -150,7 +136,6 @@
             )
 
         return new_structure
->>>>>>> 3c42badb
 
     def set_params(self: TMixin, **params: dict) -> TMixin:
         """Return new object instance with modified parameters.
