import warnings
from copy import deepcopy
from typing import Any
from typing import Dict
from typing import List
from typing import Optional
from typing import Sequence
from typing import Set
from typing import Tuple
from typing import Union

import numpy as np
import pandas as pd
from joblib import Parallel
from joblib import delayed
from sklearn.base import RegressorMixin
from sklearn.linear_model import LinearRegression
from typing_extensions import Literal

from etna import SETTINGS
from etna.datasets import TSDataset
from etna.ensembles.mixins import EnsembleMixin
from etna.ensembles.mixins import SaveEnsembleMixin
from etna.loggers import tslogger
from etna.metrics import MAE
from etna.pipeline.base import BasePipeline

if SETTINGS.auto_required:
    from optuna.distributions import BaseDistribution


class StackingEnsemble(EnsembleMixin, SaveEnsembleMixin, BasePipeline):
    """StackingEnsemble is a pipeline that forecast future using the metamodel to combine the forecasts of the base models.

    Examples
    --------
    >>> from etna.datasets import generate_ar_df
    >>> from etna.datasets import TSDataset
    >>> from etna.ensembles import VotingEnsemble
    >>> from etna.models import NaiveModel
    >>> from etna.models import MovingAverageModel
    >>> from etna.pipeline import Pipeline
    >>> import pandas as pd
    >>> pd.options.display.float_format = '{:,.2f}'.format
    >>> df = generate_ar_df(periods=100, start_time="2021-06-01", ar_coef=[0.8], n_segments=3)
    >>> df_ts_format = TSDataset.to_dataset(df)
    >>> ts = TSDataset(df_ts_format, "D")
    >>> ma_pipeline = Pipeline(model=MovingAverageModel(window=5), transforms=[], horizon=7)
    >>> naive_pipeline = Pipeline(model=NaiveModel(lag=10), transforms=[], horizon=7)
    >>> ensemble = StackingEnsemble(pipelines=[ma_pipeline, naive_pipeline])
    >>> _ = ensemble.fit(ts=ts)
    >>> forecast = ensemble.forecast()
    >>> forecast[:,:,"target"]
    segment    segment_0 segment_1 segment_2
    feature       target    target    target
    timestamp
    2021-09-09      0.70      1.47      0.20
    2021-09-10      0.62      1.53      0.26
    2021-09-11      0.50      1.78      0.36
    2021-09-12      0.37      1.88      0.21
    2021-09-13      0.46      1.87      0.25
    2021-09-14      0.44      1.49      0.21
    2021-09-15      0.36      1.56      0.30
    """

    def __init__(
        self,
        pipelines: List[BasePipeline],
        final_model: Optional[RegressorMixin] = None,
        n_folds: int = 3,
        features_to_use: Union[None, Literal["all"], List[str]] = None,
        n_jobs: int = 1,
        joblib_params: Optional[Dict[str, Any]] = None,
    ):
        """Init StackingEnsemble.

        Parameters
        ----------
        pipelines:
            List of pipelines that should be used in ensemble.
        final_model:
            Regression model with fit/predict interface which will be used to combine the base estimators.
        n_folds:
            Number of folds to use in the backtest. Backtest is not used for model evaluation but for prediction.
        features_to_use:
            Features except the forecasts of the base models to use in the ``final_model``.
        n_jobs:
            Number of jobs to run in parallel.
        joblib_params:
            Additional parameters for :py:class:`joblib.Parallel`.

        Raises
        ------
        ValueError:
            If the number of the pipelines is less than 2 or pipelines have different horizons.
        """
        self._validate_pipeline_number(pipelines=pipelines)
        self.pipelines = pipelines
        self.final_model = LinearRegression() if final_model is None else final_model
        self._validate_backtest_n_folds(n_folds)
        self.n_folds = n_folds
        self.features_to_use = features_to_use
        self.filtered_features_for_final_model: Union[None, Set[str]] = None
        self.n_jobs = n_jobs
        if joblib_params is None:
            self.joblib_params = dict(verbose=11, backend="multiprocessing", mmap_mode="c")
        else:
            self.joblib_params = joblib_params
        super().__init__(horizon=self._get_horizon(pipelines=pipelines))

    def _filter_features_to_use(self, forecasts: List[TSDataset]) -> Union[None, Set[str]]:
        """Return all the features from ``features_to_use`` which can be obtained from base models' forecasts."""
        features_df = pd.concat([forecast.df for forecast in forecasts], axis=1)
        available_features = set(features_df.columns.get_level_values("feature")) - {"fold_number"}
        features_to_use = self.features_to_use
        if features_to_use is None:
            return None
        elif features_to_use == "all":
            return available_features - {"target"}
        elif isinstance(features_to_use, list):
            features_to_use_unique = set(features_to_use)
            if len(features_to_use_unique) == 0:
                return None
            elif features_to_use_unique.issubset(available_features):
                return features_to_use_unique
            else:
                unavailable_features = features_to_use_unique - available_features
                warnings.warn(f"Features {unavailable_features} are not found and will be dropped!")
                return features_to_use_unique.intersection(available_features)
        else:
            warnings.warn(
                "Feature list is passed in the wrong format."
                "Only the base models' forecasts will be used for the final forecast."
            )
            return None

    def _backtest_pipeline(self, pipeline: BasePipeline, ts: TSDataset) -> TSDataset:
        """Get forecasts from backtest for given pipeline."""
        with tslogger.disable():
            _, forecasts, _ = pipeline.backtest(ts=ts, metrics=[MAE()], n_folds=self.n_folds)
        forecasts = TSDataset(df=forecasts, freq=ts.freq)
        return forecasts

    def fit(self, ts: TSDataset) -> "StackingEnsemble":
        """Fit the ensemble.

        Parameters
        ----------
        ts:
            TSDataset to fit ensemble.

        Returns
        -------
        self:
            Fitted ensemble.
        """
        self.ts = ts

        # Get forecasts from base models on backtest to fit the final model on
        forecasts = Parallel(n_jobs=self.n_jobs, **self.joblib_params)(
            delayed(self._backtest_pipeline)(pipeline=pipeline, ts=deepcopy(ts)) for pipeline in self.pipelines
        )

        # Fit the final model
        self.filtered_features_for_final_model = self._filter_features_to_use(forecasts)
        x, y = self._make_features(ts=self.ts, forecasts=forecasts, train=True)
        self.final_model.fit(x, y)

        # Fit the base models
        self.pipelines = Parallel(n_jobs=self.n_jobs, **self.joblib_params)(
            delayed(self._fit_pipeline)(pipeline=pipeline, ts=deepcopy(ts)) for pipeline in self.pipelines
        )
        return self

    def _make_features(
        self, ts: TSDataset, forecasts: List[TSDataset], train: bool = False
    ) -> Tuple[pd.DataFrame, Optional[pd.Series]]:
        """Prepare features for the ``final_model``."""
        # Stack targets from the forecasts
        targets = [
            forecast[:, :, "target"].rename({"target": f"regressor_target_{i}"}, axis=1)
            for i, forecast in enumerate(forecasts)
        ]
        targets = pd.concat(targets, axis=1)

        # Get features from filtered_features_for_final_model
        features = pd.DataFrame()
        if self.filtered_features_for_final_model is not None:
            features_in_forecasts = [
                list(
                    set(forecast.columns.get_level_values("feature")).intersection(
                        self.filtered_features_for_final_model
                    )
                )
                for forecast in forecasts
            ]
            features = pd.concat(
                [forecast[:, :, features_in_forecasts[i]] for i, forecast in enumerate(forecasts)], axis=1
            )
            features = features.loc[:, ~features.columns.duplicated()]
        features_df = pd.concat([features, targets], axis=1)

        # Flatten the features to fit the sklearn interface
        x = pd.concat([features_df.loc[:, segment] for segment in ts.segments], axis=0)
        if train:
            y = pd.concat(
                [ts[forecasts[0].index.min() : forecasts[0].index.max(), segment, "target"] for segment in ts.segments],
                axis=0,
            )
            return x, y
        else:
            return x, None

    def _process_forecasts(self, ts: TSDataset, forecasts: List[TSDataset]) -> TSDataset:
        x, _ = self._make_features(ts=ts, forecasts=forecasts, train=False)
        y = self.final_model.predict(x)
        num_segments = len(forecasts[0].segments)
        y = y.reshape(num_segments, -1).T
        num_timestamps = y.shape[0]

        # Format the forecast into TSDataset
        segment_col = [segment for segment in ts.segments for _ in range(num_timestamps)]
        x.loc[:, "segment"] = segment_col
        x.loc[:, "timestamp"] = x.index.values
        df_exog = TSDataset.to_dataset(x)

        df = forecasts[0][:, :, "target"].copy()
        df.loc[pd.IndexSlice[:], pd.IndexSlice[:, "target"]] = np.NAN

        result = TSDataset(df=df, freq=ts.freq, df_exog=df_exog)
        result.loc[pd.IndexSlice[:], pd.IndexSlice[:, "target"]] = y
        return result

    def _forecast(self, ts: TSDataset, return_components: bool) -> TSDataset:
        """Make predictions.

        Compute the combination of pipelines' forecasts using ``final_model``
        """
        if return_components:
            raise NotImplementedError("Adding target components is not currently implemented!")

        forecasts = Parallel(n_jobs=self.n_jobs, **self.joblib_params)(
            delayed(self._forecast_pipeline)(pipeline=pipeline, ts=ts) for pipeline in self.pipelines
        )
        forecast = self._process_forecasts(ts=ts, forecasts=forecasts)
        return forecast

    def _predict(
        self,
        ts: TSDataset,
        start_timestamp: pd.Timestamp,
        end_timestamp: pd.Timestamp,
        prediction_interval: bool,
        quantiles: Sequence[float],
        return_components: bool,
    ) -> TSDataset:
        if prediction_interval:
            raise NotImplementedError(f"Ensemble {self.__class__.__name__} doesn't support prediction intervals!")
        if return_components:
            raise NotImplementedError("Adding target components is not currently implemented!")

        predictions = Parallel(n_jobs=self.n_jobs, **self.joblib_params)(
            delayed(self._predict_pipeline)(
                ts=ts, pipeline=pipeline, start_timestamp=start_timestamp, end_timestamp=end_timestamp
            )
            for pipeline in self.pipelines
        )
<<<<<<< HEAD
        prediction = self._process_forecasts(forecasts=predictions)
        return prediction

    def params_to_tune(self) -> Dict[str, "BaseDistribution"]:
        """Get hyperparameter grid to tune.

        Not implemented for this class.

        Returns
        -------
        :
            Grid with hyperparameters.
        """
        raise NotImplementedError(f"{self.__class__.__name__} doesn't support this method!")
=======
        prediction = self._process_forecasts(ts=ts, forecasts=predictions)
        return prediction
>>>>>>> 4041a08d
<|MERGE_RESOLUTION|>--- conflicted
+++ resolved
@@ -265,8 +265,7 @@
             )
             for pipeline in self.pipelines
         )
-<<<<<<< HEAD
-        prediction = self._process_forecasts(forecasts=predictions)
+        prediction = self._process_forecasts(ts=ts, forecasts=predictions)
         return prediction
 
     def params_to_tune(self) -> Dict[str, "BaseDistribution"]:
@@ -279,8 +278,4 @@
         :
             Grid with hyperparameters.
         """
-        raise NotImplementedError(f"{self.__class__.__name__} doesn't support this method!")
-=======
-        prediction = self._process_forecasts(ts=ts, forecasts=predictions)
-        return prediction
->>>>>>> 4041a08d
+        raise NotImplementedError(f"{self.__class__.__name__} doesn't support this method!")