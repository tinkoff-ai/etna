import warnings
from copy import deepcopy
from typing import Any
from typing import Dict
from typing import List
from typing import Optional
from typing import Set
from typing import Tuple
from typing import Union

import numpy as np
import pandas as pd
from joblib import Parallel
from joblib import delayed
from sklearn.base import RegressorMixin
from sklearn.linear_model import LinearRegression
from typing_extensions import Literal

from etna.datasets import TSDataset
from etna.ensembles import EnsembleMixin
from etna.loggers import tslogger
from etna.metrics import MAE
from etna.pipeline import BasePipeline


<<<<<<< HEAD
class StackingEnsemble(BasePipeline):
=======
class StackingEnsemble(Pipeline, EnsembleMixin):
>>>>>>> 5dbbc941
    """StackingEnsemble is a pipeline that forecast future using the metamodel to combine the forecasts of the base models.

    Examples
    --------
    >>> from etna.datasets import generate_ar_df
    >>> from etna.datasets import TSDataset
    >>> from etna.ensembles import VotingEnsemble
    >>> from etna.models import NaiveModel
    >>> from etna.models import MovingAverageModel
    >>> from etna.pipeline import Pipeline
    >>> import pandas as pd
    >>> pd.options.display.float_format = '{:,.2f}'.format
    >>> df = generate_ar_df(periods=100, start_time="2021-06-01", ar_coef=[0.8], n_segments=3)
    >>> df_ts_format = TSDataset.to_dataset(df)
    >>> ts = TSDataset(df_ts_format, "D")
    >>> ma_pipeline = Pipeline(model=MovingAverageModel(window=5), transforms=[], horizon=7)
    >>> naive_pipeline = Pipeline(model=NaiveModel(lag=10), transforms=[], horizon=7)
    >>> ensemble = StackingEnsemble(pipelines=[ma_pipeline, naive_pipeline])
    >>> _ = ensemble.fit(ts=ts)
    >>> forecast = ensemble.forecast()
    >>> forecast[:,:,"target"]
    segment    segment_0 segment_1 segment_2
    feature       target    target    target
    timestamp
    2021-09-09      0.70      1.47      0.20
    2021-09-10      0.62      1.53      0.26
    2021-09-11      0.50      1.78      0.36
    2021-09-12      0.37      1.88      0.21
    2021-09-13      0.46      1.87      0.25
    2021-09-14      0.44      1.49      0.21
    2021-09-15      0.36      1.56      0.30
    """

    def __init__(
        self,
        pipelines: List[BasePipeline],
        final_model: RegressorMixin = LinearRegression(),
        n_folds: int = 3,
        features_to_use: Union[None, Literal["all"], List[str]] = None,
        n_jobs: int = 1,
        joblib_params: Dict[str, Any] = dict(verbose=11, backend="multiprocessing", mmap_mode="c"),
    ):
        """Init StackingEnsemble.

        Parameters
        ----------
        pipelines:
            List of pipelines that should be used in ensemble.
        final_model:
            Regression model with fit/predict interface which will be used to combine the base estimators.
        n_folds:
            Number of folds to use in the backtest. Backtest is not used for model evaluation but for prediction.
        features_to_use:
            Features except the forecasts of the base models to use in the `final_model`.
        n_jobs:
            Number of jobs to run in parallel.
        joblib_params:
            Additional parameters for joblib.Parallel.

        Raises
        ------
        ValueError:
            If the number of the pipelines is less than 2 or pipelines have different horizons.
        """
        self._validate_pipeline_number(pipelines=pipelines)
        self.pipelines = pipelines
        self.final_model = final_model
        self.n_folds = self._validate_backtest_n_folds(n_folds)
        self.features_to_use = features_to_use
        self.filtered_features_for_final_model: Union[None, Set[str]] = None
        self.n_jobs = n_jobs
        self.joblib_params = joblib_params
        super().__init__(horizon=self._get_horizon(pipelines=pipelines))

<<<<<<< HEAD
    @staticmethod
    def _validate_pipeline_number(pipelines: List[BasePipeline]):
        """Check that given valid number of pipelines."""
        if len(pipelines) < 2:
            raise ValueError("At least two pipelines are expected.")

    @staticmethod
    def _get_horizon(pipelines: List[BasePipeline]) -> int:
        """Get ensemble's horizon."""
        horizons = set([pipeline.horizon for pipeline in pipelines])
        if len(horizons) > 1:
            raise ValueError("All the pipelines should have the same horizon.")
        return horizons.pop()

=======
>>>>>>> 5dbbc941
    def _filter_features_to_use(self, forecasts: List[TSDataset]) -> Union[None, Set[str]]:
        """Return all the features from `features_to_use` which can be obtained from base models' forecasts."""
        features_df = pd.concat([forecast.df for forecast in forecasts], axis=1)
        available_features = set(features_df.columns.get_level_values("feature")) - {"fold_number"}
        features_to_use = self.features_to_use
        if features_to_use is None:
            return None
        elif features_to_use == "all":
            return available_features - {"target"}
        elif isinstance(features_to_use, list):
            features_to_use_unique = set(features_to_use)
            if len(features_to_use_unique) == 0:
                return None
            elif features_to_use_unique.issubset(available_features):
                return features_to_use_unique
            else:
                unavailable_features = features_to_use_unique - available_features
                warnings.warn(f"Features {unavailable_features} are not found and will be dropped!")
                return features_to_use_unique.intersection(available_features)
        else:
            warnings.warn(
                "Feature list is passed in the wrong format."
                "Only the base models' forecasts will be used for the final forecast."
            )
            return None

<<<<<<< HEAD
    @staticmethod
    def _fit_pipeline(pipeline: BasePipeline, ts: TSDataset) -> BasePipeline:
        """Fit given pipeline with ts."""
        tslogger.log(msg=f"Start fitting {pipeline}.")
        pipeline.fit(ts=ts)
        tslogger.log(msg=f"Pipeline {pipeline} is fitted.")
        return pipeline

    def _backtest_pipeline(self, pipeline: BasePipeline, ts: TSDataset) -> TSDataset:
=======
    def _backtest_pipeline(self, pipeline: Pipeline, ts: TSDataset) -> TSDataset:
>>>>>>> 5dbbc941
        """Get forecasts from backtest for given pipeline."""
        with tslogger.disable():
            _, forecasts, _ = pipeline.backtest(ts=ts, metrics=[MAE()], n_folds=self.n_folds)
        forecasts = TSDataset(df=forecasts, freq=ts.freq)
        return forecasts

    def fit(self, ts: TSDataset) -> "StackingEnsemble":
        """Fit the ensemble.

        Parameters
        ----------
        ts:
            TSDataset to fit ensemble.

        Returns
        -------
        StackingEnsemble:
            Fitted ensemble.
        """
        self.ts = ts

        # Get forecasts from base models on backtest to fit the final model on
        forecasts = Parallel(n_jobs=self.n_jobs, **self.joblib_params)(
            delayed(self._backtest_pipeline)(pipeline=pipeline, ts=deepcopy(ts)) for pipeline in self.pipelines
        )

        # Fit the final model
        self.filtered_features_for_final_model = self._filter_features_to_use(forecasts)
        x, y = self._make_features(forecasts=forecasts, train=True)
        self.final_model.fit(x, y)

        # Fit the base models
        self.pipelines = Parallel(n_jobs=self.n_jobs, **self.joblib_params)(
            delayed(self._fit_pipeline)(pipeline=pipeline, ts=deepcopy(ts)) for pipeline in self.pipelines
        )
        return self

    def _make_features(
        self, forecasts: List[TSDataset], train: bool = False
    ) -> Tuple[pd.DataFrame, Optional[pd.Series]]:
        """Prepare features for the `final_model`."""
        if self.ts is None:
            raise ValueError("StackingEnsemble is not fitted! Fit the StackingEnsemble before calling forecast method.")

        # Stack targets from the forecasts
        targets = [
            forecast[:, :, "target"].rename({"target": f"regressor_target_{i}"}, axis=1)
            for i, forecast in enumerate(forecasts)
        ]
        targets = pd.concat(targets, axis=1)

        # Get features from filtered_features_for_final_model
        features = pd.DataFrame()
        if self.filtered_features_for_final_model is not None:
            features_in_forecasts = [
                list(
                    set(forecast.columns.get_level_values("feature")).intersection(
                        self.filtered_features_for_final_model
                    )
                )
                for forecast in forecasts
            ]
            features = pd.concat(
                [forecast[:, :, features_in_forecasts[i]] for i, forecast in enumerate(forecasts)], axis=1
            )
            features = features.loc[:, ~features.columns.duplicated()]
        features_df = pd.concat([features, targets], axis=1)

        # Flatten the features to fit the sklearn interface
        x = pd.concat([features_df.loc[:, segment] for segment in self.ts.segments], axis=0)
        if train:
            y = pd.concat(
                [
                    self.ts[forecasts[0].index.min() : forecasts[0].index.max(), segment, "target"]
                    for segment in self.ts.segments
                ],
                axis=0,
            )
            return x, y
        else:
            return x, None

<<<<<<< HEAD
    @staticmethod
    def _forecast_pipeline(pipeline: BasePipeline) -> TSDataset:
        """Make forecast with given pipeline."""
        tslogger.log(msg=f"Start forecasting with {pipeline}.")
        forecast = pipeline.forecast()
        tslogger.log(msg=f"Forecast is done with {pipeline}.")
        return forecast

    def _forecast(self) -> TSDataset:
        """Make predictions.
        Compute the combination of pipelines' forecasts using `final_model`
=======
    def forecast(self, prediction_interval: bool = False) -> TSDataset:
        """Forecast with ensemble: compute the combination of pipelines' forecasts using `final_model`.

        Returns
        -------
        TSDataset:
            Dataset with forecasts.
>>>>>>> 5dbbc941
        """
        if self.ts is None:
            raise ValueError("Pipeline is not fitted! Fit the Pipeline before calling forecast method.")

        # Get forecast
        forecasts = Parallel(n_jobs=self.n_jobs, **self.joblib_params)(
            delayed(self._forecast_pipeline)(pipeline=pipeline) for pipeline in self.pipelines
        )
        x, _ = self._make_features(forecasts=forecasts, train=False)
        y = self.final_model.predict(x).reshape(-1, self.horizon).T

        # Format the forecast into TSDataset
        segment_col = [segment for segment in self.ts.segments for _ in range(self.horizon)]
        x.loc[:, "segment"] = segment_col
        x.loc[:, "timestamp"] = x.index.values
        df_exog = TSDataset.to_dataset(x)

        df = forecasts[0][:, :, "target"].copy()
        df.loc[pd.IndexSlice[:], pd.IndexSlice[:, "target"]] = np.NAN

        forecast = TSDataset(df=df, freq=self.ts.freq, df_exog=df_exog)
        forecast.loc[pd.IndexSlice[:], pd.IndexSlice[:, "target"]] = y
        return forecast<|MERGE_RESOLUTION|>--- conflicted
+++ resolved
@@ -23,11 +23,7 @@
 from etna.pipeline import BasePipeline
 
 
-<<<<<<< HEAD
-class StackingEnsemble(BasePipeline):
-=======
-class StackingEnsemble(Pipeline, EnsembleMixin):
->>>>>>> 5dbbc941
+class StackingEnsemble(BasePipeline, EnsembleMixin):
     """StackingEnsemble is a pipeline that forecast future using the metamodel to combine the forecasts of the base models.
 
     Examples
@@ -102,23 +98,6 @@
         self.joblib_params = joblib_params
         super().__init__(horizon=self._get_horizon(pipelines=pipelines))
 
-<<<<<<< HEAD
-    @staticmethod
-    def _validate_pipeline_number(pipelines: List[BasePipeline]):
-        """Check that given valid number of pipelines."""
-        if len(pipelines) < 2:
-            raise ValueError("At least two pipelines are expected.")
-
-    @staticmethod
-    def _get_horizon(pipelines: List[BasePipeline]) -> int:
-        """Get ensemble's horizon."""
-        horizons = set([pipeline.horizon for pipeline in pipelines])
-        if len(horizons) > 1:
-            raise ValueError("All the pipelines should have the same horizon.")
-        return horizons.pop()
-
-=======
->>>>>>> 5dbbc941
     def _filter_features_to_use(self, forecasts: List[TSDataset]) -> Union[None, Set[str]]:
         """Return all the features from `features_to_use` which can be obtained from base models' forecasts."""
         features_df = pd.concat([forecast.df for forecast in forecasts], axis=1)
@@ -145,19 +124,7 @@
             )
             return None
 
-<<<<<<< HEAD
-    @staticmethod
-    def _fit_pipeline(pipeline: BasePipeline, ts: TSDataset) -> BasePipeline:
-        """Fit given pipeline with ts."""
-        tslogger.log(msg=f"Start fitting {pipeline}.")
-        pipeline.fit(ts=ts)
-        tslogger.log(msg=f"Pipeline {pipeline} is fitted.")
-        return pipeline
-
     def _backtest_pipeline(self, pipeline: BasePipeline, ts: TSDataset) -> TSDataset:
-=======
-    def _backtest_pipeline(self, pipeline: Pipeline, ts: TSDataset) -> TSDataset:
->>>>>>> 5dbbc941
         """Get forecasts from backtest for given pipeline."""
         with tslogger.disable():
             _, forecasts, _ = pipeline.backtest(ts=ts, metrics=[MAE()], n_folds=self.n_folds)
@@ -240,27 +207,10 @@
         else:
             return x, None
 
-<<<<<<< HEAD
-    @staticmethod
-    def _forecast_pipeline(pipeline: BasePipeline) -> TSDataset:
-        """Make forecast with given pipeline."""
-        tslogger.log(msg=f"Start forecasting with {pipeline}.")
-        forecast = pipeline.forecast()
-        tslogger.log(msg=f"Forecast is done with {pipeline}.")
-        return forecast
 
     def _forecast(self) -> TSDataset:
         """Make predictions.
         Compute the combination of pipelines' forecasts using `final_model`
-=======
-    def forecast(self, prediction_interval: bool = False) -> TSDataset:
-        """Forecast with ensemble: compute the combination of pipelines' forecasts using `final_model`.
-
-        Returns
-        -------
-        TSDataset:
-            Dataset with forecasts.
->>>>>>> 5dbbc941
         """
         if self.ts is None:
             raise ValueError("Pipeline is not fitted! Fit the Pipeline before calling forecast method.")
