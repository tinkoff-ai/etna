--- conflicted
+++ resolved
@@ -47,7 +47,9 @@
     2021-07-07	       -13.51	       -307.02	        215.73
     """
 
-<<<<<<< HEAD
+
+    support_confidence_interval = False
+
     def __init__(
         self,
         pipelines: List[Pipeline],
@@ -55,11 +57,6 @@
         n_jobs: int = 1,
         joblib_params: Dict[str, Any] = dict(verbose=11, backend="multiprocessing", mmap_mode="c"),
     ):
-=======
-    support_confidence_interval = False
-
-    def __init__(self, pipelines: List[Pipeline], weights: Optional[List[float]] = None, n_jobs: int = 1):
->>>>>>> 13d7e75b
         """Init VotingEnsemble.
 
         Parameters
