--- conflicted
+++ resolved
@@ -8,19 +8,11 @@
 from joblib import delayed
 
 from etna.datasets import TSDataset
-<<<<<<< HEAD
-from etna.loggers import tslogger
+from etna.ensembles import EnsembleMixin
 from etna.pipeline import BasePipeline
 
 
-class VotingEnsemble(BasePipeline):
-=======
-from etna.ensembles import EnsembleMixin
-from etna.pipeline import Pipeline
-
-
-class VotingEnsemble(Pipeline, EnsembleMixin):
->>>>>>> 5dbbc941
+class VotingEnsemble(BasePipeline, EnsembleMixin):
     """VotingEnsemble is a pipeline that forecast future values with weighted averaging of it's pipelines forecasts.
 
     Examples
@@ -88,23 +80,6 @@
         super().__init__(horizon=self._get_horizon(pipelines=pipelines))
 
     @staticmethod
-<<<<<<< HEAD
-    def _validate_pipeline_number(pipelines: List[BasePipeline]):
-        """Check that given valid number of pipelines."""
-        if len(pipelines) < 2:
-            raise ValueError("At least two pipelines are expected.")
-
-    @staticmethod
-    def _get_horizon(pipelines: List[BasePipeline]) -> int:
-        """Get ensemble's horizon."""
-        horizons = set([pipeline.horizon for pipeline in pipelines])
-        if len(horizons) > 1:
-            raise ValueError("All the pipelines should have the same horizon.")
-        return horizons.pop()
-
-    @staticmethod
-=======
->>>>>>> 5dbbc941
     def _process_weights(weights: Optional[List[float]], pipelines_number: int) -> List[float]:
         """Process weights: if weights are not given, set them with default values, normalize weights."""
         if weights is None:
@@ -115,17 +90,6 @@
         weights = [w / common_weight for w in weights]
         return weights
 
-<<<<<<< HEAD
-    @staticmethod
-    def _fit_pipeline(pipeline: BasePipeline, ts: TSDataset) -> BasePipeline:
-        """Fit given pipeline with ts."""
-        tslogger.log(msg=f"Start fitting {pipeline}.")
-        pipeline.fit(ts=ts)
-        tslogger.log(msg=f"Pipeline {pipeline} is fitted.")
-        return pipeline
-
-=======
->>>>>>> 5dbbc941
     def fit(self, ts: TSDataset) -> "VotingEnsemble":
         """Fit pipelines in ensemble.
 
@@ -144,17 +108,6 @@
         )
         return self
 
-<<<<<<< HEAD
-    @staticmethod
-    def _forecast_pipeline(pipeline: BasePipeline) -> TSDataset:
-        """Make forecast with given pipeline."""
-        tslogger.log(msg=f"Start forecasting with {pipeline}.")
-        forecast = pipeline.forecast()
-        tslogger.log(msg=f"Forecast is done with {pipeline}.")
-        return forecast
-
-=======
->>>>>>> 5dbbc941
     def _vote(self, forecasts: List[TSDataset]) -> TSDataset:
         """Get average forecast."""
         forecast_df = sum([forecast[:, :, "target"] * weight for forecast, weight in zip(forecasts, self.weights)])
