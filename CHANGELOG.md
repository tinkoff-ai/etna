# Changelog

All notable changes to this project will be documented in this file.

The format is based on [Keep a Changelog](https://keepachangelog.com/en/1.0.0/),
and this project adheres to [Semantic Versioning](https://semver.org/spec/v2.0.0.html).

## Unreleased
### Added
- Regressors logic to TSDatasets init ([#357](https://github.com/tinkoff-ai/etna/pull/357))
- `FutureMixin` into some transforms ([#361](https://github.com/tinkoff-ai/etna/pull/361))
- Regressors updating in TSDataset transform loops ([#374](https://github.com/tinkoff-ai/etna/pull/374))
- Regressors handling in TSDataset `make_future` and `train_test_split` ([#447](https://github.com/tinkoff-ai/etna/pull/447))
- 
- 
- 
- 
- Add find_change_points function ([#521](https://github.com/tinkoff-ai/etna/pull/521))
- 
- 

### Changed
<<<<<<< HEAD
-
-
-
-
-
- Installation instruction ([#526](https://github.com/tinkoff-ai/etna/pull/526))
-
-
-
=======
- Change the way `ProphetModel` works with regressors ([#383](https://github.com/tinkoff-ai/etna/pull/383))
- Change the way `SARIMAXModel` works with regressors ([#380](https://github.com/tinkoff-ai/etna/pull/380)) 
- Change the way `Sklearn` models works with regressors ([#440](https://github.com/tinkoff-ai/etna/pull/440))
- Change the way `FeatureSelectionTransform` works with regressors, rename variables replacing the "regressor" to "feature" ([#522](https://github.com/tinkoff-ai/etna/pull/522))
- 
- 
- 
- 
- 
- 
>>>>>>> a7a08c88

### Fixed
- Fix `TSDataset._update_regressors` logic removing the regressors ([#489](https://github.com/tinkoff-ai/etna/pull/489)) 
- Fix `TSDataset.info`, `TSDataset.describe` methods ([#519](https://github.com/tinkoff-ai/etna/pull/519))
- Fix regressors handling for `OneHotEncoderTransform` and `HolidayTransform` ([#518](https://github.com/tinkoff-ai/etna/pull/518))
- 
- 
- 
- 
- 
- 
- 

## [1.6.3] - 2022-02-14

### Fixed

- Fixed adding unnecessary lag=1 in statistics ([#523](https://github.com/tinkoff-ai/etna/pull/523))
- Fixed wrong MeanTransform behaviour when using alpha parameter ([#523](https://github.com/tinkoff-ai/etna/pull/523))
- Fix processing add_noise=True parameter in datasets generation ([#520](https://github.com/tinkoff-ai/etna/pull/520))
- Fix scipy version ([#525](https://github.com/tinkoff-ai/etna/pull/525))

## [1.6.2] - 2022-02-09
### Added
- Holt-Winters', Holt and exponential smoothing models ([#502](https://github.com/tinkoff-ai/etna/pull/502))

### Fixed
- Bug with exog features in DifferencingTransform.inverse_transform ([#503](https://github.com/tinkoff-ai/etna/pull/503))

## [1.6.1] - 2022-02-03
### Added
- Allow choosing start and end in `TSDataset.plot` method ([488](https://github.com/tinkoff-ai/etna/pull/488))

### Changed
- Make TSDataset.to_flatten faster ([#475](https://github.com/tinkoff-ai/etna/pull/475))
- Allow logger percentile metric aggregation to work with NaNs ([#483](https://github.com/tinkoff-ai/etna/pull/483))

### Fixed
- Can't make forecasting with pipelines, data with nans, and Imputers ([#473](https://github.com/tinkoff-ai/etna/pull/473))


## [1.6.0] - 2022-01-28

### Added

- Method TSDataset.info ([#409](https://github.com/tinkoff-ai/etna/pull/409))
- DifferencingTransform ([#414](https://github.com/tinkoff-ai/etna/pull/414))
- OneHotEncoderTransform and LabelEncoderTransform ([#431](https://github.com/tinkoff-ai/etna/pull/431))
- MADTransform ([#441](https://github.com/tinkoff-ai/etna/pull/441))
- `MRMRFeatureSelectionTransform` ([#439](https://github.com/tinkoff-ai/etna/pull/439))
- Possibility to change metric representation in backtest using Metric.name ([#454](https://github.com/tinkoff-ai/etna/pull/454))
- Warning section in documentation about look-ahead bias ([#464](https://github.com/tinkoff-ai/etna/pull/464))
- Parameter `figsize` to all the plotters [#465](https://github.com/tinkoff-ai/etna/pull/465)

### Changed

- Change method TSDataset.describe ([#409](https://github.com/tinkoff-ai/etna/pull/409))
- Group Transforms according to their impact ([#420](https://github.com/tinkoff-ai/etna/pull/420))
- Change the way `LagTransform`, `DateFlagsTransform` and `TimeFlagsTransform` generate column names ([#421](https://github.com/tinkoff-ai/etna/pull/421))
- Clarify the behaviour of TimeSeriesImputerTransform in case of all NaN values ([#427](https://github.com/tinkoff-ai/etna/pull/427))
- Fixed bug in title in `sample_acf_plot` method ([#432](https://github.com/tinkoff-ai/etna/pull/432))
- Pytorch-forecasting and sklearn version update + some pytroch transform API changing ([#445](https://github.com/tinkoff-ai/etna/pull/445))

### Fixed

- Add relevance_params in GaleShapleyFeatureSelectionTransform ([#410](https://github.com/tinkoff-ai/etna/pull/410))
- Docs for statistics transforms ([#441](https://github.com/tinkoff-ai/etna/pull/441))
- Handling NaNs in trend transforms ([#456](https://github.com/tinkoff-ai/etna/pull/456))
- Logger fails with StackingEnsemble ([#460](https://github.com/tinkoff-ai/etna/pull/460))
- SARIMAX parameters fix ([#459](https://github.com/tinkoff-ai/etna/pull/459))
- [BUG] Check pytorch-forecasting models with freq > "1D" ([#463](https://github.com/tinkoff-ai/etna/pull/463))

## [1.5.0] - 2021-12-24
### Added
- Holiday Transform ([#359](https://github.com/tinkoff-ai/etna/pull/359))
- S3FileLogger and LocalFileLogger ([#372](https://github.com/tinkoff-ai/etna/pull/372))
- Parameter `changepoint_prior_scale` to `ProphetModel` ([#408](https://github.com/tinkoff-ai/etna/pull/408))

### Changed
- Set `strict_optional = True` for mypy ([#381](https://github.com/tinkoff-ai/etna/pull/381))
- Move checking the series endings to `make_future` step ([#413](https://github.com/tinkoff-ai/etna/pull/413)) 

### Fixed
- Sarimax bug in future prediction with quantiles ([#391](https://github.com/tinkoff-ai/etna/pull/391))
- Catboost version too high ([#394](https://github.com/tinkoff-ai/etna/pull/394))
- Add sorting of classes in left bar in docs ([#397](https://github.com/tinkoff-ai/etna/pull/397))
- nn notebook in docs ([#396](https://github.com/tinkoff-ai/etna/pull/396))
- SklearnTransform column name generation ([#398](https://github.com/tinkoff-ai/etna/pull/398))
- Inverse transform doesn't affect quantiles ([#395](https://github.com/tinkoff-ai/etna/pull/395))

## [1.4.2] - 2021-12-09
### Fixed
- Docs generation for neural networks

## [1.4.1] - 2021-12-09
### Changed
- Speed up `_check_regressors` and `_merge_exog` ([#360](https://github.com/tinkoff-ai/etna/pull/360))

### Fixed
- `Model`, `PerSegmentModel`, `PerSegmentWrapper` imports ([#362](https://github.com/tinkoff-ai/etna/pull/362))
- Docs generation ([#363](https://github.com/tinkoff-ai/etna/pull/363))
- Fixed work of get_anomalies_density with constant series ([#334](https://github.com/tinkoff-ai/etna/issues/334))

## [1.4.0] - 2021-12-03
### Added
- ACF plot ([#318](https://github.com/tinkoff-ai/etna/pull/318))

### Changed
- Add `ts.inverse_transform` as final step at `Pipeline.fit` method ([#316](https://github.com/tinkoff-ai/etna/pull/316))
- Make test_ts optional in plot_forecast ([#321](https://github.com/tinkoff-ai/etna/pull/321))
- Speed up inference for multisegment regression models ([#333](https://github.com/tinkoff-ai/etna/pull/333))
- Speed up Pipeline._get_backtest_forecasts ([#336](https://github.com/tinkoff-ai/etna/pull/336))
- Speed up SegmentEncoderTransform ([#331](https://github.com/tinkoff-ai/etna/pull/331))
- Wandb Logger does not work unless pytorch is installed ([#340](https://github.com/tinkoff-ai/etna/pull/340))

### Fixed
- Get rid of lambda in DensityOutliersTransform and get_anomalies_density ([#341](https://github.com/tinkoff-ai/etna/pull/341))
- Fixed import in transforms ([#349](https://github.com/tinkoff-ai/etna/pull/349))
- Pickle DTWClustering ([#350](https://github.com/tinkoff-ai/etna/pull/350))

### Removed
- Remove TimeSeriesCrossValidation ([#337](https://github.com/tinkoff-ai/etna/pull/337))

## [1.3.3] - 2021-11-24
### Added
- RelevanceTable returns rank ([#268](https://github.com/tinkoff-ai/etna/pull/268/))
- GaleShapleyFeatureSelectionTransform ([#284](https://github.com/tinkoff-ai/etna/pull/284))
- FilterFeaturesTransform ([#277](https://github.com/tinkoff-ai/etna/pull/277))
- Spell checking for source code and md files ([#303](https://github.com/tinkoff-ai/etna/pull/303))
- ResampleWithDistributionTransform ([#296](https://github.com/tinkoff-ai/etna/pull/296))
- Add function to duplicate exogenous data ([#305](https://github.com/tinkoff-ai/etna/pull/305))
- FourierTransform ([#306](https://github.com/tinkoff-ai/etna/pull/306))

### Changed
- Rename confidence interval to prediction interval, start working with quantiles instead of interval_width ([#285](https://github.com/tinkoff-ai/etna/pull/285))
- Changed format of forecast and test dataframes in WandbLogger ([#309](https://github.com/tinkoff-ai/etna/pull/309))

### Fixed

## [1.3.2] - 2021-11-18
### Changed
- Add sum for omegaconf resolvers ([#300](https://github.com/tinkoff-ai/etna/pull/300/))

## [1.3.1] - 2021-11-12
### Changed
- Delete restriction on version of pandas ([#274](https://github.com/tinkoff-ai/etna/pull/274))

## [1.3.0] - 2021-11-12
### Added
- Backtest cli ([#223](https://github.com/tinkoff-ai/etna/pull/223), [#259](https://github.com/tinkoff-ai/etna/pull/259))
- TreeFeatureSelectionTransform ([#229](https://github.com/tinkoff-ai/etna/pull/229))
- Feature relevance table calculation using tsfresh ([#227](https://github.com/tinkoff-ai/etna/pull/227), [#249](https://github.com/tinkoff-ai/etna/pull/249))
- Method to_flatten to TSDataset ([#241](https://github.com/tinkoff-ai/etna/pull/241)
- Out_column parameter to not inplace transforms([#211](https://github.com/tinkoff-ai/etna/pull/211))
- omegaconf config parser in cli ([#258](https://github.com/tinkoff-ai/etna/pull/258))
- Feature relevance table calculation using feature importance ([#261](https://github.com/tinkoff-ai/etna/pull/261))
- MeanSegmentEncoderTransform ([#265](https://github.com/tinkoff-ai/etna/pull/265))

### Changed
- Add possibility to set custom in_column for ConfidenceIntervalOutliersTransform ([#240](https://github.com/tinkoff-ai/etna/pull/240))
- Make `in_column` the first argument in every transform ([#247](https://github.com/tinkoff-ai/etna/pull/247))
- Update mypy checking and fix issues with it ([#248](https://github.com/tinkoff-ai/etna/pull/248))
- Add histogram method in outliers notebook ([#252](https://github.com/tinkoff-ai/etna/pull/252)) 
- Joblib parameters for backtest and ensembles ([#253](https://github.com/tinkoff-ai/etna/pull/253))
- Replace cycle over segments with vectorized expression in TSDataset._check_endings ([#264](https://github.com/tinkoff-ai/etna/pull/264))

### Fixed
- Fixed broken links in docs command section ([#223](https://github.com/tinkoff-ai/etna/pull/223))
- Fix default value for TSDataset.tail ([#245](https://github.com/tinkoff-ai/etna/pull/245))
- Fix raising warning on fitting SklearnModel on dataset categorical columns ([#250](https://github.com/tinkoff-ai/etna/issues/207)) 
- Fix working TSDataset.make_future with empty exog values ([#244](https://github.com/tinkoff-ai/etna/pull/244))
- Fix issue with aggregate_metrics=True for ConsoleLogger and WandbLogger ([#254](https://github.com/tinkoff-ai/etna/pull/254))
- Fix binder requirements to work with optional dependencies ([#257](https://github.com/tinkoff-ai/etna/pull/257))

## [1.2.0] - 2021-10-27
### Added
- BinsegTrendTransform, ChangePointsTrendTransform ([#87](https://github.com/tinkoff-ai/etna/pull/87))
- Interactive plot for anomalies (#[95](https://github.com/tinkoff-ai/etna/pull/95))
- Examples to TSDataset methods with doctest ([#92](https://github.com/tinkoff-ai/etna/pull/92))
- WandbLogger ([#71](https://github.com/tinkoff-ai/etna/pull/71))
- Pipeline ([#78](https://github.com/tinkoff-ai/etna/pull/78))
- Sequence anomalies ([#96](https://github.com/tinkoff-ai/etna/pull/96)), Histogram anomalies ([#79](https://github.com/tinkoff-ai/etna/pull/79))
- 'is_weekend' feature in DateFlagsTransform ([#101](https://github.com/tinkoff-ai/etna/pull/101))
- Documentation example for models and note about inplace nature of forecast ([#112](https://github.com/tinkoff-ai/etna/pull/112))
- Property regressors to TSDataset ([#82](https://github.com/tinkoff-ai/etna/pull/82))
- Clustering ([#110](https://github.com/tinkoff-ai/etna/pull/110))
- Outliers notebook ([#123](https://github.com/tinkoff-ai/etna/pull/123)))
- Method inverse_transform in TimeSeriesImputerTransform ([#135](https://github.com/tinkoff-ai/etna/pull/135))
- VotingEnsemble ([#150](https://github.com/tinkoff-ai/etna/pull/150))
- Forecast command for cli ([#133](https://github.com/tinkoff-ai/etna/issues/133))
- MyPy checks in CI/CD and lint commands ([#39](https://github.com/tinkoff-ai/etna/issues/39))
- TrendTransform ([#139](https://github.com/tinkoff-ai/etna/pull/139))
- Running notebooks in ci ([#134](https://github.com/tinkoff-ai/etna/issues/134))
- Cluster plotter to EDA ([#169](https://github.com/tinkoff-ai/etna/pull/169))
- Pipeline.backtest method ([#161](https://github.com/tinkoff-ai/etna/pull/161), [#192](https://github.com/tinkoff-ai/etna/pull/192))
- STLTransform class ([#158](https://github.com/tinkoff-ai/etna/pull/158))
- NN_examples notebook ([#159](https://github.com/tinkoff-ai/etna/pull/159))
- Example for ProphetModel ([#178](https://github.com/tinkoff-ai/etna/pull/178))
- Instruction notebook for custom model and transform creation ([#180](https://github.com/tinkoff-ai/etna/pull/180))
- Add inverse_transform in *OutliersTransform ([#160](https://github.com/tinkoff-ai/etna/pull/160))
- Examples for CatBoostModelMultiSegment and CatBoostModelPerSegment ([#181](https://github.com/tinkoff-ai/etna/pull/181))
- Simplify TSDataset.train_test_split method by allowing to pass not all values ([#191](https://github.com/tinkoff-ai/etna/pull/191))
- Confidence interval anomalies detection to EDA ([#182](https://github.com/tinkoff-ai/etna/pull/182))
- ConfidenceIntervalOutliersTransform ([#196](https://github.com/tinkoff-ai/etna/pull/196))
- Add 'in_column' parameter to get_anomalies methods([#199](https://github.com/tinkoff-ai/etna/pull/199))
- Clustering notebook ([#152](https://github.com/tinkoff-ai/etna/pull/152))
- StackingEnsemble ([#195](https://github.com/tinkoff-ai/etna/pull/195))
- Add AutoRegressivePipeline ([#209](https://github.com/tinkoff-ai/etna/pull/209))
- Ensembles notebook ([#218](https://github.com/tinkoff-ai/etna/pull/218))
- Function plot_backtest_interactive ([#225](https://github.com/tinkoff-ai/etna/pull/225))
- Confidence intervals in Pipeline ([#221](https://github.com/tinkoff-ai/etna/pull/221)) 

### Changed
- Delete offset from WindowStatisticsTransform ([#111](https://github.com/tinkoff-ai/etna/pull/111))
- Add Pipeline example in Get started notebook ([#115](https://github.com/tinkoff-ai/etna/pull/115))
- Internal implementation of BinsegTrendTransform ([#141](https://github.com/tinkoff-ai/etna/pull/141))
- Colorebar scaling in Correlation heatmap plotter ([#143](https://github.com/tinkoff-ai/etna/pull/143))
- Add Correlation heatmap in EDA notebook ([#144](https://github.com/tinkoff-ai/etna/pull/144))
- Add `__repr__` for Pipeline ([#151](https://github.com/tinkoff-ai/etna/pull/151))
- Defined random state for every test cases ([#155](https://github.com/tinkoff-ai/etna/pull/155))
- Add confidence intervals to Prophet ([#153](https://github.com/tinkoff-ai/etna/pull/153))
- Add confidence intervals to SARIMA ([#172](https://github.com/tinkoff-ai/etna/pull/172))
- Add badges to all example notebooks ([#220](https://github.com/tinkoff-ai/etna/pull/220)) 
- Update backtest notebook by adding Pipeline.backtest ([222](https://github.com/tinkoff-ai/etna/pull/222))

### Fixed
- Set default value of `TSDataset.head` method ([#170](https://github.com/tinkoff-ai/etna/pull/170))
- Categorical and fillna issues with pandas >=1.2 ([#190](https://github.com/tinkoff-ai/etna/pull/190))
- Fix `TSDataset.to_dataset` method sorting bug ([#183](https://github.com/tinkoff-ai/etna/pull/183))
- Undefined behaviour of DataFrame.loc[:, pd.IndexSlice[:, ["a", "b"]]] between 1.1.* and >= 1.2 ([#188](https://github.com/tinkoff-ai/etna/pull/188))
- Fix typo in word "length" in `get_segment_sequence_anomalies`,`get_sequence_anomalies`,`SAXOutliersTransform` arguments ([#212](https://github.com/tinkoff-ai/etna/pull/212))
- Make possible to send backtest plots with many segments ([#225](https://github.com/tinkoff-ai/etna/pull/225))

## [1.1.3] - 2021-10-08
### Fixed
- Limit version of pandas by 1.2 (excluding) ([#163](https://github.com/tinkoff-ai/etna/pull/163))

## [1.1.2] - 2021-10-08
### Changed
- SklearnTransform out column names ([#99](https://github.com/tinkoff-ai/etna/pull/99))
- Update EDA notebook ([#96](https://github.com/tinkoff-ai/etna/pull/96))
- Add 'regressor_' prefix to output columns of LagTransform, DateFlagsTransform, SpecialDaysTransform, SegmentEncoderTransform
### Fixed
- Add more obvious Exception Error for forecasting with unfitted model ([#102](https://github.com/tinkoff-ai/etna/pull/102))
- Fix bug with hardcoded frequency in PytorchForecastingTransform ([#107](https://github.com/tinkoff-ai/etna/pull/107))
- Bug with inverse_transform method of TimeSeriesImputerTransform ([#148](https://github.com/tinkoff-ai/etna/pull/148))

## [1.1.1] - 2021-09-23
### Fixed
- Documentation build workflow ([#85](https://github.com/tinkoff-ai/etna/pull/85))

## [1.1.0] - 2021-09-23
### Added 
- MedianOutliersTransform, DensityOutliersTransform ([#30](https://github.com/tinkoff-ai/etna/pull/30))
- Issues and Pull Request templates
- TSDataset checks ([#24](https://github.com/tinkoff-ai/etna/pull/24), [#20](https://github.com/tinkoff-ai/etna/pull/20))\
- Pytorch-Forecasting models ([#29](https://github.com/tinkoff-ai/etna/pull/29))
- SARIMAX model ([#10](https://github.com/tinkoff-ai/etna/pull/10))
- Logging, including ConsoleLogger ([#46](https://github.com/tinkoff-ai/etna/pull/46))
- Correlation heatmap plotter ([#77](https://github.com/tinkoff-ai/etna/pull/77))

### Changed
- Backtest is fully parallel 
- New default hyperparameters for CatBoost
- Add 'regressor_' prefix to output columns of LagTransform, DateFlagsTransform, SpecialDaysTransform, SegmentEncoderTransform

### Fixed
- Documentation fixes ([#55](https://github.com/tinkoff-ai/etna/pull/55), [#53](https://github.com/tinkoff-ai/etna/pull/53), [#52](https://github.com/tinkoff-ai/etna/pull/52))
- Solved warning in LogTransform and AddConstantTransform ([#26](https://github.com/tinkoff-ai/etna/pull/26))
- Regressors do not have enough history bug ([#35](https://github.com/tinkoff-ai/etna/pull/35))
- make_future(1) and make_future(2) bug
- Fix working with 'cap' and 'floor' features in Prophet model ([#62](https://github.com/tinkoff-ai/etna/pull/62))
- Fix saving init params for SARIMAXModel ([#81](https://github.com/tinkoff-ai/etna/pull/81))
- Imports of nn models, PytorchForecastingTransform and Transform ([#80](https://github.com/tinkoff-ai/etna/pull/80))

## [1.0.0] - 2021-09-05
### Added
- Models
  - CatBoost
  - Prophet
  - Seasonal Moving Average
  - Naive
  - Linear
- Transforms
  - Rolling statistics
  - Trend removal
  - Segment encoder
  - Datetime flags
  - Sklearn's scalers (MinMax, Robust, MinMaxAbs, Standard, MaxAbs)
  - BoxCox, YeoJohnson, LogTransform
  - Lag operator
  - NaN imputer
- TimeSeriesCrossValidation
- Time Series Dataset (TSDataset)
- Playground datasets generation (AR, constant, periodic, from pattern)
- Metrics (MAE, MAPE, SMAPE, MedAE, MSE, MSLE, R^2)
- EDA methods
  - Outliers detection
  - PACF plot
  - Cross correlation plot
  - Distribution plot
  - Anomalies (Outliers) plot
  - Backtest (CrossValidation) plot
  - Forecast plot<|MERGE_RESOLUTION|>--- conflicted
+++ resolved
@@ -20,28 +20,16 @@
 - 
 
 ### Changed
-<<<<<<< HEAD
--
--
--
--
--
-- Installation instruction ([#526](https://github.com/tinkoff-ai/etna/pull/526))
--
--
--
-=======
 - Change the way `ProphetModel` works with regressors ([#383](https://github.com/tinkoff-ai/etna/pull/383))
 - Change the way `SARIMAXModel` works with regressors ([#380](https://github.com/tinkoff-ai/etna/pull/380)) 
 - Change the way `Sklearn` models works with regressors ([#440](https://github.com/tinkoff-ai/etna/pull/440))
 - Change the way `FeatureSelectionTransform` works with regressors, rename variables replacing the "regressor" to "feature" ([#522](https://github.com/tinkoff-ai/etna/pull/522))
-- 
-- 
-- 
-- 
-- 
-- 
->>>>>>> a7a08c88
+-
+-
+- Installation instruction ([#526](https://github.com/tinkoff-ai/etna/pull/526))
+-
+-
+-
 
 ### Fixed
 - Fix `TSDataset._update_regressors` logic removing the regressors ([#489](https://github.com/tinkoff-ai/etna/pull/489)) 
