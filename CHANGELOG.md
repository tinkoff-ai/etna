# Changelog

All notable changes to this project will be documented in this file.

The format is based on [Keep a Changelog](https://keepachangelog.com/en/1.0.0/),
and this project adheres to [Semantic Versioning](https://semver.org/spec/v2.0.0.html).

## [Unreleased]
<<<<<<< HEAD
### Added 

- Examples to TSDataset methods with doctest ([#92](https://github.com/tinkoff-ai/etna-ts/pull/92))
=======
### Added
- BinsegTrendTransform, ChangePointsTrendTransform ([#87](https://github.com/tinkoff-ai/etna-ts/pull/87))

### Changed

### Fixed

>>>>>>> 014e6b69

## [1.1.0] - 2021-09-23
### Added 
- MedianOutliersTransform, DensityOutliersTransform ([#30](https://github.com/tinkoff-ai/etna-ts/pull/30))
- Issues and Pull Request templates
- TSDataset checks ([#24](https://github.com/tinkoff-ai/etna-ts/pull/24), [#20](https://github.com/tinkoff-ai/etna-ts/pull/20))\
- Pytorch-Forecasting models ([#29](https://github.com/tinkoff-ai/etna-ts/pull/29))
- SARIMAX model ([#10](https://github.com/tinkoff-ai/etna-ts/pull/10))
- Logging, including ConsoleLogger ([#46](https://github.com/tinkoff-ai/etna-ts/pull/46))
- WandbLogger ([#71](https://github.com/tinkoff-ai/etna-ts/pull/71))
- Correlation heatmap plotter ([#77](https://github.com/tinkoff-ai/etna-ts/pull/77))

### Changed
- Backtest is fully parallel 
- New default hyperparameters for CatBoost

### Fixed
- Documentation fixes ([#55](https://github.com/tinkoff-ai/etna-ts/pull/55), [#53](https://github.com/tinkoff-ai/etna-ts/pull/53), [#52](https://github.com/tinkoff-ai/etna-ts/pull/52))
- Solved warning in LogTransform and AddConstantTransform ([#26](https://github.com/tinkoff-ai/etna-ts/pull/26))
- Regressors does not have enough history bug ([#35](https://github.com/tinkoff-ai/etna-ts/pull/35))
- make_future(1) and make_future(2) bug
- Fix working with 'cap' and 'floor' features in Prophet model ([#62](https://github.com/tinkoff-ai/etna-ts/pull/62)))
- Fix saving init params for SARIMAXModel ([#81](https://github.com/tinkoff-ai/etna-ts/pull/81))
- Imports of nn models, PytorchForecastingTransform and Transform ([#80](https://github.com/tinkoff-ai/etna-ts/pull/80)))

## [1.0.0] - 2021-09-05
### Added
- Models
  - CatBoost
  - Prophet
  - Seasonal Moving Average
  - Naive
  - Linear
- Transforms
  - Rolling statistics
  - Trend removal
  - Segment encoder
  - Datetime flags
  - Sklearn skalers (MinMax, Robust, MinMaxAbs, Standard, MaxAbs)
  - BoxCox, YeoJohnson, LogTransform
  - Lag operator
  - NaN imputer
- TimeSeriesCrossValidation
- Time Series Dataset (TSDataset)
- Playground datasets generation (AR, constant, periodic, from pattern)
- Matrics (MAE, MAPE, SMAPE, MedAE, MSE, MSLE, R^2)
- EDA mehods
  - Outliers detection
  - PACF plot
  - Cross correlation plot
  - Destribution plot
  - Anomalies (Outliers) plot
  - Backtest (CrossValidation) plot
  - Forecast plot<|MERGE_RESOLUTION|>--- conflicted
+++ resolved
@@ -6,19 +6,14 @@
 and this project adheres to [Semantic Versioning](https://semver.org/spec/v2.0.0.html).
 
 ## [Unreleased]
-<<<<<<< HEAD
-### Added 
-
-- Examples to TSDataset methods with doctest ([#92](https://github.com/tinkoff-ai/etna-ts/pull/92))
-=======
 ### Added
 - BinsegTrendTransform, ChangePointsTrendTransform ([#87](https://github.com/tinkoff-ai/etna-ts/pull/87))
+- Examples to TSDataset methods with doctest ([#92](https://github.com/tinkoff-ai/etna-ts/pull/92))
 
 ### Changed
 
 ### Fixed
 
->>>>>>> 014e6b69
 
 ## [1.1.0] - 2021-09-23
 ### Added 
