--- conflicted
+++ resolved
@@ -32,29 +32,16 @@
 - 
 
 ### Fixed
-<<<<<<< HEAD
--
--
--
--
-- Fix wandb summary issue with custom plots ([#535](https://github.com/tinkoff-ai/etna/pull/535))
--
--
--
--
--
-=======
+-
 - Fix `TSDataset._update_regressors` logic removing the regressors ([#489](https://github.com/tinkoff-ai/etna/pull/489)) 
 - Fix `TSDataset.info`, `TSDataset.describe` methods ([#519](https://github.com/tinkoff-ai/etna/pull/519))
 - Fix regressors handling for `OneHotEncoderTransform` and `HolidayTransform` ([#518](https://github.com/tinkoff-ai/etna/pull/518))
-- 
-- 
-- 
-- 
-- 
-- 
-- 
->>>>>>> a7a08c88
+- Fix wandb summary issue with custom plots ([#535](https://github.com/tinkoff-ai/etna/pull/535))
+-
+-
+-
+-
+-
 
 ## [1.6.3] - 2022-02-14
 
