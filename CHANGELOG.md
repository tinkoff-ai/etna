# Changelog

All notable changes to this project will be documented in this file.

The format is based on [Keep a Changelog](https://keepachangelog.com/en/1.0.0/),
and this project adheres to [Semantic Versioning](https://semver.org/spec/v2.0.0.html).


## Unreleased
### Added
- 
- Function to transform etna objects to dict([#818](https://github.com/tinkoff-ai/etna/issues/818))
- 
- `DeadlineMovingAverageModel` ([#827](https://github.com/tinkoff-ai/etna/pull/827))
- `DirectEnsemble` ([#824](https://github.com/tinkoff-ai/etna/pull/824))
- 
- 
- 
- 
- 
- 
- 
- 
### Changed
- 
- 
- 
- 
- 
- Teach AutoARIMAModel to work with out-sample predictions ([#830](https://github.com/tinkoff-ai/etna/pull/830))
- 
- 
- 
- 
- 
- 
### Fixed
- Type hints for `Pipeline.model` match `models.nn`([#768](https://github.com/tinkoff-ai/etna/pull/840))
- 
- 
- Fix behavior of SARIMAXModel if simple_differencing=True is set ([#837](https://github.com/tinkoff-ai/etna/pull/837))
- 
- 
- 
<<<<<<< HEAD
- Fix problem with encoding category types in OHE ([#843](https://github.com/tinkoff-ai/etna/pull/843))
=======
- ProphetModel doesn't work with cap and floor regressors ([#842](https://github.com/tinkoff-ai/etna/pull/842))
>>>>>>> 910441d6
- 
- Change Docker cuda image version from 11.1 to 11.6.2 ([#838](https://github.com/tinkoff-ai/etna/pull/838))
- 
- 

## [1.11.1] - 2022-08-03
### Fixed
- Fix missing `constant_value` in `TimeSeriesImputerTransform` ([#819](https://github.com/tinkoff-ai/etna/pull/819))
- Make in-sample predictions of SARIMAXModel non-dynamic in all cases ([#812](https://github.com/tinkoff-ai/etna/pull/812))
- Add known_future to cli docs ([#823](https://github.com/tinkoff-ai/etna/pull/823))

## [1.11.0] - 2022-07-25
### Added
- LSTM based RNN and native deep models base classes ([#776](https://github.com/tinkoff-ai/etna/pull/776))
- Lambda transform ([#762](https://github.com/tinkoff-ai/etna/issues/762))
- assemble pipelines ([#774](https://github.com/tinkoff-ai/etna/pull/774))
- Tests on in-sample, out-sample predictions with gap for all models ([#785](https://github.com/tinkoff-ai/etna/pull/786))
### Changed
- Add columns and mode parameters in plot_correlation_matrix ([#726](https://github.com/tinkoff-ai/etna/pull/753))
- Add CatBoostPerSegmentModel and CatBoostMultiSegmentModel classes, deprecate CatBoostModelPerSegment and CatBoostModelMultiSegment ([#779](https://github.com/tinkoff-ai/etna/pull/779))
- Allow Prophet update to 1.1 ([#799](https://github.com/tinkoff-ai/etna/pull/799))
- Make LagTransform, LogTransform, AddConstTransform vectorized ([#756](https://github.com/tinkoff-ai/etna/pull/756))
- Improve the behavior of plot_feature_relevance visualizing p-values ([#795](https://github.com/tinkoff-ai/etna/pull/795))
- Update poetry.core version ([#780](https://github.com/tinkoff-ai/etna/pull/780))
- Make native prediction intervals for DeepAR ([#761](https://github.com/tinkoff-ai/etna/pull/761))
- Make native prediction intervals for TFTModel ([#770](https://github.com/tinkoff-ai/etna/pull/770))
- Test cases for testing inference of models ([#794](https://github.com/tinkoff-ai/etna/pull/794))
- Wandb.log to WandbLogger ([#816](https://github.com/tinkoff-ai/etna/pull/816))
### Fixed
- Fix missing prophet in docker images ([#767](https://github.com/tinkoff-ai/etna/pull/767))
- Add `known_future` parameter to CLI ([#758](https://github.com/tinkoff-ai/etna/pull/758))
- FutureWarning: The frame.append method is deprecated. Use pandas.concat instead ([#764](https://github.com/tinkoff-ai/etna/pull/764))
- Correct ordering if multi-index in backtest ([#771](https://github.com/tinkoff-ai/etna/pull/771))
- Raise errors in models.nn if they can't make in-sample and some cases out-sample predictions ([#813](https://github.com/tinkoff-ai/etna/pull/813))
- Teach BATS/TBATS to work with in-sample, out-sample predictions correctly ([#806](https://github.com/tinkoff-ai/etna/pull/806))
- Github actions cache issue with poetry update ([#778](https://github.com/tinkoff-ai/etna/pull/778))

## [1.10.0] - 2022-06-12
### Added
- Add Sign metric ([#730](https://github.com/tinkoff-ai/etna/pull/730))
- Add AutoARIMA model ([#679](https://github.com/tinkoff-ai/etna/pull/679))
- Add parameters `start`, `end` to some eda methods ([#665](https://github.com/tinkoff-ai/etna/pull/665))
- Add BATS and TBATS model adapters ([#678](https://github.com/tinkoff-ai/etna/pull/734))
- Jupyter extension for black ([#742](https://github.com/tinkoff-ai/etna/pull/742))
### Changed
- Change color of lines in plot_anomalies and plot_clusters, add grid to all plots, make trend line thicker in plot_trend ([#705](https://github.com/tinkoff-ai/etna/pull/705))
- Change format of holidays for holiday_plot ([#708](https://github.com/tinkoff-ai/etna/pull/708))
- Make feature selection transforms return columns in inverse_transform([#688](https://github.com/tinkoff-ai/etna/issues/688))
- Add xticks parameter for plot_periodogram, clip frequencies to be >= 1 ([#706](https://github.com/tinkoff-ai/etna/pull/706))
- Make TSDataset method to_dataset work with copy of the passed dataframe ([#741](https://github.com/tinkoff-ai/etna/pull/741))
### Fixed
- Fix bug when `ts.plot` does not save figure ([#714](https://github.com/tinkoff-ai/etna/pull/714))
- Fix bug in plot_clusters ([#675](https://github.com/tinkoff-ai/etna/pull/675))
- Fix bugs and documentation for cross_corr_plot ([#691](https://github.com/tinkoff-ai/etna/pull/691))
- Fix bugs and documentation for plot_backtest and plot_backtest_interactive ([#700](https://github.com/tinkoff-ai/etna/pull/700))
- Make STLTransform to work with NaNs at the beginning ([#736](https://github.com/tinkoff-ai/etna/pull/736))
- Fix tiny prediction intervals ([#722](https://github.com/tinkoff-ai/etna/pull/722))
- Fix deepcopy issue for fitted deepmodel ([#735](https://github.com/tinkoff-ai/etna/pull/735))
- Fix making backtest if all segments start with NaNs ([#728](https://github.com/tinkoff-ai/etna/pull/728))
- Fix logging issues with backtest while emp intervals using ([#747](https://github.com/tinkoff-ai/etna/pull/747))

## [1.9.0] - 2022-05-17
### Added
- Add plot_metric_per_segment ([#658](https://github.com/tinkoff-ai/etna/pull/658))
- Add metric_per_segment_distribution_plot ([#666](https://github.com/tinkoff-ai/etna/pull/666))
### Changed
- Remove parameter normalize in linear models ([#686](https://github.com/tinkoff-ai/etna/pull/686))
### Fixed
- Add missed `forecast_params` in forecast CLI method ([#671](https://github.com/tinkoff-ai/etna/pull/671))
- Add `_per_segment_average` method to the Metric class ([#684](https://github.com/tinkoff-ai/etna/pull/684))
- Fix `get_statistics_relevance_table` working with NaNs and categoricals ([#672](https://github.com/tinkoff-ai/etna/pull/672))
- Fix bugs and documentation for stl_plot ([#685](https://github.com/tinkoff-ai/etna/pull/685))
- Fix cuda docker images ([#694](https://github.com/tinkoff-ai/etna/pull/694)])

## [1.8.0] - 2022-04-28
### Added
- `Width` and `Coverage` metrics for prediction intervals ([#638](https://github.com/tinkoff-ai/etna/pull/638))
- Masked backtest ([#613](https://github.com/tinkoff-ai/etna/pull/613))
- Add seasonal_plot ([#628](https://github.com/tinkoff-ai/etna/pull/628))
- Add plot_periodogram ([#606](https://github.com/tinkoff-ai/etna/pull/606))
- Add support of quantiles in backtest ([#652](https://github.com/tinkoff-ai/etna/pull/652))
- Add prediction_actual_scatter_plot ([#610](https://github.com/tinkoff-ai/etna/pull/610))
- Add plot_holidays ([#624](https://github.com/tinkoff-ai/etna/pull/624))
- Add instruction about documentation formatting to contribution guide ([#648](https://github.com/tinkoff-ai/etna/pull/648))
- Seasonal strategy in TimeSeriesImputerTransform ([#639](https://github.com/tinkoff-ai/etna/pull/639))

### Changed
- Add logging to `Metric.__call__` ([#643](https://github.com/tinkoff-ai/etna/pull/643))
- Add in_column to plot_anomalies, plot_anomalies_interactive ([#618](https://github.com/tinkoff-ai/etna/pull/618))
- Add logging to TSDataset.inverse_transform ([#642](https://github.com/tinkoff-ai/etna/pull/642))

### Fixed
- Passing non default params for default models STLTransform ([#641](https://github.com/tinkoff-ai/etna/pull/641))
- Fixed bug in SARIMAX model with `horizon`=1 ([#637](https://github.com/tinkoff-ai/etna/pull/637))
- Fixed bug in models `get_model` method ([#623](https://github.com/tinkoff-ai/etna/pull/623))
- Fixed unsafe comparison in plots ([#611](https://github.com/tinkoff-ai/etna/pull/611))
- Fixed plot_trend does not work with Linear and TheilSen transforms ([#617](https://github.com/tinkoff-ai/etna/pull/617))
- Improve computation time for rolling window statistics ([#625](https://github.com/tinkoff-ai/etna/pull/625))
- Don't fill first timestamps in TimeSeriesImputerTransform ([#634](https://github.com/tinkoff-ai/etna/pull/634))
- Fix documentation formatting ([#636](https://github.com/tinkoff-ai/etna/pull/636))
- Fix bug with exog features in AutoRegressivePipeline ([#647](https://github.com/tinkoff-ai/etna/pull/647))
- Fix missed dependencies ([#656](https://github.com/tinkoff-ai/etna/pull/656))
- Fix custom_transform_and_model notebook ([#651](https://github.com/tinkoff-ai/etna/pull/651))
- Fix MyBinder bug with dependencies ([#650](https://github.com/tinkoff-ai/etna/pull/650))

## [1.7.0] - 2022-03-16
### Added
- Regressors logic to TSDatasets init ([#357](https://github.com/tinkoff-ai/etna/pull/357))
- `FutureMixin` into some transforms ([#361](https://github.com/tinkoff-ai/etna/pull/361))
- Regressors updating in TSDataset transform loops ([#374](https://github.com/tinkoff-ai/etna/pull/374))
- Regressors handling in TSDataset `make_future` and `train_test_split` ([#447](https://github.com/tinkoff-ai/etna/pull/447))
- Prediction intervals visualization in `plot_forecast` ([#538](https://github.com/tinkoff-ai/etna/pull/538))
- Add plot_imputation ([#598](https://github.com/tinkoff-ai/etna/pull/598))
- Add plot_time_series_with_change_points function ([#534](https://github.com/tinkoff-ai/etna/pull/534))
- Add plot_trend ([#565](https://github.com/tinkoff-ai/etna/pull/565))
- Add find_change_points function ([#521](https://github.com/tinkoff-ai/etna/pull/521))
- Add option `day_number_in_year` to DateFlagsTransform ([#552](https://github.com/tinkoff-ai/etna/pull/552))
- Add plot_residuals ([#539](https://github.com/tinkoff-ai/etna/pull/539))
- Add get_residuals ([#597](https://github.com/tinkoff-ai/etna/pull/597))
- Create `PerSegmentBaseModel`, `PerSegmentPredictionIntervalModel` ([#537](https://github.com/tinkoff-ai/etna/pull/537))
- Create `MultiSegmentModel` ([#551](https://github.com/tinkoff-ai/etna/pull/551))
- Add qq_plot ([#604](https://github.com/tinkoff-ai/etna/pull/604))
- Add regressors example notebook ([#577](https://github.com/tinkoff-ai/etna/pull/577))
- Create `EnsembleMixin` ([#574](https://github.com/tinkoff-ai/etna/pull/574))
- Add option `season_number` to DateFlagsTransform ([#567](https://github.com/tinkoff-ai/etna/pull/567))
- Create `BasePipeline`, add prediction intervals to all the pipelines, move parameter n_fold to forecast ([#578](https://github.com/tinkoff-ai/etna/pull/578))
- Add stl_plot ([#575](https://github.com/tinkoff-ai/etna/pull/575))
- Add plot_features_relevance ([#579](https://github.com/tinkoff-ai/etna/pull/579))
- Add community section to README.md ([#580](https://github.com/tinkoff-ai/etna/pull/580))
- Create `AbstaractPipeline` ([#573](https://github.com/tinkoff-ai/etna/pull/573))
- Option "auto" to `weights` parameter of `VotingEnsemble`, enables to use feature importance as weights of base estimators ([#587](https://github.com/tinkoff-ai/etna/pull/587)) 

### Changed
- Change the way `ProphetModel` works with regressors ([#383](https://github.com/tinkoff-ai/etna/pull/383))
- Change the way `SARIMAXModel` works with regressors ([#380](https://github.com/tinkoff-ai/etna/pull/380)) 
- Change the way `Sklearn` models works with regressors ([#440](https://github.com/tinkoff-ai/etna/pull/440))
- Change the way `FeatureSelectionTransform` works with regressors, rename variables replacing the "regressor" to "feature" ([#522](https://github.com/tinkoff-ai/etna/pull/522))
- Add table option to ConsoleLogger ([#544](https://github.com/tinkoff-ai/etna/pull/544))
- Installation instruction ([#526](https://github.com/tinkoff-ai/etna/pull/526))
- Update plot_forecast for multi-forecast mode ([#584](https://github.com/tinkoff-ai/etna/pull/584))
- Trainer kwargs for deep models ([#540](https://github.com/tinkoff-ai/etna/pull/540))
- Update CONTRIBUTING.md ([#536](https://github.com/tinkoff-ai/etna/pull/536))
- Rename `_CatBoostModel`, `_HoltWintersModel`, `_SklearnModel` ([#543](https://github.com/tinkoff-ai/etna/pull/543))
- Add logging to TSDataset.make_future, log repr of transform instead of class name ([#555](https://github.com/tinkoff-ai/etna/pull/555))
- Rename `_SARIMAXModel` and `_ProphetModel`, make `SARIMAXModel` and `ProphetModel` inherit from `PerSegmentPredictionIntervalModel` ([#549](https://github.com/tinkoff-ai/etna/pull/549))
- Update get_started section in README ([#569](https://github.com/tinkoff-ai/etna/pull/569))
- Make detrending polynomial ([#566](https://github.com/tinkoff-ai/etna/pull/566))
- Update documentation about transforms that generate regressors, update examples with them ([#572](https://github.com/tinkoff-ai/etna/pull/572))
- Fix that segment is string ([#602](https://github.com/tinkoff-ai/etna/pull/602))
- Make `LabelEncoderTransform` and `OneHotEncoderTransform` multi-segment ([#554](https://github.com/tinkoff-ai/etna/pull/554))

### Fixed
- Fix `TSDataset._update_regressors` logic removing the regressors ([#489](https://github.com/tinkoff-ai/etna/pull/489)) 
- Fix `TSDataset.info`, `TSDataset.describe` methods ([#519](https://github.com/tinkoff-ai/etna/pull/519))
- Fix regressors handling for `OneHotEncoderTransform` and `HolidayTransform` ([#518](https://github.com/tinkoff-ai/etna/pull/518))
- Fix wandb summary issue with custom plots ([#535](https://github.com/tinkoff-ai/etna/pull/535))
- Small notebook fixes ([#595](https://github.com/tinkoff-ai/etna/pull/595))
- Fix import Literal in plotters ([#558](https://github.com/tinkoff-ai/etna/pull/558))
- Fix plot method bug when plot method does not plot all required segments ([#596](https://github.com/tinkoff-ai/etna/pull/596))
- Fix dependencies for ARM ([#599](https://github.com/tinkoff-ai/etna/pull/599))
- [BUG] nn models make forecast without inverse_transform ([#541](https://github.com/tinkoff-ai/etna/pull/541))

## [1.6.3] - 2022-02-14

### Fixed

- Fixed adding unnecessary lag=1 in statistics ([#523](https://github.com/tinkoff-ai/etna/pull/523))
- Fixed wrong MeanTransform behaviour when using alpha parameter ([#523](https://github.com/tinkoff-ai/etna/pull/523))
- Fix processing add_noise=True parameter in datasets generation ([#520](https://github.com/tinkoff-ai/etna/pull/520))
- Fix scipy version ([#525](https://github.com/tinkoff-ai/etna/pull/525))

## [1.6.2] - 2022-02-09
### Added
- Holt-Winters', Holt and exponential smoothing models ([#502](https://github.com/tinkoff-ai/etna/pull/502))

### Fixed
- Bug with exog features in DifferencingTransform.inverse_transform ([#503](https://github.com/tinkoff-ai/etna/pull/503))

## [1.6.1] - 2022-02-03
### Added
- Allow choosing start and end in `TSDataset.plot` method ([488](https://github.com/tinkoff-ai/etna/pull/488))

### Changed
- Make TSDataset.to_flatten faster ([#475](https://github.com/tinkoff-ai/etna/pull/475))
- Allow logger percentile metric aggregation to work with NaNs ([#483](https://github.com/tinkoff-ai/etna/pull/483))

### Fixed
- Can't make forecasting with pipelines, data with nans, and Imputers ([#473](https://github.com/tinkoff-ai/etna/pull/473))


## [1.6.0] - 2022-01-28

### Added

- Method TSDataset.info ([#409](https://github.com/tinkoff-ai/etna/pull/409))
- DifferencingTransform ([#414](https://github.com/tinkoff-ai/etna/pull/414))
- OneHotEncoderTransform and LabelEncoderTransform ([#431](https://github.com/tinkoff-ai/etna/pull/431))
- MADTransform ([#441](https://github.com/tinkoff-ai/etna/pull/441))
- `MRMRFeatureSelectionTransform` ([#439](https://github.com/tinkoff-ai/etna/pull/439))
- Possibility to change metric representation in backtest using Metric.name ([#454](https://github.com/tinkoff-ai/etna/pull/454))
- Warning section in documentation about look-ahead bias ([#464](https://github.com/tinkoff-ai/etna/pull/464))
- Parameter `figsize` to all the plotters [#465](https://github.com/tinkoff-ai/etna/pull/465)

### Changed

- Change method TSDataset.describe ([#409](https://github.com/tinkoff-ai/etna/pull/409))
- Group Transforms according to their impact ([#420](https://github.com/tinkoff-ai/etna/pull/420))
- Change the way `LagTransform`, `DateFlagsTransform` and `TimeFlagsTransform` generate column names ([#421](https://github.com/tinkoff-ai/etna/pull/421))
- Clarify the behaviour of TimeSeriesImputerTransform in case of all NaN values ([#427](https://github.com/tinkoff-ai/etna/pull/427))
- Fixed bug in title in `sample_acf_plot` method ([#432](https://github.com/tinkoff-ai/etna/pull/432))
- Pytorch-forecasting and sklearn version update + some pytroch transform API changing ([#445](https://github.com/tinkoff-ai/etna/pull/445))

### Fixed

- Add relevance_params in GaleShapleyFeatureSelectionTransform ([#410](https://github.com/tinkoff-ai/etna/pull/410))
- Docs for statistics transforms ([#441](https://github.com/tinkoff-ai/etna/pull/441))
- Handling NaNs in trend transforms ([#456](https://github.com/tinkoff-ai/etna/pull/456))
- Logger fails with StackingEnsemble ([#460](https://github.com/tinkoff-ai/etna/pull/460))
- SARIMAX parameters fix ([#459](https://github.com/tinkoff-ai/etna/pull/459))
- [BUG] Check pytorch-forecasting models with freq > "1D" ([#463](https://github.com/tinkoff-ai/etna/pull/463))

## [1.5.0] - 2021-12-24
### Added
- Holiday Transform ([#359](https://github.com/tinkoff-ai/etna/pull/359))
- S3FileLogger and LocalFileLogger ([#372](https://github.com/tinkoff-ai/etna/pull/372))
- Parameter `changepoint_prior_scale` to `ProphetModel` ([#408](https://github.com/tinkoff-ai/etna/pull/408))

### Changed
- Set `strict_optional = True` for mypy ([#381](https://github.com/tinkoff-ai/etna/pull/381))
- Move checking the series endings to `make_future` step ([#413](https://github.com/tinkoff-ai/etna/pull/413)) 

### Fixed
- Sarimax bug in future prediction with quantiles ([#391](https://github.com/tinkoff-ai/etna/pull/391))
- Catboost version too high ([#394](https://github.com/tinkoff-ai/etna/pull/394))
- Add sorting of classes in left bar in docs ([#397](https://github.com/tinkoff-ai/etna/pull/397))
- nn notebook in docs ([#396](https://github.com/tinkoff-ai/etna/pull/396))
- SklearnTransform column name generation ([#398](https://github.com/tinkoff-ai/etna/pull/398))
- Inverse transform doesn't affect quantiles ([#395](https://github.com/tinkoff-ai/etna/pull/395))

## [1.4.2] - 2021-12-09
### Fixed
- Docs generation for neural networks

## [1.4.1] - 2021-12-09
### Changed
- Speed up `_check_regressors` and `_merge_exog` ([#360](https://github.com/tinkoff-ai/etna/pull/360))

### Fixed
- `Model`, `PerSegmentModel`, `PerSegmentWrapper` imports ([#362](https://github.com/tinkoff-ai/etna/pull/362))
- Docs generation ([#363](https://github.com/tinkoff-ai/etna/pull/363))
- Fixed work of get_anomalies_density with constant series ([#334](https://github.com/tinkoff-ai/etna/issues/334))

## [1.4.0] - 2021-12-03
### Added
- ACF plot ([#318](https://github.com/tinkoff-ai/etna/pull/318))

### Changed
- Add `ts.inverse_transform` as final step at `Pipeline.fit` method ([#316](https://github.com/tinkoff-ai/etna/pull/316))
- Make test_ts optional in plot_forecast ([#321](https://github.com/tinkoff-ai/etna/pull/321))
- Speed up inference for multisegment regression models ([#333](https://github.com/tinkoff-ai/etna/pull/333))
- Speed up Pipeline._get_backtest_forecasts ([#336](https://github.com/tinkoff-ai/etna/pull/336))
- Speed up SegmentEncoderTransform ([#331](https://github.com/tinkoff-ai/etna/pull/331))
- Wandb Logger does not work unless pytorch is installed ([#340](https://github.com/tinkoff-ai/etna/pull/340))

### Fixed
- Get rid of lambda in DensityOutliersTransform and get_anomalies_density ([#341](https://github.com/tinkoff-ai/etna/pull/341))
- Fixed import in transforms ([#349](https://github.com/tinkoff-ai/etna/pull/349))
- Pickle DTWClustering ([#350](https://github.com/tinkoff-ai/etna/pull/350))

### Removed
- Remove TimeSeriesCrossValidation ([#337](https://github.com/tinkoff-ai/etna/pull/337))

## [1.3.3] - 2021-11-24
### Added
- RelevanceTable returns rank ([#268](https://github.com/tinkoff-ai/etna/pull/268/))
- GaleShapleyFeatureSelectionTransform ([#284](https://github.com/tinkoff-ai/etna/pull/284))
- FilterFeaturesTransform ([#277](https://github.com/tinkoff-ai/etna/pull/277))
- Spell checking for source code and md files ([#303](https://github.com/tinkoff-ai/etna/pull/303))
- ResampleWithDistributionTransform ([#296](https://github.com/tinkoff-ai/etna/pull/296))
- Add function to duplicate exogenous data ([#305](https://github.com/tinkoff-ai/etna/pull/305))
- FourierTransform ([#306](https://github.com/tinkoff-ai/etna/pull/306))

### Changed
- Rename confidence interval to prediction interval, start working with quantiles instead of interval_width ([#285](https://github.com/tinkoff-ai/etna/pull/285))
- Changed format of forecast and test dataframes in WandbLogger ([#309](https://github.com/tinkoff-ai/etna/pull/309))

### Fixed

## [1.3.2] - 2021-11-18
### Changed
- Add sum for omegaconf resolvers ([#300](https://github.com/tinkoff-ai/etna/pull/300/))

## [1.3.1] - 2021-11-12
### Changed
- Delete restriction on version of pandas ([#274](https://github.com/tinkoff-ai/etna/pull/274))

## [1.3.0] - 2021-11-12
### Added
- Backtest cli ([#223](https://github.com/tinkoff-ai/etna/pull/223), [#259](https://github.com/tinkoff-ai/etna/pull/259))
- TreeFeatureSelectionTransform ([#229](https://github.com/tinkoff-ai/etna/pull/229))
- Feature relevance table calculation using tsfresh ([#227](https://github.com/tinkoff-ai/etna/pull/227), [#249](https://github.com/tinkoff-ai/etna/pull/249))
- Method to_flatten to TSDataset ([#241](https://github.com/tinkoff-ai/etna/pull/241)
- Out_column parameter to not inplace transforms([#211](https://github.com/tinkoff-ai/etna/pull/211))
- omegaconf config parser in cli ([#258](https://github.com/tinkoff-ai/etna/pull/258))
- Feature relevance table calculation using feature importance ([#261](https://github.com/tinkoff-ai/etna/pull/261))
- MeanSegmentEncoderTransform ([#265](https://github.com/tinkoff-ai/etna/pull/265))

### Changed
- Add possibility to set custom in_column for ConfidenceIntervalOutliersTransform ([#240](https://github.com/tinkoff-ai/etna/pull/240))
- Make `in_column` the first argument in every transform ([#247](https://github.com/tinkoff-ai/etna/pull/247))
- Update mypy checking and fix issues with it ([#248](https://github.com/tinkoff-ai/etna/pull/248))
- Add histogram method in outliers notebook ([#252](https://github.com/tinkoff-ai/etna/pull/252)) 
- Joblib parameters for backtest and ensembles ([#253](https://github.com/tinkoff-ai/etna/pull/253))
- Replace cycle over segments with vectorized expression in TSDataset._check_endings ([#264](https://github.com/tinkoff-ai/etna/pull/264))

### Fixed
- Fixed broken links in docs command section ([#223](https://github.com/tinkoff-ai/etna/pull/223))
- Fix default value for TSDataset.tail ([#245](https://github.com/tinkoff-ai/etna/pull/245))
- Fix raising warning on fitting SklearnModel on dataset categorical columns ([#250](https://github.com/tinkoff-ai/etna/issues/207)) 
- Fix working TSDataset.make_future with empty exog values ([#244](https://github.com/tinkoff-ai/etna/pull/244))
- Fix issue with aggregate_metrics=True for ConsoleLogger and WandbLogger ([#254](https://github.com/tinkoff-ai/etna/pull/254))
- Fix binder requirements to work with optional dependencies ([#257](https://github.com/tinkoff-ai/etna/pull/257))

## [1.2.0] - 2021-10-27
### Added
- BinsegTrendTransform, ChangePointsTrendTransform ([#87](https://github.com/tinkoff-ai/etna/pull/87))
- Interactive plot for anomalies (#[95](https://github.com/tinkoff-ai/etna/pull/95))
- Examples to TSDataset methods with doctest ([#92](https://github.com/tinkoff-ai/etna/pull/92))
- WandbLogger ([#71](https://github.com/tinkoff-ai/etna/pull/71))
- Pipeline ([#78](https://github.com/tinkoff-ai/etna/pull/78))
- Sequence anomalies ([#96](https://github.com/tinkoff-ai/etna/pull/96)), Histogram anomalies ([#79](https://github.com/tinkoff-ai/etna/pull/79))
- 'is_weekend' feature in DateFlagsTransform ([#101](https://github.com/tinkoff-ai/etna/pull/101))
- Documentation example for models and note about inplace nature of forecast ([#112](https://github.com/tinkoff-ai/etna/pull/112))
- Property regressors to TSDataset ([#82](https://github.com/tinkoff-ai/etna/pull/82))
- Clustering ([#110](https://github.com/tinkoff-ai/etna/pull/110))
- Outliers notebook ([#123](https://github.com/tinkoff-ai/etna/pull/123)))
- Method inverse_transform in TimeSeriesImputerTransform ([#135](https://github.com/tinkoff-ai/etna/pull/135))
- VotingEnsemble ([#150](https://github.com/tinkoff-ai/etna/pull/150))
- Forecast command for cli ([#133](https://github.com/tinkoff-ai/etna/issues/133))
- MyPy checks in CI/CD and lint commands ([#39](https://github.com/tinkoff-ai/etna/issues/39))
- TrendTransform ([#139](https://github.com/tinkoff-ai/etna/pull/139))
- Running notebooks in ci ([#134](https://github.com/tinkoff-ai/etna/issues/134))
- Cluster plotter to EDA ([#169](https://github.com/tinkoff-ai/etna/pull/169))
- Pipeline.backtest method ([#161](https://github.com/tinkoff-ai/etna/pull/161), [#192](https://github.com/tinkoff-ai/etna/pull/192))
- STLTransform class ([#158](https://github.com/tinkoff-ai/etna/pull/158))
- NN_examples notebook ([#159](https://github.com/tinkoff-ai/etna/pull/159))
- Example for ProphetModel ([#178](https://github.com/tinkoff-ai/etna/pull/178))
- Instruction notebook for custom model and transform creation ([#180](https://github.com/tinkoff-ai/etna/pull/180))
- Add inverse_transform in *OutliersTransform ([#160](https://github.com/tinkoff-ai/etna/pull/160))
- Examples for CatBoostModelMultiSegment and CatBoostModelPerSegment ([#181](https://github.com/tinkoff-ai/etna/pull/181))
- Simplify TSDataset.train_test_split method by allowing to pass not all values ([#191](https://github.com/tinkoff-ai/etna/pull/191))
- Confidence interval anomalies detection to EDA ([#182](https://github.com/tinkoff-ai/etna/pull/182))
- ConfidenceIntervalOutliersTransform ([#196](https://github.com/tinkoff-ai/etna/pull/196))
- Add 'in_column' parameter to get_anomalies methods([#199](https://github.com/tinkoff-ai/etna/pull/199))
- Clustering notebook ([#152](https://github.com/tinkoff-ai/etna/pull/152))
- StackingEnsemble ([#195](https://github.com/tinkoff-ai/etna/pull/195))
- Add AutoRegressivePipeline ([#209](https://github.com/tinkoff-ai/etna/pull/209))
- Ensembles notebook ([#218](https://github.com/tinkoff-ai/etna/pull/218))
- Function plot_backtest_interactive ([#225](https://github.com/tinkoff-ai/etna/pull/225))
- Confidence intervals in Pipeline ([#221](https://github.com/tinkoff-ai/etna/pull/221)) 

### Changed
- Delete offset from WindowStatisticsTransform ([#111](https://github.com/tinkoff-ai/etna/pull/111))
- Add Pipeline example in Get started notebook ([#115](https://github.com/tinkoff-ai/etna/pull/115))
- Internal implementation of BinsegTrendTransform ([#141](https://github.com/tinkoff-ai/etna/pull/141))
- Colorebar scaling in Correlation heatmap plotter ([#143](https://github.com/tinkoff-ai/etna/pull/143))
- Add Correlation heatmap in EDA notebook ([#144](https://github.com/tinkoff-ai/etna/pull/144))
- Add `__repr__` for Pipeline ([#151](https://github.com/tinkoff-ai/etna/pull/151))
- Defined random state for every test cases ([#155](https://github.com/tinkoff-ai/etna/pull/155))
- Add confidence intervals to Prophet ([#153](https://github.com/tinkoff-ai/etna/pull/153))
- Add confidence intervals to SARIMA ([#172](https://github.com/tinkoff-ai/etna/pull/172))
- Add badges to all example notebooks ([#220](https://github.com/tinkoff-ai/etna/pull/220)) 
- Update backtest notebook by adding Pipeline.backtest ([222](https://github.com/tinkoff-ai/etna/pull/222))

### Fixed
- Set default value of `TSDataset.head` method ([#170](https://github.com/tinkoff-ai/etna/pull/170))
- Categorical and fillna issues with pandas >=1.2 ([#190](https://github.com/tinkoff-ai/etna/pull/190))
- Fix `TSDataset.to_dataset` method sorting bug ([#183](https://github.com/tinkoff-ai/etna/pull/183))
- Undefined behaviour of DataFrame.loc[:, pd.IndexSlice[:, ["a", "b"]]] between 1.1.* and >= 1.2 ([#188](https://github.com/tinkoff-ai/etna/pull/188))
- Fix typo in word "length" in `get_segment_sequence_anomalies`,`get_sequence_anomalies`,`SAXOutliersTransform` arguments ([#212](https://github.com/tinkoff-ai/etna/pull/212))
- Make possible to send backtest plots with many segments ([#225](https://github.com/tinkoff-ai/etna/pull/225))

## [1.1.3] - 2021-10-08
### Fixed
- Limit version of pandas by 1.2 (excluding) ([#163](https://github.com/tinkoff-ai/etna/pull/163))

## [1.1.2] - 2021-10-08
### Changed
- SklearnTransform out column names ([#99](https://github.com/tinkoff-ai/etna/pull/99))
- Update EDA notebook ([#96](https://github.com/tinkoff-ai/etna/pull/96))
- Add 'regressor_' prefix to output columns of LagTransform, DateFlagsTransform, SpecialDaysTransform, SegmentEncoderTransform
### Fixed
- Add more obvious Exception Error for forecasting with unfitted model ([#102](https://github.com/tinkoff-ai/etna/pull/102))
- Fix bug with hardcoded frequency in PytorchForecastingTransform ([#107](https://github.com/tinkoff-ai/etna/pull/107))
- Bug with inverse_transform method of TimeSeriesImputerTransform ([#148](https://github.com/tinkoff-ai/etna/pull/148))

## [1.1.1] - 2021-09-23
### Fixed
- Documentation build workflow ([#85](https://github.com/tinkoff-ai/etna/pull/85))

## [1.1.0] - 2021-09-23
### Added 
- MedianOutliersTransform, DensityOutliersTransform ([#30](https://github.com/tinkoff-ai/etna/pull/30))
- Issues and Pull Request templates
- TSDataset checks ([#24](https://github.com/tinkoff-ai/etna/pull/24), [#20](https://github.com/tinkoff-ai/etna/pull/20))\
- Pytorch-Forecasting models ([#29](https://github.com/tinkoff-ai/etna/pull/29))
- SARIMAX model ([#10](https://github.com/tinkoff-ai/etna/pull/10))
- Logging, including ConsoleLogger ([#46](https://github.com/tinkoff-ai/etna/pull/46))
- Correlation heatmap plotter ([#77](https://github.com/tinkoff-ai/etna/pull/77))

### Changed
- Backtest is fully parallel 
- New default hyperparameters for CatBoost
- Add 'regressor_' prefix to output columns of LagTransform, DateFlagsTransform, SpecialDaysTransform, SegmentEncoderTransform

### Fixed
- Documentation fixes ([#55](https://github.com/tinkoff-ai/etna/pull/55), [#53](https://github.com/tinkoff-ai/etna/pull/53), [#52](https://github.com/tinkoff-ai/etna/pull/52))
- Solved warning in LogTransform and AddConstantTransform ([#26](https://github.com/tinkoff-ai/etna/pull/26))
- Regressors do not have enough history bug ([#35](https://github.com/tinkoff-ai/etna/pull/35))
- make_future(1) and make_future(2) bug
- Fix working with 'cap' and 'floor' features in Prophet model ([#62](https://github.com/tinkoff-ai/etna/pull/62))
- Fix saving init params for SARIMAXModel ([#81](https://github.com/tinkoff-ai/etna/pull/81))
- Imports of nn models, PytorchForecastingTransform and Transform ([#80](https://github.com/tinkoff-ai/etna/pull/80))

## [1.0.0] - 2021-09-05
### Added
- Models
  - CatBoost
  - Prophet
  - Seasonal Moving Average
  - Naive
  - Linear
- Transforms
  - Rolling statistics
  - Trend removal
  - Segment encoder
  - Datetime flags
  - Sklearn's scalers (MinMax, Robust, MinMaxAbs, Standard, MaxAbs)
  - BoxCox, YeoJohnson, LogTransform
  - Lag operator
  - NaN imputer
- TimeSeriesCrossValidation
- Time Series Dataset (TSDataset)
- Playground datasets generation (AR, constant, periodic, from pattern)
- Metrics (MAE, MAPE, SMAPE, MedAE, MSE, MSLE, R^2)
- EDA methods
  - Outliers detection
  - PACF plot
  - Cross correlation plot
  - Distribution plot
  - Anomalies (Outliers) plot
  - Backtest (CrossValidation) plot
  - Forecast plot<|MERGE_RESOLUTION|>--- conflicted
+++ resolved
@@ -42,11 +42,8 @@
 - 
 - 
 - 
-<<<<<<< HEAD
+- ProphetModel doesn't work with cap and floor regressors ([#842](https://github.com/tinkoff-ai/etna/pull/842))
 - Fix problem with encoding category types in OHE ([#843](https://github.com/tinkoff-ai/etna/pull/843))
-=======
-- ProphetModel doesn't work with cap and floor regressors ([#842](https://github.com/tinkoff-ai/etna/pull/842))
->>>>>>> 910441d6
 - 
 - Change Docker cuda image version from 11.1 to 11.6.2 ([#838](https://github.com/tinkoff-ai/etna/pull/838))
 - 
