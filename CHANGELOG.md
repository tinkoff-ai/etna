# Changelog

All notable changes to this project will be documented in this file.

The format is based on [Keep a Changelog](https://keepachangelog.com/en/1.0.0/),
and this project adheres to [Semantic Versioning](https://semver.org/spec/v2.0.0.html).

## Unreleased
### Added
- Method TSDataset.info ([#409](https://github.com/tinkoff-ai/etna/pull/409))
- DifferencingTransform ([#414](https://github.com/tinkoff-ai/etna/pull/414))
- OneHotEncoderTransform and LabelEncoderTransform ([#431](https://github.com/tinkoff-ai/etna/pull/431))
- MADTransform ([#441](https://github.com/tinkoff-ai/etna/pull/441))
- `MRMRFeatureSelectionTransform` ([#439](https://github.com/tinkoff-ai/etna/pull/439))
- Possibility to change metric representation in backtest using Metric.name ([#454](https://github.com/tinkoff-ai/etna/pull/454))
-
-
-
-
-
-
-
-
-
-
-
-
### Changed
- Change method TSDataset.describe ([#409](https://github.com/tinkoff-ai/etna/pull/409))
- Group Transforms according to their impact ([#420](https://github.com/tinkoff-ai/etna/pull/420))
- Change the way `LagTransform`, `DateFlagsTransform` and `TimeFlagsTransform` generate column names ([#421](https://github.com/tinkoff-ai/etna/pull/421))
- Clarify the behaviour of TimeSeriesImputerTransform in case of all NaN values ([#427](https://github.com/tinkoff-ai/etna/pull/427))
- Fixed bug in title in `sample_acf_plot` method ([#432](https://github.com/tinkoff-ai/etna/pull/432))
- Pytorch-forecasting and sklearn version update + some pytroch transform API changing ([#445](https://github.com/tinkoff-ai/etna/pull/445))
-
-
-
-
-
-
-
-
-
-
-
-
### Fixed
- Add relevance_params in GaleShapleyFeatureSelectionTransform ([#410](https://github.com/tinkoff-ai/etna/pull/410))
- Docs for statistics transforms ([#441](https://github.com/tinkoff-ai/etna/pull/441))
- Handling NaNs in trend transforms ([#456](https://github.com/tinkoff-ai/etna/pull/456))
<<<<<<< HEAD
-
-
-
-
-
-
-
-
-
-
-
-
=======
- Logger fails with StackingEnsemble ([#460](https://github.com/tinkoff-ai/etna/pull/460))

>>>>>>> 6370db91
## [1.5.0] - 2021-12-24
### Added
- Holiday Transform ([#359](https://github.com/tinkoff-ai/etna/pull/359))
- S3FileLogger and LocalFileLogger ([#372](https://github.com/tinkoff-ai/etna/pull/372))
- Parameter `changepoint_prior_scale` to `ProphetModel` ([#408](https://github.com/tinkoff-ai/etna/pull/408))

### Changed
- Set `strict_optional = True` for mypy ([#381](https://github.com/tinkoff-ai/etna/pull/381))
- Move checking the series endings to `make_future` step ([#413](https://github.com/tinkoff-ai/etna/pull/413)) 

### Fixed
- Sarimax bug in future prediction with quantiles ([#391](https://github.com/tinkoff-ai/etna/pull/391))
- Catboost version too high ([#394](https://github.com/tinkoff-ai/etna/pull/394))
- Add sorting of classes in left bar in docs ([#397](https://github.com/tinkoff-ai/etna/pull/397))
- nn notebook in docs ([#396](https://github.com/tinkoff-ai/etna/pull/396))
- SklearnTransform column name generation ([#398](https://github.com/tinkoff-ai/etna/pull/398))
- Inverse transform doesn't affect quantiles ([#395](https://github.com/tinkoff-ai/etna/pull/395))

## [1.4.2] - 2021-12-09
### Fixed
- Docs generation for neural networks

## [1.4.1] - 2021-12-09
### Changed
- Speed up `_check_regressors` and `_merge_exog` ([#360](https://github.com/tinkoff-ai/etna/pull/360))

### Fixed
- `Model`, `PerSegmentModel`, `PerSegmentWrapper` imports ([#362](https://github.com/tinkoff-ai/etna/pull/362))
- Docs generation ([#363](https://github.com/tinkoff-ai/etna/pull/363))
- Fixed work of get_anomalies_density with constant series ([#334](https://github.com/tinkoff-ai/etna/issues/334))

## [1.4.0] - 2021-12-03
### Added
- ACF plot ([#318](https://github.com/tinkoff-ai/etna/pull/318))

### Changed
- Add `ts.inverse_transform` as final step at `Pipeline.fit` method ([#316](https://github.com/tinkoff-ai/etna/pull/316))
- Make test_ts optional in plot_forecast ([#321](https://github.com/tinkoff-ai/etna/pull/321))
- Speed up inference for multisegment regression models ([#333](https://github.com/tinkoff-ai/etna/pull/333))
- Speed up Pipeline._get_backtest_forecasts ([#336](https://github.com/tinkoff-ai/etna/pull/336))
- Speed up SegmentEncoderTransform ([#331](https://github.com/tinkoff-ai/etna/pull/331))
- Wandb Logger does not work unless pytorch is installed ([#340](https://github.com/tinkoff-ai/etna/pull/340))

### Fixed
- Get rid of lambda in DensityOutliersTransform and get_anomalies_density ([#341](https://github.com/tinkoff-ai/etna/pull/341))
- Fixed import in transforms ([#349](https://github.com/tinkoff-ai/etna/pull/349))
- Pickle DTWClustering ([#350](https://github.com/tinkoff-ai/etna/pull/350))

### Removed
- Remove TimeSeriesCrossValidation ([#337](https://github.com/tinkoff-ai/etna/pull/337))

## [1.3.3] - 2021-11-24
### Added
- RelevanceTable returns rank ([#268](https://github.com/tinkoff-ai/etna/pull/268/))
- GaleShapleyFeatureSelectionTransform ([#284](https://github.com/tinkoff-ai/etna/pull/284))
- FilterFeaturesTransform ([#277](https://github.com/tinkoff-ai/etna/pull/277))
- Spell checking for source code and md files ([#303](https://github.com/tinkoff-ai/etna/pull/303))
- ResampleWithDistributionTransform ([#296](https://github.com/tinkoff-ai/etna/pull/296))
- Add function to duplicate exogenous data ([#305](https://github.com/tinkoff-ai/etna/pull/305))
- FourierTransform ([#306](https://github.com/tinkoff-ai/etna/pull/306))

### Changed
- Rename confidence interval to prediction interval, start working with quantiles instead of interval_width ([#285](https://github.com/tinkoff-ai/etna/pull/285))
- Changed format of forecast and test dataframes in WandbLogger ([#309](https://github.com/tinkoff-ai/etna/pull/309))

### Fixed

## [1.3.2] - 2021-11-18
### Changed
- Add sum for omegaconf resolvers ([#300](https://github.com/tinkoff-ai/etna/pull/300/))

## [1.3.1] - 2021-11-12
### Changed
- Delete restriction on version of pandas ([#274](https://github.com/tinkoff-ai/etna/pull/274))

## [1.3.0] - 2021-11-12
### Added
- Backtest cli ([#223](https://github.com/tinkoff-ai/etna/pull/223), [#259](https://github.com/tinkoff-ai/etna/pull/259))
- TreeFeatureSelectionTransform ([#229](https://github.com/tinkoff-ai/etna/pull/229))
- Feature relevance table calculation using tsfresh ([#227](https://github.com/tinkoff-ai/etna/pull/227), [#249](https://github.com/tinkoff-ai/etna/pull/249))
- Method to_flatten to TSDataset ([#241](https://github.com/tinkoff-ai/etna/pull/241)
- Out_column parameter to not inplace transforms([#211](https://github.com/tinkoff-ai/etna/pull/211))
- omegaconf config parser in cli ([#258](https://github.com/tinkoff-ai/etna/pull/258))
- Feature relevance table calculation using feature importance ([#261](https://github.com/tinkoff-ai/etna/pull/261))
- MeanSegmentEncoderTransform ([#265](https://github.com/tinkoff-ai/etna/pull/265))

### Changed
- Add possibility to set custom in_column for ConfidenceIntervalOutliersTransform ([#240](https://github.com/tinkoff-ai/etna/pull/240))
- Make `in_column` the first argument in every transform ([#247](https://github.com/tinkoff-ai/etna/pull/247))
- Update mypy checking and fix issues with it ([#248](https://github.com/tinkoff-ai/etna/pull/248))
- Add histogram method in outliers notebook ([#252](https://github.com/tinkoff-ai/etna/pull/252)) 
- Joblib parameters for backtest and ensembles ([#253](https://github.com/tinkoff-ai/etna/pull/253))
- Replace cycle over segments with vectorized expression in TSDataset._check_endings ([#264](https://github.com/tinkoff-ai/etna/pull/264))

### Fixed
- Fixed broken links in docs command section ([#223](https://github.com/tinkoff-ai/etna/pull/223))
- Fix default value for TSDataset.tail ([#245](https://github.com/tinkoff-ai/etna/pull/245))
- Fix raising warning on fitting SklearnModel on dataset categorical columns ([#250](https://github.com/tinkoff-ai/etna/issues/207)) 
- Fix working TSDataset.make_future with empty exog values ([#244](https://github.com/tinkoff-ai/etna/pull/244))
- Fix issue with aggregate_metrics=True for ConsoleLogger and WandbLogger ([#254](https://github.com/tinkoff-ai/etna/pull/254))
- Fix binder requirements to work with optional dependencies ([#257](https://github.com/tinkoff-ai/etna/pull/257))

## [1.2.0] - 2021-10-27
### Added
- BinsegTrendTransform, ChangePointsTrendTransform ([#87](https://github.com/tinkoff-ai/etna/pull/87))
- Interactive plot for anomalies (#[95](https://github.com/tinkoff-ai/etna/pull/95))
- Examples to TSDataset methods with doctest ([#92](https://github.com/tinkoff-ai/etna/pull/92))
- WandbLogger ([#71](https://github.com/tinkoff-ai/etna/pull/71))
- Pipeline ([#78](https://github.com/tinkoff-ai/etna/pull/78))
- Sequence anomalies ([#96](https://github.com/tinkoff-ai/etna/pull/96)), Histogram anomalies ([#79](https://github.com/tinkoff-ai/etna/pull/79))
- 'is_weekend' feature in DateFlagsTransform ([#101](https://github.com/tinkoff-ai/etna/pull/101))
- Documentation example for models and note about inplace nature of forecast ([#112](https://github.com/tinkoff-ai/etna/pull/112))
- Property regressors to TSDataset ([#82](https://github.com/tinkoff-ai/etna/pull/82))
- Clustering ([#110](https://github.com/tinkoff-ai/etna/pull/110))
- Outliers notebook ([#123](https://github.com/tinkoff-ai/etna/pull/123)))
- Method inverse_transform in TimeSeriesImputerTransform ([#135](https://github.com/tinkoff-ai/etna/pull/135))
- VotingEnsemble ([#150](https://github.com/tinkoff-ai/etna/pull/150))
- Forecast command for cli ([#133](https://github.com/tinkoff-ai/etna/issues/133))
- MyPy checks in CI/CD and lint commands ([#39](https://github.com/tinkoff-ai/etna/issues/39))
- TrendTransform ([#139](https://github.com/tinkoff-ai/etna/pull/139))
- Running notebooks in ci ([#134](https://github.com/tinkoff-ai/etna/issues/134))
- Cluster plotter to EDA ([#169](https://github.com/tinkoff-ai/etna/pull/169))
- Pipeline.backtest method ([#161](https://github.com/tinkoff-ai/etna/pull/161), [#192](https://github.com/tinkoff-ai/etna/pull/192))
- STLTransform class ([#158](https://github.com/tinkoff-ai/etna/pull/158))
- NN_examples notebook ([#159](https://github.com/tinkoff-ai/etna/pull/159))
- Example for ProphetModel ([#178](https://github.com/tinkoff-ai/etna/pull/178))
- Instruction notebook for custom model and transform creation ([#180](https://github.com/tinkoff-ai/etna/pull/180))
- Add inverse_transform in *OutliersTransform ([#160](https://github.com/tinkoff-ai/etna/pull/160))
- Examples for CatBoostModelMultiSegment and CatBoostModelPerSegment ([#181](https://github.com/tinkoff-ai/etna/pull/181))
- Simplify TSDataset.train_test_split method by allowing to pass not all values ([#191](https://github.com/tinkoff-ai/etna/pull/191))
- Confidence interval anomalies detection to EDA ([#182](https://github.com/tinkoff-ai/etna/pull/182))
- ConfidenceIntervalOutliersTransform ([#196](https://github.com/tinkoff-ai/etna/pull/196))
- Add 'in_column' parameter to get_anomalies methods([#199](https://github.com/tinkoff-ai/etna/pull/199))
- Clustering notebook ([#152](https://github.com/tinkoff-ai/etna/pull/152))
- StackingEnsemble ([#195](https://github.com/tinkoff-ai/etna/pull/195))
- Add AutoRegressivePipeline ([#209](https://github.com/tinkoff-ai/etna/pull/209))
- Ensembles notebook ([#218](https://github.com/tinkoff-ai/etna/pull/218))
- Function plot_backtest_interactive ([#225](https://github.com/tinkoff-ai/etna/pull/225))
- Confidence intervals in Pipeline ([#221](https://github.com/tinkoff-ai/etna/pull/221)) 

### Changed
- Delete offset from WindowStatisticsTransform ([#111](https://github.com/tinkoff-ai/etna/pull/111))
- Add Pipeline example in Get started notebook ([#115](https://github.com/tinkoff-ai/etna/pull/115))
- Internal implementation of BinsegTrendTransform ([#141](https://github.com/tinkoff-ai/etna/pull/141))
- Colorebar scaling in Correlation heatmap plotter ([#143](https://github.com/tinkoff-ai/etna/pull/143))
- Add Correlation heatmap in EDA notebook ([#144](https://github.com/tinkoff-ai/etna/pull/144))
- Add `__repr__` for Pipeline ([#151](https://github.com/tinkoff-ai/etna/pull/151))
- Defined random state for every test cases ([#155](https://github.com/tinkoff-ai/etna/pull/155))
- Add confidence intervals to Prophet ([#153](https://github.com/tinkoff-ai/etna/pull/153))
- Add confidence intervals to SARIMA ([#172](https://github.com/tinkoff-ai/etna/pull/172))
- Add badges to all example notebooks ([#220](https://github.com/tinkoff-ai/etna/pull/220)) 
- Update backtest notebook by adding Pipeline.backtest ([222](https://github.com/tinkoff-ai/etna/pull/222))

### Fixed
- Set default value of `TSDataset.head` method ([#170](https://github.com/tinkoff-ai/etna/pull/170))
- Categorical and fillna issues with pandas >=1.2 ([#190](https://github.com/tinkoff-ai/etna/pull/190))
- Fix `TSDataset.to_dataset` method sorting bug ([#183](https://github.com/tinkoff-ai/etna/pull/183))
- Undefined behaviour of DataFrame.loc[:, pd.IndexSlice[:, ["a", "b"]]] between 1.1.* and >= 1.2 ([#188](https://github.com/tinkoff-ai/etna/pull/188))
- Fix typo in word "length" in `get_segment_sequence_anomalies`,`get_sequence_anomalies`,`SAXOutliersTransform` arguments ([#212](https://github.com/tinkoff-ai/etna/pull/212))
- Make possible to send backtest plots with many segments ([#225](https://github.com/tinkoff-ai/etna/pull/225))

## [1.1.3] - 2021-10-08
### Fixed
- Limit version of pandas by 1.2 (excluding) ([#163](https://github.com/tinkoff-ai/etna/pull/163))

## [1.1.2] - 2021-10-08
### Changed
- SklearnTransform out column names ([#99](https://github.com/tinkoff-ai/etna/pull/99))
- Update EDA notebook ([#96](https://github.com/tinkoff-ai/etna/pull/96))
- Add 'regressor_' prefix to output columns of LagTransform, DateFlagsTransform, SpecialDaysTransform, SegmentEncoderTransform
### Fixed
- Add more obvious Exception Error for forecasting with unfitted model ([#102](https://github.com/tinkoff-ai/etna/pull/102))
- Fix bug with hardcoded frequency in PytorchForecastingTransform ([#107](https://github.com/tinkoff-ai/etna/pull/107))
- Bug with inverse_transform method of TimeSeriesImputerTransform ([#148](https://github.com/tinkoff-ai/etna/pull/148))

## [1.1.1] - 2021-09-23
### Fixed
- Documentation build workflow ([#85](https://github.com/tinkoff-ai/etna/pull/85))

## [1.1.0] - 2021-09-23
### Added 
- MedianOutliersTransform, DensityOutliersTransform ([#30](https://github.com/tinkoff-ai/etna/pull/30))
- Issues and Pull Request templates
- TSDataset checks ([#24](https://github.com/tinkoff-ai/etna/pull/24), [#20](https://github.com/tinkoff-ai/etna/pull/20))\
- Pytorch-Forecasting models ([#29](https://github.com/tinkoff-ai/etna/pull/29))
- SARIMAX model ([#10](https://github.com/tinkoff-ai/etna/pull/10))
- Logging, including ConsoleLogger ([#46](https://github.com/tinkoff-ai/etna/pull/46))
- Correlation heatmap plotter ([#77](https://github.com/tinkoff-ai/etna/pull/77))

### Changed
- Backtest is fully parallel 
- New default hyperparameters for CatBoost
- Add 'regressor_' prefix to output columns of LagTransform, DateFlagsTransform, SpecialDaysTransform, SegmentEncoderTransform

### Fixed
- Documentation fixes ([#55](https://github.com/tinkoff-ai/etna/pull/55), [#53](https://github.com/tinkoff-ai/etna/pull/53), [#52](https://github.com/tinkoff-ai/etna/pull/52))
- Solved warning in LogTransform and AddConstantTransform ([#26](https://github.com/tinkoff-ai/etna/pull/26))
- Regressors do not have enough history bug ([#35](https://github.com/tinkoff-ai/etna/pull/35))
- make_future(1) and make_future(2) bug
- Fix working with 'cap' and 'floor' features in Prophet model ([#62](https://github.com/tinkoff-ai/etna/pull/62))
- Fix saving init params for SARIMAXModel ([#81](https://github.com/tinkoff-ai/etna/pull/81))
- Imports of nn models, PytorchForecastingTransform and Transform ([#80](https://github.com/tinkoff-ai/etna/pull/80))

## [1.0.0] - 2021-09-05
### Added
- Models
  - CatBoost
  - Prophet
  - Seasonal Moving Average
  - Naive
  - Linear
- Transforms
  - Rolling statistics
  - Trend removal
  - Segment encoder
  - Datetime flags
  - Sklearn's scalers (MinMax, Robust, MinMaxAbs, Standard, MaxAbs)
  - BoxCox, YeoJohnson, LogTransform
  - Lag operator
  - NaN imputer
- TimeSeriesCrossValidation
- Time Series Dataset (TSDataset)
- Playground datasets generation (AR, constant, periodic, from pattern)
- Metrics (MAE, MAPE, SMAPE, MedAE, MSE, MSLE, R^2)
- EDA methods
  - Outliers detection
  - PACF plot
  - Cross correlation plot
  - Distribution plot
  - Anomalies (Outliers) plot
  - Backtest (CrossValidation) plot
  - Forecast plot<|MERGE_RESOLUTION|>--- conflicted
+++ resolved
@@ -25,6 +25,7 @@
 -
 -
 -
+
 ### Changed
 - Change method TSDataset.describe ([#409](https://github.com/tinkoff-ai/etna/pull/409))
 - Group Transforms according to their impact ([#420](https://github.com/tinkoff-ai/etna/pull/420))
@@ -44,27 +45,25 @@
 -
 -
 -
+
 ### Fixed
 - Add relevance_params in GaleShapleyFeatureSelectionTransform ([#410](https://github.com/tinkoff-ai/etna/pull/410))
 - Docs for statistics transforms ([#441](https://github.com/tinkoff-ai/etna/pull/441))
 - Handling NaNs in trend transforms ([#456](https://github.com/tinkoff-ai/etna/pull/456))
-<<<<<<< HEAD
--
--
--
--
--
--
--
--
--
--
--
--
-=======
 - Logger fails with StackingEnsemble ([#460](https://github.com/tinkoff-ai/etna/pull/460))
-
->>>>>>> 6370db91
+-
+-
+-
+-
+-
+-
+-
+-
+-
+-
+-
+-
+
 ## [1.5.0] - 2021-12-24
 ### Added
 - Holiday Transform ([#359](https://github.com/tinkoff-ai/etna/pull/359))
