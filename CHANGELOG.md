--- conflicted
+++ resolved
@@ -13,16 +13,12 @@
 - 
 - `DeadlineMovingAverageModel` ([#827](https://github.com/tinkoff-ai/etna/pull/827))
 - `DirectEnsemble` ([#824](https://github.com/tinkoff-ai/etna/pull/824))
-<<<<<<< HEAD
+- CICD: untaged docker image cleaner ([#856](https://github.com/tinkoff-ai/etna/pull/856))
+- 
+- 
+- 
+- 
 - Add `ChangePointSegmentationTransform` ([#821](https://github.com/tinkoff-ai/etna/issues/821))
-=======
-- CICD: untaged docker image cleaner ([#856](https://github.com/tinkoff-ai/etna/pull/856))
->>>>>>> 0198d119
-- 
-- 
-- 
-- 
-- 
 - 
 - 
 ### Changed
