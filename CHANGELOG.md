--- conflicted
+++ resolved
@@ -25,7 +25,6 @@
 - 
 - 
 - 
-- Make TSDataset method to_dataset work with copy of the passed dataframe ([#741](https://github.com/tinkoff-ai/etna/pull/741))
 - 
 - 
 - 
@@ -61,6 +60,7 @@
 - Change format of holidays for holiday_plot ([#708](https://github.com/tinkoff-ai/etna/pull/708))
 - Make feature selection transforms return columns in inverse_transform([#688](https://github.com/tinkoff-ai/etna/issues/688))
 - Add xticks parameter for plot_periodogram, clip frequencies to be >= 1 ([#706](https://github.com/tinkoff-ai/etna/pull/706))
+- Make TSDataset method to_dataset work with copy of the passed dataframe ([#741](https://github.com/tinkoff-ai/etna/pull/741))
 ### Fixed
 - Fix bug when `ts.plot` does not save figure ([#714](https://github.com/tinkoff-ai/etna/pull/714))
 - Fix bug in plot_clusters ([#675](https://github.com/tinkoff-ai/etna/pull/675))
@@ -70,10 +70,7 @@
 - Fix tiny prediction intervals ([#722](https://github.com/tinkoff-ai/etna/pull/722))
 - Fix deepcopy issue for fitted deepmodel ([#735](https://github.com/tinkoff-ai/etna/pull/735))
 - Fix making backtest if all segments start with NaNs ([#728](https://github.com/tinkoff-ai/etna/pull/728))
-<<<<<<< HEAD
-=======
 - Fix logging issues with backtest while emp intervals using ([#747](https://github.com/tinkoff-ai/etna/pull/747))
->>>>>>> 52307d2d
 
 ## [1.9.0] - 2022-05-17
 ### Added
