[[package]]
name = "absl-py"
version = "0.14.0"
description = "Abseil Python Common Libraries, see https://github.com/abseil/abseil-py."
category = "main"
optional = false
python-versions = "*"

[package.dependencies]
six = "*"

[[package]]
name = "aiocontextvars"
version = "0.2.2"
description = "Asyncio support for PEP-567 contextvars backport."
category = "main"
optional = false
python-versions = ">=3.5"

[package.dependencies]
contextvars = {version = "2.4", markers = "python_version < \"3.7\""}

[[package]]
name = "aiohttp"
version = "3.7.4.post0"
description = "Async http client/server framework (asyncio)"
category = "main"
optional = false
python-versions = ">=3.6"

[package.dependencies]
async-timeout = ">=3.0,<4.0"
attrs = ">=17.3.0"
chardet = ">=2.0,<5.0"
idna-ssl = {version = ">=1.0", markers = "python_version < \"3.7\""}
multidict = ">=4.5,<7.0"
typing-extensions = ">=3.6.5"
yarl = ">=1.0,<2.0"

[package.extras]
speedups = ["aiodns", "brotlipy", "cchardet"]

[[package]]
name = "alabaster"
version = "0.7.12"
description = "A configurable sidebar-enabled Sphinx theme"
category = "main"
optional = true
python-versions = "*"

[[package]]
name = "alembic"
version = "1.7.3"
description = "A database migration tool for SQLAlchemy."
category = "main"
optional = false
python-versions = ">=3.6"

[package.dependencies]
importlib-metadata = {version = "*", markers = "python_version < \"3.8\""}
importlib-resources = {version = "*", markers = "python_version < \"3.9\""}
Mako = "*"
SQLAlchemy = ">=1.3.0"

[package.extras]
tz = ["python-dateutil"]

[[package]]
name = "appdirs"
version = "1.4.4"
description = "A small Python module for determining appropriate platform-specific dirs, e.g. a \"user data dir\"."
category = "main"
optional = true
python-versions = "*"

[[package]]
name = "appnope"
version = "0.1.2"
description = "Disable App Nap on macOS >= 10.9"
category = "main"
optional = true
python-versions = "*"

[[package]]
name = "argon2-cffi"
version = "21.1.0"
description = "The secure Argon2 password hashing algorithm."
category = "main"
optional = true
python-versions = ">=3.5"

[package.dependencies]
cffi = ">=1.0.0"

[package.extras]
dev = ["coverage[toml] (>=5.0.2)", "hypothesis", "pytest", "sphinx", "furo", "wheel", "pre-commit"]
docs = ["sphinx", "furo"]
tests = ["coverage[toml] (>=5.0.2)", "hypothesis", "pytest"]

[[package]]
name = "async-generator"
version = "1.10"
description = "Async generators and context managers for Python 3.5+"
category = "main"
optional = true
python-versions = ">=3.5"

[[package]]
name = "async-timeout"
version = "3.0.1"
description = "Timeout context manager for asyncio programs"
category = "main"
optional = false
python-versions = ">=3.5.3"

[[package]]
name = "atomicwrites"
version = "1.4.0"
description = "Atomic file writes."
category = "main"
optional = false
python-versions = ">=2.7, !=3.0.*, !=3.1.*, !=3.2.*, !=3.3.*"

[[package]]
name = "attrs"
version = "21.2.0"
description = "Classes Without Boilerplate"
category = "main"
optional = false
python-versions = ">=2.7, !=3.0.*, !=3.1.*, !=3.2.*, !=3.3.*, !=3.4.*"

[package.extras]
dev = ["coverage[toml] (>=5.0.2)", "hypothesis", "pympler", "pytest (>=4.3.0)", "six", "mypy", "pytest-mypy-plugins", "zope.interface", "furo", "sphinx", "sphinx-notfound-page", "pre-commit"]
docs = ["furo", "sphinx", "zope.interface", "sphinx-notfound-page"]
tests = ["coverage[toml] (>=5.0.2)", "hypothesis", "pympler", "pytest (>=4.3.0)", "six", "mypy", "pytest-mypy-plugins", "zope.interface"]
tests_no_zope = ["coverage[toml] (>=5.0.2)", "hypothesis", "pympler", "pytest (>=4.3.0)", "six", "mypy", "pytest-mypy-plugins"]

[[package]]
name = "autopage"
version = "0.4.0"
description = "A library to provide automatic paging for console output"
category = "main"
optional = false
python-versions = ">=3.6"

[[package]]
name = "babel"
version = "2.9.1"
description = "Internationalization utilities"
category = "main"
optional = true
python-versions = ">=2.7, !=3.0.*, !=3.1.*, !=3.2.*, !=3.3.*"

[package.dependencies]
pytz = ">=2015.7"

[[package]]
name = "backcall"
version = "0.2.0"
description = "Specifications for callback functions passed in to an API"
category = "main"
optional = true
python-versions = "*"

[[package]]
name = "black"
version = "19.3b0"
description = "The uncompromising code formatter."
category = "main"
optional = true
python-versions = ">=3.6"

[package.dependencies]
appdirs = "*"
attrs = ">=18.1.0"
click = ">=6.5"
toml = ">=0.9.4"

[package.extras]
d = ["aiohttp (>=3.3.2)", "aiohttp-cors"]

[[package]]
name = "bleach"
version = "4.1.0"
description = "An easy safelist-based HTML-sanitizing tool."
category = "main"
optional = true
python-versions = ">=3.6"

[package.dependencies]
packaging = "*"
six = ">=1.9.0"
webencodings = "*"

[[package]]
name = "cachetools"
version = "4.2.4"
description = "Extensible memoizing collections and decorators"
category = "main"
optional = false
python-versions = "~=3.5"

[[package]]
name = "catboost"
version = "0.25.1"
description = "Catboost Python Package"
category = "main"
optional = false
python-versions = "*"

[package.dependencies]
graphviz = "*"
matplotlib = "*"
numpy = ">=1.16.0"
pandas = ">=0.24.0"
plotly = "*"
scipy = "*"
six = "*"

[[package]]
name = "certifi"
version = "2021.5.30"
description = "Python package for providing Mozilla's CA Bundle."
category = "main"
optional = false
python-versions = "*"

[[package]]
name = "cffi"
version = "1.14.6"
description = "Foreign Function Interface for Python calling C code."
category = "main"
optional = true
python-versions = "*"

[package.dependencies]
pycparser = "*"

[[package]]
name = "chardet"
version = "4.0.0"
description = "Universal encoding detector for Python 2 and 3"
category = "main"
optional = false
python-versions = ">=2.7, !=3.0.*, !=3.1.*, !=3.2.*, !=3.3.*, !=3.4.*"

[[package]]
name = "charset-normalizer"
version = "2.0.6"
description = "The Real First Universal Charset Detector. Open, modern and actively maintained alternative to Chardet."
category = "main"
optional = false
python-versions = ">=3.5.0"

[package.extras]
unicode_backport = ["unicodedata2"]

[[package]]
name = "click"
version = "8.0.1"
description = "Composable command line interface toolkit"
category = "main"
optional = false
python-versions = ">=3.6"

[package.dependencies]
colorama = {version = "*", markers = "platform_system == \"Windows\""}
importlib-metadata = {version = "*", markers = "python_version < \"3.8\""}

[[package]]
name = "cliff"
version = "3.9.0"
description = "Command Line Interface Formulation Framework"
category = "main"
optional = false
python-versions = ">=3.6"

[package.dependencies]
autopage = ">=0.4.0"
cmd2 = ">=1.0.0"
pbr = ">=2.0.0,<2.1.0 || >2.1.0"
PrettyTable = ">=0.7.2"
pyparsing = ">=2.1.0"
PyYAML = ">=3.12"
stevedore = ">=2.0.1"

[[package]]
name = "cmaes"
version = "0.8.2"
description = "Lightweight Covariance Matrix Adaptation Evolution Strategy (CMA-ES) implementation for Python 3."
category = "main"
optional = false
python-versions = ">=3.6"

[package.dependencies]
numpy = "*"

[[package]]
name = "cmd2"
version = "2.2.0"
description = "cmd2 - quickly build feature-rich and user-friendly interactive command line applications in Python"
category = "main"
optional = false
python-versions = ">=3.6"

[package.dependencies]
attrs = ">=16.3.0"
colorama = ">=0.3.7"
importlib-metadata = {version = ">=1.6.0", markers = "python_version < \"3.8\""}
pyperclip = ">=1.6"
pyreadline = {version = "*", markers = "sys_platform == \"win32\" and python_version < \"3.8\""}
pyreadline3 = {version = "*", markers = "sys_platform == \"win32\" and python_version >= \"3.8\""}
typing-extensions = {version = "*", markers = "python_version < \"3.8\""}
wcwidth = ">=0.1.7"

[package.extras]
dev = ["codecov", "doc8", "flake8", "invoke", "mypy (==0.902)", "nox", "pytest (>=4.6)", "pytest-cov", "pytest-mock", "sphinx", "sphinx-rtd-theme", "sphinx-autobuild", "twine (>=1.11)"]
test = ["codecov", "coverage", "pytest (>=4.6)", "pytest-cov", "pytest-mock", "gnureadline"]
validate = ["flake8", "mypy (==0.902)", "types-pkg-resources"]

[[package]]
name = "cmdstanpy"
version = "0.9.68"
description = "Python interface to CmdStan"
category = "main"
optional = false
python-versions = "*"

[package.dependencies]
numpy = ">=1.15"
pandas = "*"
ujson = "*"

[package.extras]
all = ["tqdm"]
docs = ["sphinx", "sphinx-gallery", "sphinx-rtd-theme", "numpydoc", "matplotlib"]
tests = ["flake8", "pylint", "pytest", "pytest-cov", "testfixtures", "tqdm"]

[[package]]
name = "codecov"
version = "2.1.12"
description = "Hosted coverage reports for GitHub, Bitbucket and Gitlab"
category = "main"
optional = false
python-versions = ">=2.7, !=3.0.*, !=3.1.*, !=3.2.*, !=3.3.*"

[package.dependencies]
coverage = "*"
requests = ">=2.7.9"

[[package]]
name = "colorama"
version = "0.4.4"
description = "Cross-platform colored terminal text."
category = "main"
optional = false
python-versions = ">=2.7, !=3.0.*, !=3.1.*, !=3.2.*, !=3.3.*, !=3.4.*"

[[package]]
name = "colorlog"
version = "6.4.1"
description = "Add colours to the output of Python's logging module."
category = "main"
optional = false
python-versions = ">=3.6"

[package.dependencies]
colorama = {version = "*", markers = "sys_platform == \"win32\""}

[package.extras]
development = ["black", "flake8", "mypy", "pytest", "types-colorama"]

[[package]]
name = "configparser"
version = "5.0.2"
description = "Updated configparser from Python 3.8 for Python 2.6+."
category = "main"
optional = false
python-versions = ">=3.6"

[package.extras]
docs = ["sphinx", "jaraco.packaging (>=8.2)", "rst.linker (>=1.9)"]
testing = ["pytest (>=4.6)", "pytest-checkdocs (>=1.2.3)", "pytest-flake8", "pytest-cov", "pytest-enabler", "pytest-black (>=0.3.7)", "pytest-mypy"]

[[package]]
name = "contextvars"
version = "2.4"
description = "PEP 567 Backport"
category = "main"
optional = false
python-versions = "*"

[package.dependencies]
immutables = ">=0.9"

[[package]]
name = "convertdate"
version = "2.3.2"
description = "Converts between Gregorian dates and other calendar systems.Calendars included: Baha'i, French Republican, Hebrew, Indian Civil, Islamic, ISO, Julian, Mayan and Persian."
category = "main"
optional = false
python-versions = ">=3.5"

[package.dependencies]
pymeeus = ">=0.3.13,<=1"
pytz = ">=2014.10"

[package.extras]
docs = ["sphinx", "sphinx-rtd-theme"]
test = ["coverage"]

[[package]]
name = "coverage"
version = "5.5"
description = "Code coverage measurement for Python"
category = "main"
optional = false
python-versions = ">=2.7, !=3.0.*, !=3.1.*, !=3.2.*, !=3.3.*, !=3.4.*, <4"

[package.extras]
toml = ["toml"]

[[package]]
name = "cycler"
version = "0.10.0"
description = "Composable style cycles"
category = "main"
optional = false
python-versions = "*"

[package.dependencies]
six = "*"

[[package]]
name = "cython"
version = "0.29.24"
description = "The Cython compiler for writing C extensions for the Python language."
category = "main"
optional = false
python-versions = ">=2.6, !=3.0.*, !=3.1.*, !=3.2.*"

[[package]]
name = "dataclasses"
version = "0.8"
description = "A backport of the dataclasses module for Python 3.6"
category = "main"
optional = false
python-versions = ">=3.6, <3.7"

[[package]]
name = "decorator"
version = "5.1.0"
description = "Decorators for Humans"
category = "main"
optional = true
python-versions = ">=3.5"

[[package]]
name = "defusedxml"
version = "0.7.1"
description = "XML bomb protection for Python stdlib modules"
category = "main"
optional = true
python-versions = ">=2.7, !=3.0.*, !=3.1.*, !=3.2.*, !=3.3.*, !=3.4.*"

[[package]]
name = "dill"
version = "0.3.4"
description = "serialize all of python"
category = "main"
optional = false
python-versions = ">=2.7, !=3.0.*"

[package.extras]
graph = ["objgraph (>=1.7.2)"]

[[package]]
name = "docker-pycreds"
version = "0.4.0"
description = "Python bindings for the docker credentials store API"
category = "main"
optional = false
python-versions = "*"

[package.dependencies]
six = ">=1.4.0"

[[package]]
name = "docutils"
version = "0.16"
description = "Docutils -- Python Documentation Utilities"
category = "main"
optional = true
python-versions = ">=2.7, !=3.0.*, !=3.1.*, !=3.2.*, !=3.3.*, !=3.4.*"

[[package]]
name = "entrypoints"
version = "0.3"
description = "Discover and load entry points from installed packages."
category = "main"
optional = true
python-versions = ">=2.7"

[[package]]
name = "ephem"
version = "4.1"
description = "Compute positions of the planets and stars"
category = "main"
optional = false
python-versions = "*"

[[package]]
name = "flake8"
version = "3.9.2"
description = "the modular source code checker: pep8 pyflakes and co"
category = "main"
optional = true
python-versions = "!=3.0.*,!=3.1.*,!=3.2.*,!=3.3.*,!=3.4.*,>=2.7"

[package.dependencies]
importlib-metadata = {version = "*", markers = "python_version < \"3.8\""}
mccabe = ">=0.6.0,<0.7.0"
pycodestyle = ">=2.7.0,<2.8.0"
pyflakes = ">=2.3.0,<2.4.0"

[[package]]
name = "flake8-docstrings"
version = "1.6.0"
description = "Extension for flake8 which uses pydocstyle to check docstrings"
category = "main"
optional = true
python-versions = "*"

[package.dependencies]
flake8 = ">=3"
pydocstyle = ">=2.1"

[[package]]
name = "flake8-polyfill"
version = "1.0.2"
description = "Polyfill package for Flake8 plugins"
category = "main"
optional = true
python-versions = "*"

[package.dependencies]
flake8 = "*"

[[package]]
name = "fsspec"
version = "2021.9.0"
description = "File-system specification"
category = "main"
optional = false
python-versions = ">=3.6"

[package.dependencies]
aiohttp = {version = "*", optional = true, markers = "extra == \"http\""}
requests = {version = "*", optional = true, markers = "extra == \"http\""}

[package.extras]
abfs = ["adlfs"]
adl = ["adlfs"]
arrow = ["pyarrow (>=1)"]
dask = ["dask", "distributed"]
dropbox = ["dropboxdrivefs", "requests", "dropbox"]
entrypoints = ["importlib-metadata"]
fuse = ["fusepy"]
gcs = ["gcsfs"]
git = ["pygit2"]
github = ["requests"]
gs = ["gcsfs"]
gui = ["panel"]
hdfs = ["pyarrow (>=1)"]
http = ["requests", "aiohttp"]
libarchive = ["libarchive-c"]
oci = ["ocifs"]
s3 = ["s3fs"]
sftp = ["paramiko"]
smb = ["smbprotocol"]
ssh = ["paramiko"]

[[package]]
name = "future"
version = "0.18.2"
description = "Clean single-source support for Python 3 and 2"
category = "main"
optional = false
python-versions = ">=2.6, !=3.0.*, !=3.1.*, !=3.2.*"

[[package]]
name = "gitdb"
version = "4.0.7"
description = "Git Object Database"
category = "main"
optional = false
python-versions = ">=3.4"

[package.dependencies]
smmap = ">=3.0.1,<5"

[[package]]
name = "gitpython"
version = "3.1.20"
description = "Python Git Library"
category = "main"
optional = false
python-versions = ">=3.6"

[package.dependencies]
gitdb = ">=4.0.1,<5"
typing-extensions = {version = ">=3.7.4.3", markers = "python_version < \"3.10\""}

[[package]]
name = "google-auth"
version = "1.35.0"
description = "Google Authentication Library"
category = "main"
optional = false
python-versions = ">=2.7,!=3.0.*,!=3.1.*,!=3.2.*,!=3.3.*,!=3.4.*,!=3.5.*"

[package.dependencies]
cachetools = ">=2.0.0,<5.0"
pyasn1-modules = ">=0.2.1"
rsa = {version = ">=3.1.4,<5", markers = "python_version >= \"3.6\""}
six = ">=1.9.0"

[package.extras]
aiohttp = ["requests (>=2.20.0,<3.0.0dev)", "aiohttp (>=3.6.2,<4.0.0dev)"]
pyopenssl = ["pyopenssl (>=20.0.0)"]
reauth = ["pyu2f (>=0.1.5)"]

[[package]]
name = "google-auth-oauthlib"
version = "0.4.6"
description = "Google Authentication Library"
category = "main"
optional = false
python-versions = ">=3.6"

[package.dependencies]
google-auth = ">=1.0.0"
requests-oauthlib = ">=0.7.0"

[package.extras]
tool = ["click (>=6.0.0)"]

[[package]]
name = "graphviz"
version = "0.17"
description = "Simple Python interface for Graphviz"
category = "main"
optional = false
python-versions = ">=3.6"

[package.extras]
dev = ["tox (>=3)", "flake8", "pep8-naming", "wheel", "twine"]
docs = ["sphinx (>=1.8)", "sphinx-autodoc-typehints", "sphinx-rtd-theme"]
test = ["mock (>=3)", "pytest (>=5.2)", "pytest-mock (>=2)", "pytest-cov"]

[[package]]
name = "greenlet"
version = "1.1.2"
description = "Lightweight in-process concurrent programming"
category = "main"
optional = false
python-versions = ">=2.7,!=3.0.*,!=3.1.*,!=3.2.*,!=3.3.*,!=3.4.*"

[package.extras]
docs = ["sphinx"]

[[package]]
name = "grpcio"
version = "1.41.0"
description = "HTTP/2-based RPC framework"
category = "main"
optional = false
python-versions = "*"

[package.dependencies]
six = ">=1.5.2"

[package.extras]
protobuf = ["grpcio-tools (>=1.41.0)"]

[[package]]
name = "hijri-converter"
version = "2.2.2"
description = "Accurate Hijri-Gregorian dates converter based on the Umm al-Qura calendar"
category = "main"
optional = false
python-versions = ">=3.6"

[[package]]
name = "holidays"
<<<<<<< HEAD
version = "0.11.3.1"
=======
version = "0.11.3"
>>>>>>> 824af395
description = "Generate and work with holidays in Python"
category = "main"
optional = false
python-versions = ">=3.6"

[package.dependencies]
convertdate = ">=2.3.0"
hijri-converter = "*"
korean-lunar-calendar = "*"
python-dateutil = "*"

[[package]]
name = "idna"
version = "3.2"
description = "Internationalized Domain Names in Applications (IDNA)"
category = "main"
optional = false
python-versions = ">=3.5"

[[package]]
name = "idna-ssl"
version = "1.1.0"
description = "Patch ssl.match_hostname for Unicode(idna) domains support"
category = "main"
optional = false
python-versions = "*"

[package.dependencies]
idna = ">=2.0"

[[package]]
name = "imagesize"
version = "1.2.0"
description = "Getting image size from png/jpeg/jpeg2000/gif file"
category = "main"
optional = true
python-versions = ">=2.7, !=3.0.*, !=3.1.*, !=3.2.*, !=3.3.*"

[[package]]
name = "immutables"
version = "0.16"
description = "Immutable Collections"
category = "main"
optional = false
python-versions = ">=3.6"

[package.dependencies]
typing-extensions = {version = ">=3.7.4.3", markers = "python_version < \"3.8\""}

[package.extras]
test = ["flake8 (>=3.8.4,<3.9.0)", "pycodestyle (>=2.6.0,<2.7.0)", "mypy (>=0.910)", "pytest (>=6.2.4,<6.3.0)"]

[[package]]
name = "importlib-metadata"
version = "4.8.1"
description = "Read metadata from Python packages"
category = "main"
optional = false
python-versions = ">=3.6"

[package.dependencies]
typing-extensions = {version = ">=3.6.4", markers = "python_version < \"3.8\""}
zipp = ">=0.5"

[package.extras]
docs = ["sphinx", "jaraco.packaging (>=8.2)", "rst.linker (>=1.9)"]
perf = ["ipython"]
testing = ["pytest (>=4.6)", "pytest-checkdocs (>=2.4)", "pytest-flake8", "pytest-cov", "pytest-enabler (>=1.0.1)", "packaging", "pep517", "pyfakefs", "flufl.flake8", "pytest-perf (>=0.9.2)", "pytest-black (>=0.3.7)", "pytest-mypy", "importlib-resources (>=1.3)"]

[[package]]
name = "importlib-resources"
version = "5.2.2"
description = "Read resources from Python packages"
category = "main"
optional = false
python-versions = ">=3.6"

[package.dependencies]
zipp = {version = ">=3.1.0", markers = "python_version < \"3.10\""}

[package.extras]
docs = ["sphinx", "jaraco.packaging (>=8.2)", "rst.linker (>=1.9)"]
testing = ["pytest (>=4.6)", "pytest-checkdocs (>=2.4)", "pytest-flake8", "pytest-cov", "pytest-enabler (>=1.0.1)", "pytest-black (>=0.3.7)", "pytest-mypy"]

[[package]]
name = "iniconfig"
version = "1.1.1"
description = "iniconfig: brain-dead simple config-ini parsing"
category = "main"
optional = false
python-versions = "*"

[[package]]
name = "ipykernel"
version = "5.5.5"
description = "IPython Kernel for Jupyter"
category = "main"
optional = true
python-versions = ">=3.5"

[package.dependencies]
appnope = {version = "*", markers = "platform_system == \"Darwin\""}
ipython = ">=5.0.0"
jupyter-client = "*"
tornado = ">=4.2"
traitlets = ">=4.1.0"

[package.extras]
test = ["pytest (!=5.3.4)", "pytest-cov", "flaky", "nose", "jedi (<=0.17.2)"]

[[package]]
name = "ipython"
version = "7.16.1"
description = "IPython: Productive Interactive Computing"
category = "main"
optional = true
python-versions = ">=3.6"

[package.dependencies]
appnope = {version = "*", markers = "sys_platform == \"darwin\""}
backcall = "*"
colorama = {version = "*", markers = "sys_platform == \"win32\""}
decorator = "*"
jedi = ">=0.10"
pexpect = {version = "*", markers = "sys_platform != \"win32\""}
pickleshare = "*"
prompt-toolkit = ">=2.0.0,<3.0.0 || >3.0.0,<3.0.1 || >3.0.1,<3.1.0"
pygments = "*"
traitlets = ">=4.2"

[package.extras]
all = ["Sphinx (>=1.3)", "ipykernel", "ipyparallel", "ipywidgets", "nbconvert", "nbformat", "nose (>=0.10.1)", "notebook", "numpy (>=1.14)", "pygments", "qtconsole", "requests", "testpath"]
doc = ["Sphinx (>=1.3)"]
kernel = ["ipykernel"]
nbconvert = ["nbconvert"]
nbformat = ["nbformat"]
notebook = ["notebook", "ipywidgets"]
parallel = ["ipyparallel"]
qtconsole = ["qtconsole"]
test = ["nose (>=0.10.1)", "requests", "testpath", "pygments", "nbformat", "ipykernel", "numpy (>=1.14)"]

[[package]]
name = "ipython-genutils"
version = "0.2.0"
description = "Vestigial utilities from IPython"
category = "main"
optional = true
python-versions = "*"

[[package]]
name = "ipywidgets"
version = "7.6.5"
description = "IPython HTML widgets for Jupyter"
category = "main"
optional = true
python-versions = "*"

[package.dependencies]
ipykernel = ">=4.5.1"
ipython = {version = ">=4.0.0", markers = "python_version >= \"3.3\""}
ipython-genutils = ">=0.2.0,<0.3.0"
jupyterlab-widgets = {version = ">=1.0.0", markers = "python_version >= \"3.6\""}
nbformat = ">=4.2.0"
traitlets = ">=4.3.1"
widgetsnbextension = ">=3.5.0,<3.6.0"

[package.extras]
test = ["pytest (>=3.6.0)", "pytest-cov", "mock"]

[[package]]
name = "isort"
version = "5.9.3"
description = "A Python utility / library to sort Python imports."
category = "main"
optional = true
python-versions = ">=3.6.1,<4.0"

[package.extras]
pipfile_deprecated_finder = ["pipreqs", "requirementslib"]
requirements_deprecated_finder = ["pipreqs", "pip-api"]
colors = ["colorama (>=0.4.3,<0.5.0)"]
plugins = ["setuptools"]

[[package]]
name = "jedi"
version = "0.18.0"
description = "An autocompletion tool for Python that can be used for text editors."
category = "main"
optional = true
python-versions = ">=3.6"

[package.dependencies]
parso = ">=0.8.0,<0.9.0"

[package.extras]
qa = ["flake8 (==3.8.3)", "mypy (==0.782)"]
testing = ["Django (<3.1)", "colorama", "docopt", "pytest (<6.0.0)"]

[[package]]
name = "jinja2"
version = "3.0.1"
description = "A very fast and expressive template engine."
category = "main"
optional = true
python-versions = ">=3.6"

[package.dependencies]
MarkupSafe = ">=2.0"

[package.extras]
i18n = ["Babel (>=2.7)"]

[[package]]
name = "joblib"
version = "1.0.1"
description = "Lightweight pipelining with Python functions"
category = "main"
optional = false
python-versions = ">=3.6"

[[package]]
name = "jsonschema"
version = "4.0.0"
description = "An implementation of JSON Schema validation for Python"
category = "main"
optional = true
python-versions = "*"

[package.dependencies]
attrs = ">=17.4.0"
importlib-metadata = {version = "*", markers = "python_version < \"3.8\""}
pyrsistent = ">=0.14.0,<0.17.0 || >0.17.0,<0.17.1 || >0.17.1,<0.17.2 || >0.17.2"

[package.extras]
format = ["fqdn", "idna", "isoduration", "jsonpointer (>1.13)", "rfc3339-validator", "rfc3987", "uri-template", "webcolors (>=1.11)"]
format_nongpl = ["fqdn", "idna", "isoduration", "jsonpointer (>1.13)", "rfc3339-validator", "rfc3986-validator (>0.1.0)", "uri-template", "webcolors (>=1.11)"]

[[package]]
name = "jupyter-client"
version = "7.0.5"
description = "Jupyter protocol implementation and client libraries"
category = "main"
optional = true
python-versions = ">=3.6.1"

[package.dependencies]
entrypoints = "*"
jupyter-core = ">=4.6.0"
nest-asyncio = ">=1.5"
python-dateutil = ">=2.1"
pyzmq = ">=13"
tornado = ">=4.1"
traitlets = "*"

[package.extras]
doc = ["myst-parser", "sphinx (>=1.3.6)", "sphinx-rtd-theme", "sphinxcontrib-github-alt"]
test = ["codecov", "coverage", "ipykernel", "ipython", "mock", "mypy", "pre-commit", "pytest", "pytest-asyncio", "pytest-cov", "pytest-timeout", "jedi (<0.18)"]

[[package]]
name = "jupyter-core"
version = "4.8.1"
description = "Jupyter core package. A base package on which Jupyter projects rely."
category = "main"
optional = true
python-versions = ">=3.6"

[package.dependencies]
pywin32 = {version = ">=1.0", markers = "sys_platform == \"win32\" and platform_python_implementation != \"PyPy\""}
traitlets = "*"

[[package]]
name = "jupyterlab-pygments"
version = "0.1.2"
description = "Pygments theme using JupyterLab CSS variables"
category = "main"
optional = true
python-versions = "*"

[package.dependencies]
pygments = ">=2.4.1,<3"

[[package]]
name = "jupyterlab-widgets"
version = "1.0.2"
description = "A JupyterLab extension."
category = "main"
optional = true
python-versions = ">=3.6"

[[package]]
name = "kiwisolver"
version = "1.3.1"
description = "A fast implementation of the Cassowary constraint solver"
category = "main"
optional = false
python-versions = ">=3.6"

[[package]]
name = "korean-lunar-calendar"
version = "0.2.1"
description = "Korean Lunar Calendar"
category = "main"
optional = false
python-versions = "*"

[[package]]
name = "llvmlite"
version = "0.36.0"
description = "lightweight wrapper around basic LLVM functionality"
category = "main"
optional = false
python-versions = ">=3.6,<3.10"

[[package]]
name = "loguru"
version = "0.5.3"
description = "Python logging made (stupidly) simple"
category = "main"
optional = false
python-versions = ">=3.5"

[package.dependencies]
aiocontextvars = {version = ">=0.2.0", markers = "python_version < \"3.7\""}
colorama = {version = ">=0.3.4", markers = "sys_platform == \"win32\""}
win32-setctime = {version = ">=1.0.0", markers = "sys_platform == \"win32\""}

[package.extras]
dev = ["codecov (>=2.0.15)", "colorama (>=0.3.4)", "flake8 (>=3.7.7)", "tox (>=3.9.0)", "tox-travis (>=0.12)", "pytest (>=4.6.2)", "pytest-cov (>=2.7.1)", "Sphinx (>=2.2.1)", "sphinx-autobuild (>=0.7.1)", "sphinx-rtd-theme (>=0.4.3)", "black (>=19.10b0)", "isort (>=5.1.1)"]

[[package]]
name = "lunarcalendar"
version = "0.0.9"
description = "A lunar calendar converter, including a number of lunar and solar holidays, mainly from China."
category = "main"
optional = false
python-versions = ">=2.7, <4"

[package.dependencies]
ephem = ">=3.7.5.3"
python-dateutil = ">=2.6.1"
pytz = "*"

[[package]]
name = "mako"
version = "1.1.5"
description = "A super-fast templating language that borrows the  best ideas from the existing templating languages."
category = "main"
optional = false
python-versions = ">=2.7, !=3.0.*, !=3.1.*, !=3.2.*, !=3.3.*"

[package.dependencies]
MarkupSafe = ">=0.9.2"

[package.extras]
babel = ["babel"]
lingua = ["lingua"]

[[package]]
name = "markdown"
version = "3.3.4"
description = "Python implementation of Markdown."
category = "main"
optional = false
python-versions = ">=3.6"

[package.dependencies]
importlib-metadata = {version = "*", markers = "python_version < \"3.8\""}

[package.extras]
testing = ["coverage", "pyyaml"]

[[package]]
name = "markdown-it-py"
version = "1.1.0"
description = "Python port of markdown-it. Markdown parsing, done right!"
category = "main"
optional = true
python-versions = "~=3.6"

[package.dependencies]
attrs = ">=19,<22"
typing-extensions = {version = ">=3.7.4", markers = "python_version < \"3.8\""}

[package.extras]
code_style = ["pre-commit (==2.6)"]
compare = ["commonmark (>=0.9.1,<0.10.0)", "markdown (>=3.2.2,<3.3.0)", "mistletoe-ebp (>=0.10.0,<0.11.0)", "mistune (>=0.8.4,<0.9.0)", "panflute (>=1.12,<2.0)"]
linkify = ["linkify-it-py (>=1.0,<2.0)"]
plugins = ["mdit-py-plugins"]
rtd = ["myst-nb (==0.13.0a1)", "pyyaml", "sphinx (>=2,<4)", "sphinx-copybutton", "sphinx-panels (>=0.4.0,<0.5.0)", "sphinx-book-theme"]
testing = ["coverage", "psutil", "pytest (>=3.6,<4)", "pytest-benchmark (>=3.2,<4.0)", "pytest-cov", "pytest-regressions"]

[[package]]
name = "markupsafe"
version = "2.0.1"
description = "Safely add untrusted strings to HTML/XML markup."
category = "main"
optional = false
python-versions = ">=3.6"

[[package]]
name = "matplotlib"
version = "3.3.4"
description = "Python plotting package"
category = "main"
optional = false
python-versions = ">=3.6"

[package.dependencies]
cycler = ">=0.10"
kiwisolver = ">=1.0.1"
numpy = ">=1.15"
pillow = ">=6.2.0"
pyparsing = ">=2.0.3,<2.0.4 || >2.0.4,<2.1.2 || >2.1.2,<2.1.6 || >2.1.6"
python-dateutil = ">=2.1"

[[package]]
name = "mccabe"
version = "0.6.1"
description = "McCabe checker, plugin for flake8"
category = "main"
optional = true
python-versions = "*"

[[package]]
name = "mdit-py-plugins"
version = "0.2.8"
description = "Collection of plugins for markdown-it-py"
category = "main"
optional = true
python-versions = "~=3.6"

[package.dependencies]
markdown-it-py = ">=1.0,<2.0"

[package.extras]
code_style = ["pre-commit (==2.6)"]
rtd = ["myst-parser (==0.14.0a3)", "sphinx-book-theme (>=0.1.0,<0.2.0)"]
testing = ["coverage", "pytest (>=3.6,<4)", "pytest-cov", "pytest-regressions"]

[[package]]
name = "mistune"
version = "0.8.4"
description = "The fastest markdown parser in pure Python"
category = "main"
optional = true
python-versions = "*"

[[package]]
name = "multidict"
version = "5.1.0"
description = "multidict implementation"
category = "main"
optional = false
python-versions = ">=3.6"

[[package]]
name = "myst-parser"
version = "0.14.0"
description = "An extended commonmark compliant parser, with bridges to docutils & sphinx."
category = "main"
optional = true
python-versions = ">=3.6"

[package.dependencies]
docutils = ">=0.15,<0.18"
jinja2 = "*"
markdown-it-py = ">=1.0.0,<2.0.0"
mdit-py-plugins = ">=0.2.8,<0.3.0"
pyyaml = "*"
sphinx = ">=2.1,<4"

[package.extras]
code_style = ["pre-commit (>=2.12,<3.0)"]
linkify = ["linkify-it-py (>=1.0,<2.0)"]
rtd = ["ipython", "sphinx-book-theme (>=0.1.0,<0.2.0)", "sphinx-panels (>=0.5.2,<0.6.0)", "sphinxcontrib-bibtex (>=2.1,<3.0)"]
testing = ["beautifulsoup4", "coverage", "docutils (>=0.17.0,<0.18.0)", "pytest (>=3.6,<4)", "pytest-cov", "pytest-regressions"]

[[package]]
name = "nbclient"
version = "0.5.4"
description = "A client library for executing notebooks. Formerly nbconvert's ExecutePreprocessor."
category = "main"
optional = true
python-versions = ">=3.6.1"

[package.dependencies]
async-generator = {version = "*", markers = "python_version < \"3.7\""}
jupyter-client = ">=6.1.5"
nbformat = ">=5.0"
nest-asyncio = "*"
traitlets = ">=4.2"

[package.extras]
dev = ["codecov", "coverage", "ipython", "ipykernel", "ipywidgets", "pytest (>=4.1)", "pytest-cov (>=2.6.1)", "check-manifest", "flake8", "mypy", "tox", "bumpversion", "xmltodict", "pip (>=18.1)", "wheel (>=0.31.0)", "setuptools (>=38.6.0)", "twine (>=1.11.0)", "black"]
sphinx = ["Sphinx (>=1.7)", "sphinx-book-theme", "mock", "moto", "myst-parser"]
test = ["codecov", "coverage", "ipython", "ipykernel", "ipywidgets", "pytest (>=4.1)", "pytest-cov (>=2.6.1)", "check-manifest", "flake8", "mypy", "tox", "bumpversion", "xmltodict", "pip (>=18.1)", "wheel (>=0.31.0)", "setuptools (>=38.6.0)", "twine (>=1.11.0)", "black"]

[[package]]
name = "nbconvert"
version = "6.0.7"
description = "Converting Jupyter Notebooks"
category = "main"
optional = true
python-versions = ">=3.6"

[package.dependencies]
bleach = "*"
defusedxml = "*"
entrypoints = ">=0.2.2"
jinja2 = ">=2.4"
jupyter-core = "*"
jupyterlab-pygments = "*"
mistune = ">=0.8.1,<2"
nbclient = ">=0.5.0,<0.6.0"
nbformat = ">=4.4"
pandocfilters = ">=1.4.1"
pygments = ">=2.4.1"
testpath = "*"
traitlets = ">=4.2"

[package.extras]
all = ["pytest", "pytest-cov", "pytest-dependency", "ipykernel", "ipywidgets (>=7)", "pyppeteer (==0.2.2)", "tornado (>=4.0)", "sphinx (>=1.5.1)", "sphinx-rtd-theme", "nbsphinx (>=0.2.12)", "ipython"]
docs = ["sphinx (>=1.5.1)", "sphinx-rtd-theme", "nbsphinx (>=0.2.12)", "ipython"]
serve = ["tornado (>=4.0)"]
test = ["pytest", "pytest-cov", "pytest-dependency", "ipykernel", "ipywidgets (>=7)", "pyppeteer (==0.2.2)"]
webpdf = ["pyppeteer (==0.2.2)"]

[[package]]
name = "nbformat"
version = "5.1.3"
description = "The Jupyter Notebook format"
category = "main"
optional = true
python-versions = ">=3.5"

[package.dependencies]
ipython-genutils = "*"
jsonschema = ">=2.4,<2.5.0 || >2.5.0"
jupyter-core = "*"
traitlets = ">=4.1"

[package.extras]
fast = ["fastjsonschema"]
test = ["check-manifest", "fastjsonschema", "testpath", "pytest", "pytest-cov"]

[[package]]
name = "nbsphinx"
version = "0.8.7"
description = "Jupyter Notebook Tools for Sphinx"
category = "main"
optional = true
python-versions = ">=3.6"

[package.dependencies]
docutils = "*"
jinja2 = "*"
nbconvert = "!=5.4"
nbformat = "*"
sphinx = ">=1.8"
traitlets = "*"

[[package]]
name = "nest-asyncio"
version = "1.5.1"
description = "Patch asyncio to allow nested event loops"
category = "main"
optional = true
python-versions = ">=3.5"

[[package]]
name = "notebook"
version = "6.4.4"
description = "A web-based notebook environment for interactive computing"
category = "main"
optional = true
python-versions = ">=3.6"

[package.dependencies]
argon2-cffi = "*"
ipykernel = "*"
ipython-genutils = "*"
jinja2 = "*"
jupyter-client = ">=5.3.4"
jupyter-core = ">=4.6.1"
nbconvert = "*"
nbformat = "*"
prometheus-client = "*"
pyzmq = ">=17"
Send2Trash = ">=1.5.0"
terminado = ">=0.8.3"
tornado = ">=6.1"
traitlets = ">=4.2.1"

[package.extras]
docs = ["sphinx", "nbsphinx", "sphinxcontrib-github-alt", "sphinx-rtd-theme", "myst-parser"]
json-logging = ["json-logging"]
test = ["pytest", "coverage", "requests", "nbval", "selenium", "pytest-cov", "requests-unixsocket"]

[[package]]
name = "numba"
version = "0.53.1"
description = "compiling Python code using LLVM"
category = "main"
optional = false
python-versions = ">=3.6,<3.10"

[package.dependencies]
llvmlite = ">=0.36.0rc1,<0.37"
numpy = ">=1.15"

[[package]]
name = "numpy"
version = "1.19.5"
description = "NumPy is the fundamental package for array computing with Python."
category = "main"
optional = false
python-versions = ">=3.6"

[[package]]
name = "numpydoc"
version = "1.1.0"
description = "Sphinx extension to support docstrings in Numpy format"
category = "main"
optional = true
python-versions = ">=3.5"

[package.dependencies]
Jinja2 = ">=2.3"
sphinx = ">=1.6.5"

[package.extras]
testing = ["matplotlib", "pytest", "pytest-cov"]

[[package]]
name = "oauthlib"
version = "3.1.1"
description = "A generic, spec-compliant, thorough implementation of the OAuth request-signing logic"
category = "main"
optional = false
python-versions = ">=3.6"

[package.extras]
rsa = ["cryptography (>=3.0.0,<4)"]
signals = ["blinker (>=1.4.0)"]
signedtoken = ["cryptography (>=3.0.0,<4)", "pyjwt (>=2.0.0,<3)"]

[[package]]
name = "optuna"
version = "2.9.1"
description = "A hyperparameter optimization framework"
category = "main"
optional = false
python-versions = ">=3.6"

[package.dependencies]
alembic = "*"
cliff = "*"
cmaes = ">=0.8.2"
colorlog = "*"
numpy = "*"
packaging = ">=20.0"
PyYAML = "*"
scipy = "!=1.4.0"
sqlalchemy = ">=1.1.0"
tqdm = "*"

[package.extras]
benchmark = ["asv", "virtualenv"]
checking = ["black", "hacking", "isort", "mypy (==0.790)", "blackdoc"]
codecov = ["codecov", "pytest-cov"]
doctest = ["cma", "matplotlib (>=3.0.0)", "pandas", "plotly (>=4.0.0)", "scikit-learn (>=0.24.2)", "scikit-optimize", "mlflow"]
document = ["sphinx (<4.0.0)", "sphinx-rtd-theme", "sphinx-copybutton", "sphinx-gallery", "sphinx-plotly-directive", "pillow", "matplotlib", "scikit-learn", "plotly (>=4.0.0)", "pandas", "lightgbm", "torch (==1.8.0)", "torchvision (==0.9.0)", "torchaudio (==0.8.0)", "thop"]
experimental = ["redis"]
integration = ["chainer (>=5.0.0)", "cma", "lightgbm", "mlflow", "wandb", "mpi4py", "mxnet", "pandas", "scikit-learn (>=0.24.2)", "scikit-optimize", "xgboost", "pytorch-ignite", "pytorch-lightning (>=1.0.2)", "skorch", "catalyst (>=21.3)", "torchaudio (==0.8.0)", "allennlp (>=2.2.0)", "fastai", "keras", "tensorflow (<2.5.0)", "tensorflow-datasets", "botorch (>=0.4.0)", "torch (==1.8.0+cpu)", "torchvision (==0.9.0+cpu)", "torch (==1.8.0)", "torchvision (==0.9.0)"]
optional = ["bokeh (<2.0.0)", "matplotlib (>=3.0.0)", "pandas", "plotly (>=4.0.0)", "redis", "scikit-learn (>=0.24.2)"]
testing = ["bokeh (<2.0.0)", "chainer (>=5.0.0)", "cma", "fakeredis", "lightgbm", "matplotlib (>=3.0.0)", "mlflow", "mpi4py", "mxnet", "pandas", "plotly (>=4.0.0)", "pytest", "scikit-learn (>=0.24.2)", "scikit-optimize", "xgboost", "keras", "tensorflow-datasets", "pytorch-ignite", "pytorch-lightning (>=1.0.2)", "skorch", "catalyst (>=21.3)", "torchaudio (==0.8.0)", "allennlp (>=2.2.0)", "fastai", "tensorflow (<2.5.0)", "botorch (>=0.4.0)", "torch (==1.8.0+cpu)", "torchvision (==0.9.0+cpu)", "torch (==1.8.0)", "torchvision (==0.9.0)"]
tests = ["fakeredis", "pytest"]

[[package]]
name = "packaging"
version = "21.0"
description = "Core utilities for Python packages"
category = "main"
optional = false
python-versions = ">=3.6"

[package.dependencies]
pyparsing = ">=2.0.2"

[[package]]
name = "pandas"
version = "1.1.5"
description = "Powerful data structures for data analysis, time series, and statistics"
category = "main"
optional = false
python-versions = ">=3.6.1"

[package.dependencies]
numpy = ">=1.15.4"
python-dateutil = ">=2.7.3"
pytz = ">=2017.2"

[package.extras]
test = ["pytest (>=4.0.2)", "pytest-xdist", "hypothesis (>=3.58)"]

[[package]]
name = "pandocfilters"
version = "1.5.0"
description = "Utilities for writing pandoc filters in python"
category = "main"
optional = true
python-versions = ">=2.7, !=3.0.*, !=3.1.*, !=3.2.*, !=3.3.*"

[[package]]
name = "parso"
version = "0.8.2"
description = "A Python Parser"
category = "main"
optional = true
python-versions = ">=3.6"

[package.extras]
qa = ["flake8 (==3.8.3)", "mypy (==0.782)"]
testing = ["docopt", "pytest (<6.0.0)"]

[[package]]
name = "pathtools"
version = "0.1.2"
description = "File system general utilities"
category = "main"
optional = false
python-versions = "*"

[[package]]
name = "patsy"
version = "0.5.2"
description = "A Python package for describing statistical models and for building design matrices."
category = "main"
optional = false
python-versions = "*"

[package.dependencies]
numpy = ">=1.4"
six = "*"

[package.extras]
test = ["pytest", "pytest-cov", "scipy"]

[[package]]
name = "pbr"
version = "5.6.0"
description = "Python Build Reasonableness"
category = "main"
optional = false
python-versions = ">=2.6"

[[package]]
name = "pep8-naming"
version = "0.11.1"
description = "Check PEP-8 naming conventions, plugin for flake8"
category = "main"
optional = true
python-versions = "*"

[package.dependencies]
flake8-polyfill = ">=1.0.2,<2"

[[package]]
name = "pexpect"
version = "4.8.0"
description = "Pexpect allows easy control of interactive console applications."
category = "main"
optional = true
python-versions = "*"

[package.dependencies]
ptyprocess = ">=0.5"

[[package]]
name = "pickleshare"
version = "0.7.5"
description = "Tiny 'shelve'-like database with concurrency support"
category = "main"
optional = true
python-versions = "*"

[[package]]
name = "pillow"
version = "8.3.2"
description = "Python Imaging Library (Fork)"
category = "main"
optional = false
python-versions = ">=3.6"

[[package]]
name = "plotly"
version = "5.3.1"
description = "An open-source, interactive data visualization library for Python"
category = "main"
optional = false
python-versions = ">=3.6"

[package.dependencies]
six = "*"
tenacity = ">=6.2.0"

[[package]]
name = "pluggy"
version = "1.0.0"
description = "plugin and hook calling mechanisms for python"
category = "main"
optional = false
python-versions = ">=3.6"

[package.dependencies]
importlib-metadata = {version = ">=0.12", markers = "python_version < \"3.8\""}

[package.extras]
dev = ["pre-commit", "tox"]
testing = ["pytest", "pytest-benchmark"]

[[package]]
name = "prettytable"
version = "2.2.1"
description = "A simple Python library for easily displaying tabular data in a visually appealing ASCII table format"
category = "main"
optional = false
python-versions = ">=3.6"

[package.dependencies]
importlib-metadata = {version = "*", markers = "python_version < \"3.8\""}
wcwidth = "*"

[package.extras]
tests = ["pytest", "pytest-cov"]

[[package]]
name = "prometheus-client"
version = "0.11.0"
description = "Python client for the Prometheus monitoring system."
category = "main"
optional = true
python-versions = ">=2.7, !=3.0.*, !=3.1.*, !=3.2.*, !=3.3.*"

[package.extras]
twisted = ["twisted"]

[[package]]
name = "promise"
version = "2.3"
description = "Promises/A+ implementation for Python"
category = "main"
optional = false
python-versions = "*"

[package.dependencies]
six = "*"

[package.extras]
test = ["pytest (>=2.7.3)", "pytest-cov", "coveralls", "futures", "pytest-benchmark", "mock"]

[[package]]
name = "prompt-toolkit"
version = "3.0.20"
description = "Library for building powerful interactive command lines in Python"
category = "main"
optional = true
python-versions = ">=3.6.2"

[package.dependencies]
wcwidth = "*"

[[package]]
name = "prophet"
version = "1.0.1"
description = "Automatic Forecasting Procedure"
category = "main"
optional = false
python-versions = ">=3"

[package.dependencies]
cmdstanpy = "0.9.68"
convertdate = ">=2.1.2"
Cython = ">=0.22"
holidays = ">=0.10.2"
LunarCalendar = ">=0.0.9"
matplotlib = ">=2.0.0"
numpy = ">=1.15.4"
pandas = ">=1.0.4"
pystan = ">=2.19.1.1,<2.20.0.0"
python-dateutil = ">=2.8.0"
setuptools-git = ">=1.2"
tqdm = ">=4.36.1"

[[package]]
name = "protobuf"
version = "3.18.0"
description = "Protocol Buffers"
category = "main"
optional = false
python-versions = "*"

[[package]]
name = "psutil"
version = "5.8.0"
description = "Cross-platform lib for process and system monitoring in Python."
category = "main"
optional = false
python-versions = ">=2.6, !=3.0.*, !=3.1.*, !=3.2.*, !=3.3.*"

[package.extras]
test = ["ipaddress", "mock", "unittest2", "enum34", "pywin32", "wmi"]

[[package]]
name = "ptyprocess"
version = "0.7.0"
description = "Run a subprocess in a pseudo terminal"
category = "main"
optional = true
python-versions = "*"

[[package]]
name = "py"
version = "1.10.0"
description = "library with cross-python path, ini-parsing, io, code, log facilities"
category = "main"
optional = false
python-versions = ">=2.7, !=3.0.*, !=3.1.*, !=3.2.*, !=3.3.*"

[[package]]
name = "pyasn1"
version = "0.4.8"
description = "ASN.1 types and codecs"
category = "main"
optional = false
python-versions = "*"

[[package]]
name = "pyasn1-modules"
version = "0.2.8"
description = "A collection of ASN.1-based protocols modules."
category = "main"
optional = false
python-versions = "*"

[package.dependencies]
pyasn1 = ">=0.4.6,<0.5.0"

[[package]]
name = "pycodestyle"
version = "2.7.0"
description = "Python style guide checker"
category = "main"
optional = true
python-versions = ">=2.7, !=3.0.*, !=3.1.*, !=3.2.*, !=3.3.*"

[[package]]
name = "pycparser"
version = "2.20"
description = "C parser in Python"
category = "main"
optional = true
python-versions = ">=2.7, !=3.0.*, !=3.1.*, !=3.2.*, !=3.3.*"

[[package]]
name = "pydeprecate"
version = "0.3.1"
description = "Deprecation tooling"
category = "main"
optional = false
python-versions = ">=3.6"

[[package]]
name = "pydocstyle"
version = "6.1.1"
description = "Python docstring style checker"
category = "main"
optional = true
python-versions = ">=3.6"

[package.dependencies]
snowballstemmer = "*"

[package.extras]
toml = ["toml"]

[[package]]
name = "pyflakes"
version = "2.3.1"
description = "passive checker of Python programs"
category = "main"
optional = true
python-versions = ">=2.7, !=3.0.*, !=3.1.*, !=3.2.*, !=3.3.*"

[[package]]
name = "pygments"
version = "2.10.0"
description = "Pygments is a syntax highlighting package written in Python."
category = "main"
optional = true
python-versions = ">=3.5"

[[package]]
name = "pymeeus"
version = "0.5.11"
description = "Python implementation of Jean Meeus astronomical routines"
category = "main"
optional = false
python-versions = "*"

[[package]]
name = "pyparsing"
version = "2.4.7"
description = "Python parsing module"
category = "main"
optional = false
python-versions = ">=2.6, !=3.0.*, !=3.1.*, !=3.2.*"

[[package]]
name = "pyperclip"
version = "1.8.2"
description = "A cross-platform clipboard module for Python. (Only handles plain text for now.)"
category = "main"
optional = false
python-versions = "*"

[[package]]
name = "pyreadline"
version = "2.1"
description = "A python implmementation of GNU readline."
category = "main"
optional = false
python-versions = "*"

[[package]]
name = "pyreadline3"
version = "3.3"
description = "A python implementation of GNU readline."
category = "main"
optional = false
python-versions = "*"

[[package]]
name = "pyrsistent"
version = "0.18.0"
description = "Persistent/Functional/Immutable data structures"
category = "main"
optional = true
python-versions = ">=3.6"

[[package]]
name = "pystan"
version = "2.19.1.1"
description = "Python interface to Stan, a package for Bayesian inference"
category = "main"
optional = false
python-versions = "*"

[package.dependencies]
Cython = ">=0.22,<0.25.1 || >0.25.1"
numpy = ">=1.7"

[[package]]
name = "pytest"
version = "6.2.5"
description = "pytest: simple powerful testing with Python"
category = "main"
optional = false
python-versions = ">=3.6"

[package.dependencies]
atomicwrites = {version = ">=1.0", markers = "sys_platform == \"win32\""}
attrs = ">=19.2.0"
colorama = {version = "*", markers = "sys_platform == \"win32\""}
importlib-metadata = {version = ">=0.12", markers = "python_version < \"3.8\""}
iniconfig = "*"
packaging = "*"
pluggy = ">=0.12,<2.0"
py = ">=1.8.2"
toml = "*"

[package.extras]
testing = ["argcomplete", "hypothesis (>=3.56)", "mock", "nose", "requests", "xmlschema"]

[[package]]
name = "pytest-cov"
version = "2.12.1"
description = "Pytest plugin for measuring coverage."
category = "main"
optional = false
python-versions = ">=2.7, !=3.0.*, !=3.1.*, !=3.2.*, !=3.3.*, !=3.4.*"

[package.dependencies]
coverage = ">=5.2.1"
pytest = ">=4.6"
toml = "*"

[package.extras]
testing = ["fields", "hunter", "process-tests", "six", "pytest-xdist", "virtualenv"]

[[package]]
name = "python-dateutil"
version = "2.8.2"
description = "Extensions to the standard Python datetime module"
category = "main"
optional = false
python-versions = "!=3.0.*,!=3.1.*,!=3.2.*,>=2.7"

[package.dependencies]
six = ">=1.5"

[[package]]
name = "pytorch-forecasting"
version = "0.8.5"
description = "Forecasting timeseries with PyTorch - dataloaders, normalizers, metrics and models"
category = "main"
optional = false
python-versions = ">=3.6.2,<4.0.0"

[package.dependencies]
matplotlib = "*"
optuna = ">=2.3.0,<3.0.0"
pandas = ">=1.1.0,<2.0.0"
pytorch-lightning = ">=1.2.4,<2.0.0"
scikit-learn = ">=0.23,<0.25"
scipy = "*"
statsmodels = "*"
torch = ">=1.7,<2.0"

[package.extras]
github-actions = ["pytest-github-actions-annotate-failures"]

[[package]]
name = "pytorch-lightning"
version = "1.4.9"
description = "PyTorch Lightning is the lightweight PyTorch wrapper for ML researchers. Scale your models. Write less boilerplate."
category = "main"
optional = false
python-versions = ">=3.6"

[package.dependencies]
fsspec = {version = ">=2021.05.0,<2021.06.0 || >2021.06.0", extras = ["http"]}
future = ">=0.17.1"
numpy = ">=1.17.2"
packaging = ">=17.0"
pyDeprecate = "0.3.1"
PyYAML = ">=5.1"
tensorboard = ">=2.2.0"
torch = ">=1.6"
torchmetrics = ">=0.4.0"
tqdm = ">=4.41.0"
typing-extensions = "*"

[package.extras]
all = ["matplotlib (>3.1)", "horovod (>=0.21.2)", "omegaconf (>=2.0.1)", "torchtext (>=0.7)", "onnx (>=1.7.0)", "onnxruntime (>=1.3.0)", "hydra-core (>=1.0)", "jsonargparse[signatures] (>=3.17.0)", "gcsfs (>=2021.5.0)", "neptune-client (>=0.4.109)", "comet-ml (>=3.1.12)", "mlflow (>=1.0.0)", "test-tube (>=0.7.5)", "wandb (>=0.8.21)", "coverage (>5.2.0)", "codecov (>=2.1)", "pytest (>=6.0)", "check-manifest", "twine (==3.2)", "mypy (>=0.900)", "pre-commit (>=1.0)", "cloudpickle (>=1.3)", "scikit-learn (>0.22.1)", "scikit-image (>0.17.1)", "nltk (>=3.3)", "pandas", "torchvision (>=0.7)", "gym (>=0.17.0)", "ipython"]
cpu = ["matplotlib (>3.1)", "omegaconf (>=2.0.1)", "torchtext (>=0.7)", "onnx (>=1.7.0)", "onnxruntime (>=1.3.0)", "hydra-core (>=1.0)", "jsonargparse[signatures] (>=3.17.0)", "gcsfs (>=2021.5.0)", "neptune-client (>=0.4.109)", "comet-ml (>=3.1.12)", "mlflow (>=1.0.0)", "test-tube (>=0.7.5)", "wandb (>=0.8.21)", "coverage (>5.2.0)", "codecov (>=2.1)", "pytest (>=6.0)", "check-manifest", "twine (==3.2)", "mypy (>=0.900)", "pre-commit (>=1.0)", "cloudpickle (>=1.3)", "scikit-learn (>0.22.1)", "scikit-image (>0.17.1)", "nltk (>=3.3)", "pandas", "torchvision (>=0.7)", "gym (>=0.17.0)", "ipython"]
cpu-extra = ["matplotlib (>3.1)", "omegaconf (>=2.0.1)", "torchtext (>=0.7)", "onnx (>=1.7.0)", "onnxruntime (>=1.3.0)", "hydra-core (>=1.0)", "jsonargparse[signatures] (>=3.17.0)", "gcsfs (>=2021.5.0)"]
dev = ["matplotlib (>3.1)", "horovod (>=0.21.2)", "omegaconf (>=2.0.1)", "torchtext (>=0.7)", "onnx (>=1.7.0)", "onnxruntime (>=1.3.0)", "hydra-core (>=1.0)", "jsonargparse[signatures] (>=3.17.0)", "gcsfs (>=2021.5.0)", "neptune-client (>=0.4.109)", "comet-ml (>=3.1.12)", "mlflow (>=1.0.0)", "test-tube (>=0.7.5)", "wandb (>=0.8.21)", "coverage (>5.2.0)", "codecov (>=2.1)", "pytest (>=6.0)", "check-manifest", "twine (==3.2)", "mypy (>=0.900)", "pre-commit (>=1.0)", "cloudpickle (>=1.3)", "scikit-learn (>0.22.1)", "scikit-image (>0.17.1)", "nltk (>=3.3)", "pandas"]
examples = ["torchvision (>=0.7)", "gym (>=0.17.0)", "ipython"]
extra = ["matplotlib (>3.1)", "horovod (>=0.21.2)", "omegaconf (>=2.0.1)", "torchtext (>=0.7)", "onnx (>=1.7.0)", "onnxruntime (>=1.3.0)", "hydra-core (>=1.0)", "jsonargparse[signatures] (>=3.17.0)", "gcsfs (>=2021.5.0)"]
loggers = ["neptune-client (>=0.4.109)", "comet-ml (>=3.1.12)", "mlflow (>=1.0.0)", "test-tube (>=0.7.5)", "wandb (>=0.8.21)"]
test = ["coverage (>5.2.0)", "codecov (>=2.1)", "pytest (>=6.0)", "check-manifest", "twine (==3.2)", "mypy (>=0.900)", "pre-commit (>=1.0)", "cloudpickle (>=1.3)", "scikit-learn (>0.22.1)", "scikit-image (>0.17.1)", "nltk (>=3.3)", "pandas"]

[[package]]
name = "pytz"
version = "2021.1"
description = "World timezone definitions, modern and historical"
category = "main"
optional = false
python-versions = "*"

[[package]]
name = "pywin32"
version = "301"
description = "Python for Window Extensions"
category = "main"
optional = true
python-versions = "*"

[[package]]
name = "pywinpty"
version = "1.1.4"
description = "Pseudo terminal support for Windows from Python."
category = "main"
optional = true
python-versions = ">=3.6"

[[package]]
name = "pyyaml"
version = "5.4.1"
description = "YAML parser and emitter for Python"
category = "main"
optional = false
python-versions = ">=2.7, !=3.0.*, !=3.1.*, !=3.2.*, !=3.3.*, !=3.4.*, !=3.5.*"

[[package]]
name = "pyzmq"
version = "22.3.0"
description = "Python bindings for 0MQ"
category = "main"
optional = true
python-versions = ">=3.6"

[package.dependencies]
cffi = {version = "*", markers = "implementation_name == \"pypy\""}
py = {version = "*", markers = "implementation_name == \"pypy\""}

[[package]]
name = "requests"
version = "2.26.0"
description = "Python HTTP for Humans."
category = "main"
optional = false
python-versions = ">=2.7, !=3.0.*, !=3.1.*, !=3.2.*, !=3.3.*, !=3.4.*, !=3.5.*"

[package.dependencies]
certifi = ">=2017.4.17"
charset-normalizer = {version = ">=2.0.0,<2.1.0", markers = "python_version >= \"3\""}
idna = {version = ">=2.5,<4", markers = "python_version >= \"3\""}
urllib3 = ">=1.21.1,<1.27"

[package.extras]
socks = ["PySocks (>=1.5.6,!=1.5.7)", "win-inet-pton"]
use_chardet_on_py3 = ["chardet (>=3.0.2,<5)"]

[[package]]
name = "requests-oauthlib"
version = "1.3.0"
description = "OAuthlib authentication support for Requests."
category = "main"
optional = false
python-versions = ">=2.7, !=3.0.*, !=3.1.*, !=3.2.*, !=3.3.*"

[package.dependencies]
oauthlib = ">=3.0.0"
requests = ">=2.0.0"

[package.extras]
rsa = ["oauthlib[signedtoken] (>=3.0.0)"]

[[package]]
name = "rsa"
version = "4.7.2"
description = "Pure-Python RSA implementation"
category = "main"
optional = false
python-versions = ">=3.5, <4"

[package.dependencies]
pyasn1 = ">=0.1.3"

[[package]]
name = "ruptures"
version = "1.1.3"
description = "Change point detection for signals in Python."
category = "main"
optional = false
python-versions = ">=3.6"

[package.dependencies]
numpy = "*"
scipy = "*"

[package.extras]
dev = ["pre-commit"]
display = ["matplotlib"]
docs = ["jupyter", "librosa", "matplotlib", "mkdocs", "mkdocs-macros-plugin", "mkdocs-material", "mkdocstrings", "mknotebooks", "pymdown-extensions"]
test = ["pytest", "pytest-cov"]

[[package]]
name = "saxpy"
version = "1.0.1.dev167"
description = "SAX, HOTSAX, EMMA implementations for Python"
category = "main"
optional = false
python-versions = "*"

[package.dependencies]
codecov = "*"
numpy = "*"
pytest = "*"
pytest-cov = "*"

[[package]]
name = "scikit-learn"
version = "0.24.2"
description = "A set of python modules for machine learning and data mining"
category = "main"
optional = false
python-versions = ">=3.6"

[package.dependencies]
joblib = ">=0.11"
numpy = ">=1.13.3"
scipy = ">=0.19.1"
threadpoolctl = ">=2.0.0"

[package.extras]
benchmark = ["matplotlib (>=2.1.1)", "pandas (>=0.25.0)", "memory-profiler (>=0.57.0)"]
docs = ["matplotlib (>=2.1.1)", "scikit-image (>=0.13)", "pandas (>=0.25.0)", "seaborn (>=0.9.0)", "memory-profiler (>=0.57.0)", "sphinx (>=3.2.0)", "sphinx-gallery (>=0.7.0)", "numpydoc (>=1.0.0)", "Pillow (>=7.1.2)", "sphinx-prompt (>=1.3.0)"]
examples = ["matplotlib (>=2.1.1)", "scikit-image (>=0.13)", "pandas (>=0.25.0)", "seaborn (>=0.9.0)"]
tests = ["matplotlib (>=2.1.1)", "scikit-image (>=0.13)", "pandas (>=0.25.0)", "pytest (>=5.0.1)", "pytest-cov (>=2.9.0)", "flake8 (>=3.8.2)", "mypy (>=0.770)", "pyamg (>=4.0.0)"]

[[package]]
name = "scipy"
version = "1.5.4"
description = "SciPy: Scientific Library for Python"
category = "main"
optional = false
python-versions = ">=3.6"

[package.dependencies]
numpy = ">=1.14.5"

[[package]]
name = "seaborn"
version = "0.11.2"
description = "seaborn: statistical data visualization"
category = "main"
optional = false
python-versions = ">=3.6"

[package.dependencies]
matplotlib = ">=2.2"
numpy = ">=1.15"
pandas = ">=0.23"
scipy = ">=1.0"

[[package]]
name = "semver"
version = "2.13.0"
description = "Python helper for Semantic Versioning (http://semver.org/)"
category = "main"
optional = true
python-versions = ">=2.7, !=3.0.*, !=3.1.*, !=3.2.*, !=3.3.*"

[[package]]
name = "send2trash"
version = "1.8.0"
description = "Send file to trash natively under Mac OS X, Windows and Linux."
category = "main"
optional = true
python-versions = "*"

[package.extras]
nativelib = ["pyobjc-framework-cocoa", "pywin32"]
objc = ["pyobjc-framework-cocoa"]
win32 = ["pywin32"]

[[package]]
name = "sentry-sdk"
version = "1.4.3"
description = "Python client for Sentry (https://sentry.io)"
category = "main"
optional = false
python-versions = "*"

[package.dependencies]
certifi = "*"
urllib3 = ">=1.10.0"

[package.extras]
aiohttp = ["aiohttp (>=3.5)"]
beam = ["apache-beam (>=2.12)"]
bottle = ["bottle (>=0.12.13)"]
celery = ["celery (>=3)"]
chalice = ["chalice (>=1.16.0)"]
django = ["django (>=1.8)"]
falcon = ["falcon (>=1.4)"]
flask = ["flask (>=0.11)", "blinker (>=1.1)"]
httpx = ["httpx (>=0.16.0)"]
pure_eval = ["pure-eval", "executing", "asttokens"]
pyspark = ["pyspark (>=2.4.4)"]
rq = ["rq (>=0.6)"]
sanic = ["sanic (>=0.8)"]
sqlalchemy = ["sqlalchemy (>=1.2)"]
tornado = ["tornado (>=5)"]

[[package]]
name = "setuptools-git"
version = "1.2"
description = "Setuptools revision control system plugin for Git"
category = "main"
optional = false
python-versions = "*"

[[package]]
name = "shortuuid"
version = "1.0.1"
description = "A generator library for concise, unambiguous and URL-safe UUIDs."
category = "main"
optional = false
python-versions = ">=3.5"

[[package]]
name = "six"
version = "1.16.0"
description = "Python 2 and 3 compatibility utilities"
category = "main"
optional = false
python-versions = ">=2.7, !=3.0.*, !=3.1.*, !=3.2.*"

[[package]]
name = "smmap"
version = "4.0.0"
description = "A pure Python implementation of a sliding window memory map manager"
category = "main"
optional = false
python-versions = ">=3.5"

[[package]]
name = "snowballstemmer"
version = "2.1.0"
description = "This package provides 29 stemmers for 28 languages generated from Snowball algorithms."
category = "main"
optional = true
python-versions = "*"

[[package]]
name = "sphinx"
version = "3.5.4"
description = "Python documentation generator"
category = "main"
optional = true
python-versions = ">=3.5"

[package.dependencies]
alabaster = ">=0.7,<0.8"
babel = ">=1.3"
colorama = {version = ">=0.3.5", markers = "sys_platform == \"win32\""}
docutils = ">=0.12,<0.17"
imagesize = "*"
Jinja2 = ">=2.3"
packaging = "*"
Pygments = ">=2.0"
requests = ">=2.5.0"
snowballstemmer = ">=1.1"
sphinxcontrib-applehelp = "*"
sphinxcontrib-devhelp = "*"
sphinxcontrib-htmlhelp = "*"
sphinxcontrib-jsmath = "*"
sphinxcontrib-qthelp = "*"
sphinxcontrib-serializinghtml = "*"

[package.extras]
docs = ["sphinxcontrib-websupport"]
lint = ["flake8 (>=3.5.0)", "isort", "mypy (>=0.800)", "docutils-stubs"]
test = ["pytest", "pytest-cov", "html5lib", "cython", "typed-ast"]

[[package]]
name = "sphinx-mathjax-offline"
version = "0.0.1"
description = "MathJax offline support for Sphinx"
category = "main"
optional = true
python-versions = "*"

[package.dependencies]
sphinx = "*"

[[package]]
name = "sphinx-rtd-theme"
version = "0.5.2"
description = "Read the Docs theme for Sphinx"
category = "main"
optional = true
python-versions = "*"

[package.dependencies]
docutils = "<0.17"
sphinx = "*"

[package.extras]
dev = ["transifex-client", "sphinxcontrib-httpdomain", "bump2version"]

[[package]]
name = "sphinxcontrib-applehelp"
version = "1.0.2"
description = "sphinxcontrib-applehelp is a sphinx extension which outputs Apple help books"
category = "main"
optional = true
python-versions = ">=3.5"

[package.extras]
lint = ["flake8", "mypy", "docutils-stubs"]
test = ["pytest"]

[[package]]
name = "sphinxcontrib-devhelp"
version = "1.0.2"
description = "sphinxcontrib-devhelp is a sphinx extension which outputs Devhelp document."
category = "main"
optional = true
python-versions = ">=3.5"

[package.extras]
lint = ["flake8", "mypy", "docutils-stubs"]
test = ["pytest"]

[[package]]
name = "sphinxcontrib-htmlhelp"
version = "2.0.0"
description = "sphinxcontrib-htmlhelp is a sphinx extension which renders HTML help files"
category = "main"
optional = true
python-versions = ">=3.6"

[package.extras]
lint = ["flake8", "mypy", "docutils-stubs"]
test = ["pytest", "html5lib"]

[[package]]
name = "sphinxcontrib-jsmath"
version = "1.0.1"
description = "A sphinx extension which renders display math in HTML via JavaScript"
category = "main"
optional = true
python-versions = ">=3.5"

[package.extras]
test = ["pytest", "flake8", "mypy"]

[[package]]
name = "sphinxcontrib-qthelp"
version = "1.0.3"
description = "sphinxcontrib-qthelp is a sphinx extension which outputs QtHelp document."
category = "main"
optional = true
python-versions = ">=3.5"

[package.extras]
lint = ["flake8", "mypy", "docutils-stubs"]
test = ["pytest"]

[[package]]
name = "sphinxcontrib-serializinghtml"
version = "1.1.5"
description = "sphinxcontrib-serializinghtml is a sphinx extension which outputs \"serialized\" HTML files (json and pickle)."
category = "main"
optional = true
python-versions = ">=3.5"

[package.extras]
lint = ["flake8", "mypy", "docutils-stubs"]
test = ["pytest"]

[[package]]
name = "sqlalchemy"
version = "1.4.25"
description = "Database Abstraction Library"
category = "main"
optional = false
python-versions = "!=3.0.*,!=3.1.*,!=3.2.*,!=3.3.*,!=3.4.*,!=3.5.*,>=2.7"

[package.dependencies]
greenlet = {version = "!=0.4.17", markers = "python_version >= \"3\" and (platform_machine == \"aarch64\" or platform_machine == \"ppc64le\" or platform_machine == \"x86_64\" or platform_machine == \"amd64\" or platform_machine == \"AMD64\" or platform_machine == \"win32\" or platform_machine == \"WIN32\")"}
importlib-metadata = {version = "*", markers = "python_version < \"3.8\""}

[package.extras]
aiomysql = ["greenlet (!=0.4.17)", "aiomysql"]
aiosqlite = ["typing_extensions (!=3.10.0.1)", "greenlet (!=0.4.17)", "aiosqlite"]
asyncio = ["greenlet (!=0.4.17)"]
asyncmy = ["greenlet (!=0.4.17)", "asyncmy (>=0.2.0)"]
mariadb_connector = ["mariadb (>=1.0.1)"]
mssql = ["pyodbc"]
mssql_pymssql = ["pymssql"]
mssql_pyodbc = ["pyodbc"]
mypy = ["sqlalchemy2-stubs", "mypy (>=0.910)"]
mysql = ["mysqlclient (>=1.4.0,<2)", "mysqlclient (>=1.4.0)"]
mysql_connector = ["mysql-connector-python"]
oracle = ["cx_oracle (>=7,<8)", "cx_oracle (>=7)"]
postgresql = ["psycopg2 (>=2.7)"]
postgresql_asyncpg = ["greenlet (!=0.4.17)", "asyncpg"]
postgresql_pg8000 = ["pg8000 (>=1.16.6)"]
postgresql_psycopg2binary = ["psycopg2-binary"]
postgresql_psycopg2cffi = ["psycopg2cffi"]
pymysql = ["pymysql (<1)", "pymysql"]
sqlcipher = ["sqlcipher3-binary"]

[[package]]
name = "statsmodels"
version = "0.12.2"
description = "Statistical computations and models for Python"
category = "main"
optional = false
python-versions = ">=3.6"

[package.dependencies]
numpy = ">=1.15"
pandas = ">=0.21"
patsy = ">=0.5"
scipy = ">=1.1"

[package.extras]
build = ["cython (>=0.29)"]
develop = ["cython (>=0.29)"]
docs = ["sphinx", "nbconvert", "jupyter-client", "ipykernel", "matplotlib", "nbformat", "numpydoc", "pandas-datareader"]

[[package]]
name = "stevedore"
version = "3.4.0"
description = "Manage dynamic plugins for Python applications"
category = "main"
optional = false
python-versions = ">=3.6"

[package.dependencies]
importlib-metadata = {version = ">=1.7.0", markers = "python_version < \"3.8\""}
pbr = ">=2.0.0,<2.1.0 || >2.1.0"

[[package]]
name = "subprocess32"
version = "3.5.4"
description = "A backport of the subprocess module from Python 3 for use on 2.x."
category = "main"
optional = false
python-versions = ">=2.6, !=3.0.*, !=3.1.*, !=3.2.*, <4"

[[package]]
name = "tenacity"
version = "8.0.1"
description = "Retry code until it succeeds"
category = "main"
optional = false
python-versions = ">=3.6"

[package.extras]
doc = ["reno", "sphinx", "tornado (>=4.5)"]

[[package]]
name = "tensorboard"
version = "2.6.0"
description = "TensorBoard lets you watch Tensors Flow"
category = "main"
optional = false
python-versions = ">=3.6"

[package.dependencies]
absl-py = ">=0.4"
google-auth = ">=1.6.3,<2"
google-auth-oauthlib = ">=0.4.1,<0.5"
grpcio = ">=1.24.3"
markdown = ">=2.6.8"
numpy = ">=1.12.0"
protobuf = ">=3.6.0"
requests = ">=2.21.0,<3"
tensorboard-data-server = ">=0.6.0,<0.7.0"
tensorboard-plugin-wit = ">=1.6.0"
werkzeug = ">=0.11.15"

[[package]]
name = "tensorboard-data-server"
version = "0.6.1"
description = "Fast data loading for TensorBoard"
category = "main"
optional = false
python-versions = ">=3.6"

[[package]]
name = "tensorboard-plugin-wit"
version = "1.8.0"
description = "What-If Tool TensorBoard plugin."
category = "main"
optional = false
python-versions = "*"

[[package]]
name = "termcolor"
version = "1.1.0"
description = "ANSII Color formatting for output in terminal."
category = "main"
optional = false
python-versions = "*"

[[package]]
name = "terminado"
version = "0.12.1"
description = "Tornado websocket backend for the Xterm.js Javascript terminal emulator library."
category = "main"
optional = true
python-versions = ">=3.6"

[package.dependencies]
ptyprocess = {version = "*", markers = "os_name != \"nt\""}
pywinpty = {version = ">=1.1.0", markers = "os_name == \"nt\""}
tornado = ">=4"

[package.extras]
test = ["pytest"]

[[package]]
name = "testpath"
version = "0.5.0"
description = "Test utilities for code working with files and commands"
category = "main"
optional = true
python-versions = ">= 3.5"

[package.extras]
test = ["pytest", "pathlib2"]

[[package]]
name = "threadpoolctl"
version = "2.2.0"
description = "threadpoolctl"
category = "main"
optional = false
python-versions = ">=3.6"

[[package]]
name = "toml"
version = "0.10.2"
description = "Python Library for Tom's Obvious, Minimal Language"
category = "main"
optional = false
python-versions = ">=2.6, !=3.0.*, !=3.1.*, !=3.2.*"

[[package]]
name = "torch"
version = "1.8.1"
description = "Tensors and Dynamic neural networks in Python with strong GPU acceleration"
category = "main"
optional = false
python-versions = ">=3.6.2"

[package.dependencies]
dataclasses = {version = "*", markers = "python_version < \"3.7\""}
numpy = "*"
typing-extensions = "*"

[[package]]
name = "torchmetrics"
version = "0.5.1"
description = "PyTorch native Metrics"
category = "main"
optional = false
python-versions = ">=3.6"

[package.dependencies]
numpy = ">=1.17.2"
packaging = "*"
torch = ">=1.3.1"

[package.extras]
all = ["scipy", "torchvision", "torch-fidelity", "nltk (>=3.6)", "tqdm (>=4.41.0)"]
image = ["scipy", "torchvision", "torch-fidelity"]
text = ["nltk (>=3.6)", "tqdm (>=4.41.0)"]

[[package]]
name = "tornado"
version = "6.1"
description = "Tornado is a Python web framework and asynchronous networking library, originally developed at FriendFeed."
category = "main"
optional = true
python-versions = ">= 3.5"

[[package]]
name = "tqdm"
version = "4.62.3"
description = "Fast, Extensible Progress Meter"
category = "main"
optional = false
python-versions = "!=3.0.*,!=3.1.*,!=3.2.*,!=3.3.*,>=2.7"

[package.dependencies]
colorama = {version = "*", markers = "platform_system == \"Windows\""}

[package.extras]
dev = ["py-make (>=0.1.0)", "twine", "wheel"]
notebook = ["ipywidgets (>=6)"]
telegram = ["requests"]

[[package]]
name = "traitlets"
version = "4.3.3"
description = "Traitlets Python config system"
category = "main"
optional = true
python-versions = "*"

[package.dependencies]
decorator = "*"
ipython-genutils = "*"
six = "*"

[package.extras]
test = ["pytest", "mock"]

[[package]]
name = "typer"
version = "0.4.0"
description = "Typer, build great CLIs. Easy to code. Based on Python type hints."
category = "main"
optional = true
python-versions = ">=3.6"

[package.dependencies]
click = ">=7.1.1,<9.0.0"

[package.extras]
all = ["colorama (>=0.4.3,<0.5.0)", "shellingham (>=1.3.0,<2.0.0)"]
dev = ["autoflake (>=1.3.1,<2.0.0)", "flake8 (>=3.8.3,<4.0.0)"]
doc = ["mkdocs (>=1.1.2,<2.0.0)", "mkdocs-material (>=5.4.0,<6.0.0)", "markdown-include (>=0.5.1,<0.6.0)"]
test = ["shellingham (>=1.3.0,<2.0.0)", "pytest (>=4.4.0,<5.4.0)", "pytest-cov (>=2.10.0,<3.0.0)", "coverage (>=5.2,<6.0)", "pytest-xdist (>=1.32.0,<2.0.0)", "pytest-sugar (>=0.9.4,<0.10.0)", "mypy (==0.910)", "black (>=19.10b0,<20.0b0)", "isort (>=5.0.6,<6.0.0)"]

[[package]]
name = "typing-extensions"
version = "3.10.0.2"
description = "Backported and Experimental Type Hints for Python 3.5+"
category = "main"
optional = false
python-versions = "*"

[[package]]
name = "ujson"
version = "4.2.0"
description = "Ultra fast JSON encoder and decoder for Python"
category = "main"
optional = false
python-versions = ">=3.6"

[[package]]
name = "urllib3"
version = "1.26.7"
description = "HTTP library with thread-safe connection pooling, file post, and more."
category = "main"
optional = false
python-versions = ">=2.7, !=3.0.*, !=3.1.*, !=3.2.*, !=3.3.*, !=3.4.*, <4"

[package.extras]
brotli = ["brotlipy (>=0.6.0)"]
secure = ["pyOpenSSL (>=0.14)", "cryptography (>=1.3.4)", "idna (>=2.0.0)", "certifi", "ipaddress"]
socks = ["PySocks (>=1.5.6,!=1.5.7,<2.0)"]

[[package]]
name = "wandb"
version = "0.12.3"
description = "A CLI and library for interacting with the Weights and Biases API."
category = "main"
optional = false
python-versions = ">=3.6"

[package.dependencies]
Click = ">=7.0,<8.0.0 || >8.0.0"
configparser = ">=3.8.1"
docker-pycreds = ">=0.4.0"
GitPython = ">=1.0.0"
pathtools = "*"
promise = ">=2.0,<3"
protobuf = ">=3.12.0"
psutil = ">=5.0.0"
python-dateutil = ">=2.6.1"
PyYAML = "*"
requests = ">=2.0.0,<3"
sentry-sdk = ">=1.0.0"
shortuuid = ">=0.5.0"
six = ">=1.13.0"
subprocess32 = ">=3.5.3"
yaspin = ">=1.0.0"

[package.extras]
aws = ["boto3"]
gcp = ["google-cloud-storage"]
grpc = ["grpcio (==1.27.2)"]
kubeflow = ["kubernetes", "minio", "google-cloud-storage", "sh"]
launch = ["jupyter-repo2docker", "nbconvert", "chardet", "iso8601", "typing-extensions", "yaspin"]
media = ["numpy", "moviepy", "pillow", "bokeh", "soundfile", "plotly"]
sweeps = ["numpy (>=1.15,<1.21)", "scipy (>=1.5.4)", "pyyaml", "scikit-learn (==0.24.1)", "jsonschema (>=3.2.0)", "jsonref (>=0.2)", "pydantic (>=1.8.2)"]

[[package]]
name = "wcwidth"
version = "0.2.5"
description = "Measures the displayed width of unicode strings in a terminal"
category = "main"
optional = false
python-versions = "*"

[[package]]
name = "webencodings"
version = "0.5.1"
description = "Character encoding aliases for legacy web content"
category = "main"
optional = true
python-versions = "*"

[[package]]
name = "werkzeug"
version = "2.0.1"
description = "The comprehensive WSGI web application library."
category = "main"
optional = false
python-versions = ">=3.6"

[package.dependencies]
dataclasses = {version = "*", markers = "python_version < \"3.7\""}

[package.extras]
watchdog = ["watchdog"]

[[package]]
name = "widgetsnbextension"
version = "3.5.1"
description = "IPython HTML widgets for Jupyter"
category = "main"
optional = true
python-versions = "*"

[package.dependencies]
notebook = ">=4.4.1"

[[package]]
name = "win32-setctime"
version = "1.0.3"
description = "A small Python utility to set file creation time on Windows"
category = "main"
optional = false
python-versions = ">=3.5"

[package.extras]
dev = ["pytest (>=4.6.2)", "black (>=19.3b0)"]

[[package]]
name = "yarl"
version = "1.6.3"
description = "Yet another URL library"
category = "main"
optional = false
python-versions = ">=3.6"

[package.dependencies]
idna = ">=2.0"
multidict = ">=4.0"
typing-extensions = {version = ">=3.7.4", markers = "python_version < \"3.8\""}

[[package]]
name = "yaspin"
version = "2.1.0"
description = "Yet Another Terminal Spinner"
category = "main"
optional = false
python-versions = ">=3.6.2,<4.0.0"

[package.dependencies]
dataclasses = {version = ">=0.8,<0.9", markers = "python_version >= \"3.6\" and python_version < \"3.7\""}
termcolor = ">=1.1.0,<2.0.0"

[[package]]
name = "zipp"
<<<<<<< HEAD
version = "3.6.0"
=======
version = "3.5.1"
>>>>>>> 824af395
description = "Backport of pathlib-compatible object wrapper for zip files"
category = "main"
optional = false
python-versions = ">=3.6"

[package.extras]
docs = ["sphinx", "jaraco.packaging (>=8.2)", "rst.linker (>=1.9)"]
testing = ["pytest (>=4.6)", "pytest-checkdocs (>=2.4)", "pytest-flake8", "pytest-cov", "pytest-enabler (>=1.0.1)", "jaraco.itertools", "func-timeout", "pytest-black (>=0.3.7)", "pytest-mypy"]

[extras]
all = ["Sphinx", "numpydoc", "sphinx-rtd-theme", "nbsphinx", "sphinx-mathjax-offline", "myst-parser", "GitPython", "pytest-cov", "coverage", "pytest", "black", "isort", "flake8", "pep8-naming", "flake8-docstrings", "ipywidgets"]
docs = ["Sphinx", "numpydoc", "sphinx-rtd-theme", "nbsphinx", "sphinx-mathjax-offline", "myst-parser", "GitPython"]
release = ["click", "typer", "semver"]
style = ["black", "isort", "flake8", "pep8-naming", "flake8-docstrings"]
tests = ["pytest-cov", "coverage", "pytest"]

[metadata]
lock-version = "1.1"
python-versions = ">=3.6.2, <3.9.0"
content-hash = "0783dc957da7975ce74f3316965fc2108d70ebb146698b3adef03fe10044e156"

[metadata.files]
absl-py = [
    {file = "absl-py-0.14.0.tar.gz", hash = "sha256:7675ddb70ffd0e37a2e69322f8f2cd37b19e03a27f43420bea5850597ded9504"},
    {file = "absl_py-0.14.0-py3-none-any.whl", hash = "sha256:81409f8c5c1601f47d57eaa548a8516a967ab45a43ef75e5dfceab2ab4b69143"},
]
aiocontextvars = [
    {file = "aiocontextvars-0.2.2-py2.py3-none-any.whl", hash = "sha256:885daf8261818767d8f7cbd79f9d4482d118f024b6586ef6e67980236a27bfa3"},
    {file = "aiocontextvars-0.2.2.tar.gz", hash = "sha256:f027372dc48641f683c559f247bd84962becaacdc9ba711d583c3871fb5652aa"},
]
aiohttp = [
    {file = "aiohttp-3.7.4.post0-cp36-cp36m-macosx_10_14_x86_64.whl", hash = "sha256:3cf75f7cdc2397ed4442594b935a11ed5569961333d49b7539ea741be2cc79d5"},
    {file = "aiohttp-3.7.4.post0-cp36-cp36m-manylinux1_i686.whl", hash = "sha256:4b302b45040890cea949ad092479e01ba25911a15e648429c7c5aae9650c67a8"},
    {file = "aiohttp-3.7.4.post0-cp36-cp36m-manylinux2014_aarch64.whl", hash = "sha256:fe60131d21b31fd1a14bd43e6bb88256f69dfc3188b3a89d736d6c71ed43ec95"},
    {file = "aiohttp-3.7.4.post0-cp36-cp36m-manylinux2014_i686.whl", hash = "sha256:393f389841e8f2dfc86f774ad22f00923fdee66d238af89b70ea314c4aefd290"},
    {file = "aiohttp-3.7.4.post0-cp36-cp36m-manylinux2014_ppc64le.whl", hash = "sha256:c6e9dcb4cb338d91a73f178d866d051efe7c62a7166653a91e7d9fb18274058f"},
    {file = "aiohttp-3.7.4.post0-cp36-cp36m-manylinux2014_s390x.whl", hash = "sha256:5df68496d19f849921f05f14f31bd6ef53ad4b00245da3195048c69934521809"},
    {file = "aiohttp-3.7.4.post0-cp36-cp36m-manylinux2014_x86_64.whl", hash = "sha256:0563c1b3826945eecd62186f3f5c7d31abb7391fedc893b7e2b26303b5a9f3fe"},
    {file = "aiohttp-3.7.4.post0-cp36-cp36m-win32.whl", hash = "sha256:3d78619672183be860b96ed96f533046ec97ca067fd46ac1f6a09cd9b7484287"},
    {file = "aiohttp-3.7.4.post0-cp36-cp36m-win_amd64.whl", hash = "sha256:f705e12750171c0ab4ef2a3c76b9a4024a62c4103e3a55dd6f99265b9bc6fcfc"},
    {file = "aiohttp-3.7.4.post0-cp37-cp37m-macosx_10_14_x86_64.whl", hash = "sha256:230a8f7e24298dea47659251abc0fd8b3c4e38a664c59d4b89cca7f6c09c9e87"},
    {file = "aiohttp-3.7.4.post0-cp37-cp37m-manylinux1_i686.whl", hash = "sha256:2e19413bf84934d651344783c9f5e22dee452e251cfd220ebadbed2d9931dbf0"},
    {file = "aiohttp-3.7.4.post0-cp37-cp37m-manylinux2014_aarch64.whl", hash = "sha256:e4b2b334e68b18ac9817d828ba44d8fcb391f6acb398bcc5062b14b2cbeac970"},
    {file = "aiohttp-3.7.4.post0-cp37-cp37m-manylinux2014_i686.whl", hash = "sha256:d012ad7911653a906425d8473a1465caa9f8dea7fcf07b6d870397b774ea7c0f"},
    {file = "aiohttp-3.7.4.post0-cp37-cp37m-manylinux2014_ppc64le.whl", hash = "sha256:40eced07f07a9e60e825554a31f923e8d3997cfc7fb31dbc1328c70826e04cde"},
    {file = "aiohttp-3.7.4.post0-cp37-cp37m-manylinux2014_s390x.whl", hash = "sha256:209b4a8ee987eccc91e2bd3ac36adee0e53a5970b8ac52c273f7f8fd4872c94c"},
    {file = "aiohttp-3.7.4.post0-cp37-cp37m-manylinux2014_x86_64.whl", hash = "sha256:14762875b22d0055f05d12abc7f7d61d5fd4fe4642ce1a249abdf8c700bf1fd8"},
    {file = "aiohttp-3.7.4.post0-cp37-cp37m-win32.whl", hash = "sha256:7615dab56bb07bff74bc865307aeb89a8bfd9941d2ef9d817b9436da3a0ea54f"},
    {file = "aiohttp-3.7.4.post0-cp37-cp37m-win_amd64.whl", hash = "sha256:d9e13b33afd39ddeb377eff2c1c4f00544e191e1d1dee5b6c51ddee8ea6f0cf5"},
    {file = "aiohttp-3.7.4.post0-cp38-cp38-macosx_10_14_x86_64.whl", hash = "sha256:547da6cacac20666422d4882cfcd51298d45f7ccb60a04ec27424d2f36ba3eaf"},
    {file = "aiohttp-3.7.4.post0-cp38-cp38-manylinux1_i686.whl", hash = "sha256:af9aa9ef5ba1fd5b8c948bb11f44891968ab30356d65fd0cc6707d989cd521df"},
    {file = "aiohttp-3.7.4.post0-cp38-cp38-manylinux2014_aarch64.whl", hash = "sha256:64322071e046020e8797117b3658b9c2f80e3267daec409b350b6a7a05041213"},
    {file = "aiohttp-3.7.4.post0-cp38-cp38-manylinux2014_i686.whl", hash = "sha256:bb437315738aa441251214dad17428cafda9cdc9729499f1d6001748e1d432f4"},
    {file = "aiohttp-3.7.4.post0-cp38-cp38-manylinux2014_ppc64le.whl", hash = "sha256:e54962802d4b8b18b6207d4a927032826af39395a3bd9196a5af43fc4e60b009"},
    {file = "aiohttp-3.7.4.post0-cp38-cp38-manylinux2014_s390x.whl", hash = "sha256:a00bb73540af068ca7390e636c01cbc4f644961896fa9363154ff43fd37af2f5"},
    {file = "aiohttp-3.7.4.post0-cp38-cp38-manylinux2014_x86_64.whl", hash = "sha256:79ebfc238612123a713a457d92afb4096e2148be17df6c50fb9bf7a81c2f8013"},
    {file = "aiohttp-3.7.4.post0-cp38-cp38-win32.whl", hash = "sha256:515dfef7f869a0feb2afee66b957cc7bbe9ad0cdee45aec7fdc623f4ecd4fb16"},
    {file = "aiohttp-3.7.4.post0-cp38-cp38-win_amd64.whl", hash = "sha256:114b281e4d68302a324dd33abb04778e8557d88947875cbf4e842c2c01a030c5"},
    {file = "aiohttp-3.7.4.post0-cp39-cp39-macosx_10_14_x86_64.whl", hash = "sha256:7b18b97cf8ee5452fa5f4e3af95d01d84d86d32c5e2bfa260cf041749d66360b"},
    {file = "aiohttp-3.7.4.post0-cp39-cp39-manylinux1_i686.whl", hash = "sha256:15492a6368d985b76a2a5fdd2166cddfea5d24e69eefed4630cbaae5c81d89bd"},
    {file = "aiohttp-3.7.4.post0-cp39-cp39-manylinux2014_aarch64.whl", hash = "sha256:bdb230b4943891321e06fc7def63c7aace16095be7d9cf3b1e01be2f10fba439"},
    {file = "aiohttp-3.7.4.post0-cp39-cp39-manylinux2014_i686.whl", hash = "sha256:cffe3ab27871bc3ea47df5d8f7013945712c46a3cc5a95b6bee15887f1675c22"},
    {file = "aiohttp-3.7.4.post0-cp39-cp39-manylinux2014_ppc64le.whl", hash = "sha256:f881853d2643a29e643609da57b96d5f9c9b93f62429dcc1cbb413c7d07f0e1a"},
    {file = "aiohttp-3.7.4.post0-cp39-cp39-manylinux2014_s390x.whl", hash = "sha256:a5ca29ee66f8343ed336816c553e82d6cade48a3ad702b9ffa6125d187e2dedb"},
    {file = "aiohttp-3.7.4.post0-cp39-cp39-manylinux2014_x86_64.whl", hash = "sha256:17c073de315745a1510393a96e680d20af8e67e324f70b42accbd4cb3315c9fb"},
    {file = "aiohttp-3.7.4.post0-cp39-cp39-win32.whl", hash = "sha256:932bb1ea39a54e9ea27fc9232163059a0b8855256f4052e776357ad9add6f1c9"},
    {file = "aiohttp-3.7.4.post0-cp39-cp39-win_amd64.whl", hash = "sha256:02f46fc0e3c5ac58b80d4d56eb0a7c7d97fcef69ace9326289fb9f1955e65cfe"},
    {file = "aiohttp-3.7.4.post0.tar.gz", hash = "sha256:493d3299ebe5f5a7c66b9819eacdcfbbaaf1a8e84911ddffcdc48888497afecf"},
]
alabaster = [
    {file = "alabaster-0.7.12-py2.py3-none-any.whl", hash = "sha256:446438bdcca0e05bd45ea2de1668c1d9b032e1a9154c2c259092d77031ddd359"},
    {file = "alabaster-0.7.12.tar.gz", hash = "sha256:a661d72d58e6ea8a57f7a86e37d86716863ee5e92788398526d58b26a4e4dc02"},
]
alembic = [
    {file = "alembic-1.7.3-py3-none-any.whl", hash = "sha256:d0c580041f9f6487d5444df672a83da9be57398f39d6c1802bbedec6fefbeef6"},
    {file = "alembic-1.7.3.tar.gz", hash = "sha256:bc5bdf03d1b9814ee4d72adc0b19df2123f6c50a60c1ea761733f3640feedb8d"},
]
appdirs = [
    {file = "appdirs-1.4.4-py2.py3-none-any.whl", hash = "sha256:a841dacd6b99318a741b166adb07e19ee71a274450e68237b4650ca1055ab128"},
    {file = "appdirs-1.4.4.tar.gz", hash = "sha256:7d5d0167b2b1ba821647616af46a749d1c653740dd0d2415100fe26e27afdf41"},
]
appnope = [
    {file = "appnope-0.1.2-py2.py3-none-any.whl", hash = "sha256:93aa393e9d6c54c5cd570ccadd8edad61ea0c4b9ea7a01409020c9aa019eb442"},
    {file = "appnope-0.1.2.tar.gz", hash = "sha256:dd83cd4b5b460958838f6eb3000c660b1f9caf2a5b1de4264e941512f603258a"},
]
argon2-cffi = [
    {file = "argon2-cffi-21.1.0.tar.gz", hash = "sha256:f710b61103d1a1f692ca3ecbd1373e28aa5e545ac625ba067ff2feca1b2bb870"},
    {file = "argon2_cffi-21.1.0-cp35-abi3-macosx_10_14_x86_64.whl", hash = "sha256:217b4f0f853ccbbb5045242946ad2e162e396064575860141b71a85eb47e475a"},
    {file = "argon2_cffi-21.1.0-cp35-abi3-manylinux_2_5_x86_64.manylinux1_x86_64.whl", hash = "sha256:fa7e7d1fc22514a32b1761fdfa1882b6baa5c36bb3ef557bdd69e6fc9ba14a41"},
    {file = "argon2_cffi-21.1.0-cp35-abi3-win32.whl", hash = "sha256:e4d8f0ae1524b7b0372a3e574a2561cbdddb3fdb6c28b70a72868189bda19659"},
    {file = "argon2_cffi-21.1.0-cp35-abi3-win_amd64.whl", hash = "sha256:65213a9174320a1aee03fe826596e0620783966b49eb636955958b3074e87ff9"},
    {file = "argon2_cffi-21.1.0-pp36-pypy36_pp73-macosx_10_7_x86_64.whl", hash = "sha256:245f64a203012b144b7b8c8ea6d468cb02b37caa5afee5ba4a10c80599334f6a"},
    {file = "argon2_cffi-21.1.0-pp36-pypy36_pp73-manylinux_2_5_x86_64.manylinux1_x86_64.manylinux_2_12_x86_64.manylinux2010_x86_64.whl", hash = "sha256:4ad152c418f7eb640eac41ac815534e6aa61d1624530b8e7779114ecfbf327f8"},
    {file = "argon2_cffi-21.1.0-pp36-pypy36_pp73-win32.whl", hash = "sha256:bc513db2283c385ea4da31a2cd039c33380701f376f4edd12fe56db118a3b21a"},
    {file = "argon2_cffi-21.1.0-pp37-pypy37_pp73-macosx_10_7_x86_64.whl", hash = "sha256:c7a7c8cc98ac418002090e4add5bebfff1b915ea1cb459c578cd8206fef10378"},
    {file = "argon2_cffi-21.1.0-pp37-pypy37_pp73-manylinux_2_5_x86_64.manylinux1_x86_64.manylinux_2_12_x86_64.manylinux2010_x86_64.whl", hash = "sha256:165cadae5ac1e26644f5ade3bd9c18d89963be51d9ea8817bd671006d7909057"},
    {file = "argon2_cffi-21.1.0-pp37-pypy37_pp73-win_amd64.whl", hash = "sha256:566ffb581bbd9db5562327aee71b2eda24a1c15b23a356740abe3c011bbe0dcb"},
]
async-generator = [
    {file = "async_generator-1.10-py3-none-any.whl", hash = "sha256:01c7bf666359b4967d2cda0000cc2e4af16a0ae098cbffcb8472fb9e8ad6585b"},
    {file = "async_generator-1.10.tar.gz", hash = "sha256:6ebb3d106c12920aaae42ccb6f787ef5eefdcdd166ea3d628fa8476abe712144"},
]
async-timeout = [
    {file = "async-timeout-3.0.1.tar.gz", hash = "sha256:0c3c816a028d47f659d6ff5c745cb2acf1f966da1fe5c19c77a70282b25f4c5f"},
    {file = "async_timeout-3.0.1-py3-none-any.whl", hash = "sha256:4291ca197d287d274d0b6cb5d6f8f8f82d434ed288f962539ff18cc9012f9ea3"},
]
atomicwrites = [
    {file = "atomicwrites-1.4.0-py2.py3-none-any.whl", hash = "sha256:6d1784dea7c0c8d4a5172b6c620f40b6e4cbfdf96d783691f2e1302a7b88e197"},
    {file = "atomicwrites-1.4.0.tar.gz", hash = "sha256:ae70396ad1a434f9c7046fd2dd196fc04b12f9e91ffb859164193be8b6168a7a"},
]
attrs = [
    {file = "attrs-21.2.0-py2.py3-none-any.whl", hash = "sha256:149e90d6d8ac20db7a955ad60cf0e6881a3f20d37096140088356da6c716b0b1"},
    {file = "attrs-21.2.0.tar.gz", hash = "sha256:ef6aaac3ca6cd92904cdd0d83f629a15f18053ec84e6432106f7a4d04ae4f5fb"},
]
autopage = [
    {file = "autopage-0.4.0-py3-none-any.whl", hash = "sha256:9b8c9c160bfbf3e6e47953009bf1fe432aee5f37bcaf7fecb5b5ac4e265d4882"},
    {file = "autopage-0.4.0.tar.gz", hash = "sha256:18f511d8ef2e4d3cc22a986d345eab0e03f95b9fa80b74ca63b7fb001551dc42"},
]
babel = [
    {file = "Babel-2.9.1-py2.py3-none-any.whl", hash = "sha256:ab49e12b91d937cd11f0b67cb259a57ab4ad2b59ac7a3b41d6c06c0ac5b0def9"},
    {file = "Babel-2.9.1.tar.gz", hash = "sha256:bc0c176f9f6a994582230df350aa6e05ba2ebe4b3ac317eab29d9be5d2768da0"},
]
backcall = [
    {file = "backcall-0.2.0-py2.py3-none-any.whl", hash = "sha256:fbbce6a29f263178a1f7915c1940bde0ec2b2a967566fe1c65c1dfb7422bd255"},
    {file = "backcall-0.2.0.tar.gz", hash = "sha256:5cbdbf27be5e7cfadb448baf0aa95508f91f2bbc6c6437cd9cd06e2a4c215e1e"},
]
black = [
    {file = "black-19.3b0-py36-none-any.whl", hash = "sha256:09a9dcb7c46ed496a9850b76e4e825d6049ecd38b611f1224857a79bd985a8cf"},
    {file = "black-19.3b0.tar.gz", hash = "sha256:68950ffd4d9169716bcb8719a56c07a2f4485354fec061cdd5910aa07369731c"},
]
bleach = [
    {file = "bleach-4.1.0-py2.py3-none-any.whl", hash = "sha256:4d2651ab93271d1129ac9cbc679f524565cc8a1b791909c4a51eac4446a15994"},
    {file = "bleach-4.1.0.tar.gz", hash = "sha256:0900d8b37eba61a802ee40ac0061f8c2b5dee29c1927dd1d233e075ebf5a71da"},
]
cachetools = [
    {file = "cachetools-4.2.4-py3-none-any.whl", hash = "sha256:92971d3cb7d2a97efff7c7bb1657f21a8f5fb309a37530537c71b1774189f2d1"},
    {file = "cachetools-4.2.4.tar.gz", hash = "sha256:89ea6f1b638d5a73a4f9226be57ac5e4f399d22770b92355f92dcb0f7f001693"},
]
catboost = [
    {file = "catboost-0.25.1-cp27-none-macosx_10_6_intel.macosx_10_9_intel.macosx_10_9_x86_64.macosx_10_10_intel.macosx_10_10_x86_64.whl", hash = "sha256:f6be3a0551cae7f2211b3415766f1ddd47a3be9866231d058375c19d6005ac8c"},
    {file = "catboost-0.25.1-cp27-none-manylinux1_x86_64.whl", hash = "sha256:1bcfb80c1e1956dd02652a720dd35b5d9709d61ea3c3772d66cf5da620bcad47"},
    {file = "catboost-0.25.1-cp27-none-win_amd64.whl", hash = "sha256:d839ac0c721cf1cdc53b385343cdd7429730d0fbe63b9f4aa888496532a46f63"},
    {file = "catboost-0.25.1-cp35-none-macosx_10_6_intel.macosx_10_9_intel.macosx_10_9_x86_64.macosx_10_10_intel.macosx_10_10_x86_64.whl", hash = "sha256:0cc04d9a2e9bca4ae947f1d34399e436bbd74231b43fdcbbd03e7e362015b3eb"},
    {file = "catboost-0.25.1-cp35-none-manylinux1_x86_64.whl", hash = "sha256:9b9fea0d2be65d1bc50bd668d0e0196321aaa0b87e037bac5ea6327e73e42de0"},
    {file = "catboost-0.25.1-cp35-none-win_amd64.whl", hash = "sha256:e11b0bbf21546969e02fb7839f5c5d789d5a85e98343a0f5f84fb5262cf8e848"},
    {file = "catboost-0.25.1-cp36-none-macosx_10_6_intel.macosx_10_9_intel.macosx_10_9_x86_64.macosx_10_10_intel.macosx_10_10_x86_64.whl", hash = "sha256:374105c11e4183db9ec03ca9e1b12f2c68109ec88e3f7cd97255d9f0a1589cef"},
    {file = "catboost-0.25.1-cp36-none-manylinux1_x86_64.whl", hash = "sha256:5337135c0214c1af9b86edc7adc9e59eb5a10332aa136cb8027b0270b34a2439"},
    {file = "catboost-0.25.1-cp36-none-win_amd64.whl", hash = "sha256:65519dde14d7ae2a3d3f25f785de353c92a42944926ecf1f109c8d985e9087ba"},
    {file = "catboost-0.25.1-cp37-none-macosx_10_6_intel.macosx_10_9_intel.macosx_10_9_x86_64.macosx_10_10_intel.macosx_10_10_x86_64.whl", hash = "sha256:a135456204f7abff9b1df095ea7fff16be95d500885cbd3a6190aeb17eaea01c"},
    {file = "catboost-0.25.1-cp37-none-manylinux1_x86_64.whl", hash = "sha256:66ba83407775940372089a4fba3ca27a9418ed84d11675393d6346bf9cf7dd93"},
    {file = "catboost-0.25.1-cp37-none-win_amd64.whl", hash = "sha256:e7929ef1f854d58dda73d91bfa54d6f52dde1006f9a7ce8da6c22a2727910a9e"},
    {file = "catboost-0.25.1-cp38-none-macosx_10_6_intel.macosx_10_9_intel.macosx_10_9_x86_64.macosx_10_10_intel.macosx_10_10_x86_64.whl", hash = "sha256:f5cb7c0bc13de3fe1b1e067cbe25b09a4c1304dc6b5e160074c9dcf455ecdcd7"},
    {file = "catboost-0.25.1-cp38-none-manylinux1_x86_64.whl", hash = "sha256:a23592551ffa8a029bc97cd0ca090b9cd4a24bec054e356afd648fe6784ab648"},
    {file = "catboost-0.25.1-cp38-none-win_amd64.whl", hash = "sha256:0bf9d6f870a984309501ed7723bbd03c10abcf970725561ef15f2e6e11198cf3"},
    {file = "catboost-0.25.1-cp39-none-macosx_10_6_intel.macosx_10_9_intel.macosx_10_9_x86_64.macosx_10_10_intel.macosx_10_10_x86_64.whl", hash = "sha256:3431ffb78bfe5cd0d06a8ece8baaabb6232c8d9e9c2d76127d55f5a5f35bbe79"},
    {file = "catboost-0.25.1-cp39-none-manylinux1_x86_64.whl", hash = "sha256:d6625edd999fe888c05027a970f305d8cfe095a1a941146b7f8e7db31ccb2859"},
    {file = "catboost-0.25.1-cp39-none-win_amd64.whl", hash = "sha256:a66daf409958a837ee6cb5b02930a6da1d858e42655b48c54da0738dbe2be173"},
]
certifi = [
    {file = "certifi-2021.5.30-py2.py3-none-any.whl", hash = "sha256:50b1e4f8446b06f41be7dd6338db18e0990601dce795c2b1686458aa7e8fa7d8"},
    {file = "certifi-2021.5.30.tar.gz", hash = "sha256:2bbf76fd432960138b3ef6dda3dde0544f27cbf8546c458e60baf371917ba9ee"},
]
cffi = [
    {file = "cffi-1.14.6-cp27-cp27m-macosx_10_9_x86_64.whl", hash = "sha256:22b9c3c320171c108e903d61a3723b51e37aaa8c81255b5e7ce102775bd01e2c"},
    {file = "cffi-1.14.6-cp27-cp27m-manylinux1_i686.whl", hash = "sha256:f0c5d1acbfca6ebdd6b1e3eded8d261affb6ddcf2186205518f1428b8569bb99"},
    {file = "cffi-1.14.6-cp27-cp27m-manylinux1_x86_64.whl", hash = "sha256:99f27fefe34c37ba9875f224a8f36e31d744d8083e00f520f133cab79ad5e819"},
    {file = "cffi-1.14.6-cp27-cp27m-win32.whl", hash = "sha256:55af55e32ae468e9946f741a5d51f9896da6b9bf0bbdd326843fec05c730eb20"},
    {file = "cffi-1.14.6-cp27-cp27m-win_amd64.whl", hash = "sha256:7bcac9a2b4fdbed2c16fa5681356d7121ecabf041f18d97ed5b8e0dd38a80224"},
    {file = "cffi-1.14.6-cp27-cp27mu-manylinux1_i686.whl", hash = "sha256:ed38b924ce794e505647f7c331b22a693bee1538fdf46b0222c4717b42f744e7"},
    {file = "cffi-1.14.6-cp27-cp27mu-manylinux1_x86_64.whl", hash = "sha256:e22dcb48709fc51a7b58a927391b23ab37eb3737a98ac4338e2448bef8559b33"},
    {file = "cffi-1.14.6-cp35-cp35m-macosx_10_9_x86_64.whl", hash = "sha256:aedb15f0a5a5949ecb129a82b72b19df97bbbca024081ed2ef88bd5c0a610534"},
    {file = "cffi-1.14.6-cp35-cp35m-manylinux1_i686.whl", hash = "sha256:48916e459c54c4a70e52745639f1db524542140433599e13911b2f329834276a"},
    {file = "cffi-1.14.6-cp35-cp35m-manylinux1_x86_64.whl", hash = "sha256:f627688813d0a4140153ff532537fbe4afea5a3dffce1f9deb7f91f848a832b5"},
    {file = "cffi-1.14.6-cp35-cp35m-win32.whl", hash = "sha256:f0010c6f9d1a4011e429109fda55a225921e3206e7f62a0c22a35344bfd13cca"},
    {file = "cffi-1.14.6-cp35-cp35m-win_amd64.whl", hash = "sha256:57e555a9feb4a8460415f1aac331a2dc833b1115284f7ded7278b54afc5bd218"},
    {file = "cffi-1.14.6-cp36-cp36m-macosx_10_9_x86_64.whl", hash = "sha256:e8c6a99be100371dbb046880e7a282152aa5d6127ae01783e37662ef73850d8f"},
    {file = "cffi-1.14.6-cp36-cp36m-manylinux1_i686.whl", hash = "sha256:19ca0dbdeda3b2615421d54bef8985f72af6e0c47082a8d26122adac81a95872"},
    {file = "cffi-1.14.6-cp36-cp36m-manylinux1_x86_64.whl", hash = "sha256:d950695ae4381ecd856bcaf2b1e866720e4ab9a1498cba61c602e56630ca7195"},
    {file = "cffi-1.14.6-cp36-cp36m-manylinux_2_17_aarch64.manylinux2014_aarch64.whl", hash = "sha256:e9dc245e3ac69c92ee4c167fbdd7428ec1956d4e754223124991ef29eb57a09d"},
    {file = "cffi-1.14.6-cp36-cp36m-manylinux_2_17_ppc64le.manylinux2014_ppc64le.whl", hash = "sha256:a8661b2ce9694ca01c529bfa204dbb144b275a31685a075ce123f12331be790b"},
    {file = "cffi-1.14.6-cp36-cp36m-manylinux_2_17_s390x.manylinux2014_s390x.whl", hash = "sha256:b315d709717a99f4b27b59b021e6207c64620790ca3e0bde636a6c7f14618abb"},
    {file = "cffi-1.14.6-cp36-cp36m-win32.whl", hash = "sha256:80b06212075346b5546b0417b9f2bf467fea3bfe7352f781ffc05a8ab24ba14a"},
    {file = "cffi-1.14.6-cp36-cp36m-win_amd64.whl", hash = "sha256:a9da7010cec5a12193d1af9872a00888f396aba3dc79186604a09ea3ee7c029e"},
    {file = "cffi-1.14.6-cp37-cp37m-macosx_10_9_x86_64.whl", hash = "sha256:4373612d59c404baeb7cbd788a18b2b2a8331abcc84c3ba40051fcd18b17a4d5"},
    {file = "cffi-1.14.6-cp37-cp37m-manylinux1_i686.whl", hash = "sha256:f10afb1004f102c7868ebfe91c28f4a712227fe4cb24974350ace1f90e1febbf"},
    {file = "cffi-1.14.6-cp37-cp37m-manylinux1_x86_64.whl", hash = "sha256:fd4305f86f53dfd8cd3522269ed7fc34856a8ee3709a5e28b2836b2db9d4cd69"},
    {file = "cffi-1.14.6-cp37-cp37m-manylinux_2_17_aarch64.manylinux2014_aarch64.whl", hash = "sha256:6d6169cb3c6c2ad50db5b868db6491a790300ade1ed5d1da29289d73bbe40b56"},
    {file = "cffi-1.14.6-cp37-cp37m-manylinux_2_17_ppc64le.manylinux2014_ppc64le.whl", hash = "sha256:5d4b68e216fc65e9fe4f524c177b54964af043dde734807586cf5435af84045c"},
    {file = "cffi-1.14.6-cp37-cp37m-manylinux_2_17_s390x.manylinux2014_s390x.whl", hash = "sha256:33791e8a2dc2953f28b8d8d300dde42dd929ac28f974c4b4c6272cb2955cb762"},
    {file = "cffi-1.14.6-cp37-cp37m-win32.whl", hash = "sha256:0c0591bee64e438883b0c92a7bed78f6290d40bf02e54c5bf0978eaf36061771"},
    {file = "cffi-1.14.6-cp37-cp37m-win_amd64.whl", hash = "sha256:8eb687582ed7cd8c4bdbff3df6c0da443eb89c3c72e6e5dcdd9c81729712791a"},
    {file = "cffi-1.14.6-cp38-cp38-macosx_10_9_x86_64.whl", hash = "sha256:ba6f2b3f452e150945d58f4badd92310449876c4c954836cfb1803bdd7b422f0"},
    {file = "cffi-1.14.6-cp38-cp38-manylinux1_i686.whl", hash = "sha256:64fda793737bc4037521d4899be780534b9aea552eb673b9833b01f945904c2e"},
    {file = "cffi-1.14.6-cp38-cp38-manylinux1_x86_64.whl", hash = "sha256:9f3e33c28cd39d1b655ed1ba7247133b6f7fc16fa16887b120c0c670e35ce346"},
    {file = "cffi-1.14.6-cp38-cp38-manylinux_2_17_aarch64.manylinux2014_aarch64.whl", hash = "sha256:26bb2549b72708c833f5abe62b756176022a7b9a7f689b571e74c8478ead51dc"},
    {file = "cffi-1.14.6-cp38-cp38-manylinux_2_17_ppc64le.manylinux2014_ppc64le.whl", hash = "sha256:eb687a11f0a7a1839719edd80f41e459cc5366857ecbed383ff376c4e3cc6afd"},
    {file = "cffi-1.14.6-cp38-cp38-manylinux_2_17_s390x.manylinux2014_s390x.whl", hash = "sha256:d2ad4d668a5c0645d281dcd17aff2be3212bc109b33814bbb15c4939f44181cc"},
    {file = "cffi-1.14.6-cp38-cp38-win32.whl", hash = "sha256:487d63e1454627c8e47dd230025780e91869cfba4c753a74fda196a1f6ad6548"},
    {file = "cffi-1.14.6-cp38-cp38-win_amd64.whl", hash = "sha256:c33d18eb6e6bc36f09d793c0dc58b0211fccc6ae5149b808da4a62660678b156"},
    {file = "cffi-1.14.6-cp39-cp39-macosx_10_9_x86_64.whl", hash = "sha256:06c54a68935738d206570b20da5ef2b6b6d92b38ef3ec45c5422c0ebaf338d4d"},
    {file = "cffi-1.14.6-cp39-cp39-manylinux1_i686.whl", hash = "sha256:f174135f5609428cc6e1b9090f9268f5c8935fddb1b25ccb8255a2d50de6789e"},
    {file = "cffi-1.14.6-cp39-cp39-manylinux1_x86_64.whl", hash = "sha256:f3ebe6e73c319340830a9b2825d32eb6d8475c1dac020b4f0aa774ee3b898d1c"},
    {file = "cffi-1.14.6-cp39-cp39-manylinux_2_17_aarch64.manylinux2014_aarch64.whl", hash = "sha256:3c8d896becff2fa653dc4438b54a5a25a971d1f4110b32bd3068db3722c80202"},
    {file = "cffi-1.14.6-cp39-cp39-manylinux_2_17_ppc64le.manylinux2014_ppc64le.whl", hash = "sha256:4922cd707b25e623b902c86188aca466d3620892db76c0bdd7b99a3d5e61d35f"},
    {file = "cffi-1.14.6-cp39-cp39-manylinux_2_17_s390x.manylinux2014_s390x.whl", hash = "sha256:c9e005e9bd57bc987764c32a1bee4364c44fdc11a3cc20a40b93b444984f2b87"},
    {file = "cffi-1.14.6-cp39-cp39-win32.whl", hash = "sha256:eb9e2a346c5238a30a746893f23a9535e700f8192a68c07c0258e7ece6ff3728"},
    {file = "cffi-1.14.6-cp39-cp39-win_amd64.whl", hash = "sha256:818014c754cd3dba7229c0f5884396264d51ffb87ec86e927ef0be140bfdb0d2"},
    {file = "cffi-1.14.6.tar.gz", hash = "sha256:c9a875ce9d7fe32887784274dd533c57909b7b1dcadcc128a2ac21331a9765dd"},
]
chardet = [
    {file = "chardet-4.0.0-py2.py3-none-any.whl", hash = "sha256:f864054d66fd9118f2e67044ac8981a54775ec5b67aed0441892edb553d21da5"},
    {file = "chardet-4.0.0.tar.gz", hash = "sha256:0d6f53a15db4120f2b08c94f11e7d93d2c911ee118b6b30a04ec3ee8310179fa"},
]
charset-normalizer = [
    {file = "charset-normalizer-2.0.6.tar.gz", hash = "sha256:5ec46d183433dcbd0ab716f2d7f29d8dee50505b3fdb40c6b985c7c4f5a3591f"},
    {file = "charset_normalizer-2.0.6-py3-none-any.whl", hash = "sha256:5d209c0a931f215cee683b6445e2d77677e7e75e159f78def0db09d68fafcaa6"},
]
click = [
    {file = "click-8.0.1-py3-none-any.whl", hash = "sha256:fba402a4a47334742d782209a7c79bc448911afe1149d07bdabdf480b3e2f4b6"},
    {file = "click-8.0.1.tar.gz", hash = "sha256:8c04c11192119b1ef78ea049e0a6f0463e4c48ef00a30160c704337586f3ad7a"},
]
cliff = [
    {file = "cliff-3.9.0-py3-none-any.whl", hash = "sha256:c0d02ee970f978becf04ac7c2a921f2edbde83b1f1b5a7b7e0500e63fd9a6ca7"},
    {file = "cliff-3.9.0.tar.gz", hash = "sha256:95363e9b43e2ec9599e33b5aea27a6953beda2d0673557916fa4f5796857daa3"},
]
cmaes = [
    {file = "cmaes-0.8.2-py3-none-any.whl", hash = "sha256:9c4127be8942da3ac6857a7564d18a4a655462d77aa2d551a8e88063b23e0699"},
    {file = "cmaes-0.8.2.tar.gz", hash = "sha256:1c04ba23ded925ef13b96f42cfbd667a905ea5b80754c750e6448b9fcda96a5d"},
]
cmd2 = [
    {file = "cmd2-2.2.0-py3-none-any.whl", hash = "sha256:d2f75a0f8712541d6a31e46fe5d5a33cff719bd676c4b5ef2201e1c9dc4ccfac"},
    {file = "cmd2-2.2.0.tar.gz", hash = "sha256:34cd12424d9e2835eff125146af3d9f4a4c2931c6bc5a3cea9790bd4f55756d9"},
]
cmdstanpy = [
    {file = "cmdstanpy-0.9.68-py3-none-any.whl", hash = "sha256:8b0862c5491283c9e5ec6c7256dfcd835b9ef2319e38339ac640aa0156cc34c9"},
    {file = "cmdstanpy-0.9.68.tar.gz", hash = "sha256:9e935be976fda3ee738b19b8386b38617f78d9dfef51643d1ba5cb9740616b59"},
]
codecov = [
    {file = "codecov-2.1.12-py2.py3-none-any.whl", hash = "sha256:585dc217dc3d8185198ceb402f85d5cb5dbfa0c5f350a5abcdf9e347776a5b47"},
    {file = "codecov-2.1.12-py3.8.egg", hash = "sha256:782a8e5352f22593cbc5427a35320b99490eb24d9dcfa2155fd99d2b75cfb635"},
    {file = "codecov-2.1.12.tar.gz", hash = "sha256:a0da46bb5025426da895af90938def8ee12d37fcbcbbbc15b6dc64cf7ebc51c1"},
]
colorama = [
    {file = "colorama-0.4.4-py2.py3-none-any.whl", hash = "sha256:9f47eda37229f68eee03b24b9748937c7dc3868f906e8ba69fbcbdd3bc5dc3e2"},
    {file = "colorama-0.4.4.tar.gz", hash = "sha256:5941b2b48a20143d2267e95b1c2a7603ce057ee39fd88e7329b0c292aa16869b"},
]
colorlog = [
    {file = "colorlog-6.4.1-py2.py3-none-any.whl", hash = "sha256:b13da382156711f7973bf7cbd1f40ea544aff51fde5dc3fb8f3fa602c321d645"},
    {file = "colorlog-6.4.1.tar.gz", hash = "sha256:af99440154a01f27c09256760ea3477982bf782721feaa345904e806879df4d8"},
]
configparser = [
    {file = "configparser-5.0.2-py3-none-any.whl", hash = "sha256:af59f2cdd7efbdd5d111c1976ecd0b82db9066653362f0962d7bf1d3ab89a1fa"},
    {file = "configparser-5.0.2.tar.gz", hash = "sha256:85d5de102cfe6d14a5172676f09d19c465ce63d6019cf0a4ef13385fc535e828"},
]
contextvars = [
    {file = "contextvars-2.4.tar.gz", hash = "sha256:f38c908aaa59c14335eeea12abea5f443646216c4e29380d7bf34d2018e2c39e"},
]
convertdate = [
    {file = "convertdate-2.3.2-py3-none-any.whl", hash = "sha256:8f5e9efc2b71410d33217012c0a215f83463f765c94d5883bf656ce7a962b888"},
    {file = "convertdate-2.3.2.tar.gz", hash = "sha256:57df962a6047534f1452c390ad48e3dc5c83052ad83ad6dd78d60ae22f99214c"},
]
coverage = [
    {file = "coverage-5.5-cp27-cp27m-macosx_10_9_x86_64.whl", hash = "sha256:b6d534e4b2ab35c9f93f46229363e17f63c53ad01330df9f2d6bd1187e5eaacf"},
    {file = "coverage-5.5-cp27-cp27m-manylinux1_i686.whl", hash = "sha256:b7895207b4c843c76a25ab8c1e866261bcfe27bfaa20c192de5190121770672b"},
    {file = "coverage-5.5-cp27-cp27m-manylinux1_x86_64.whl", hash = "sha256:c2723d347ab06e7ddad1a58b2a821218239249a9e4365eaff6649d31180c1669"},
    {file = "coverage-5.5-cp27-cp27m-manylinux2010_i686.whl", hash = "sha256:900fbf7759501bc7807fd6638c947d7a831fc9fdf742dc10f02956ff7220fa90"},
    {file = "coverage-5.5-cp27-cp27m-manylinux2010_x86_64.whl", hash = "sha256:004d1880bed2d97151facef49f08e255a20ceb6f9432df75f4eef018fdd5a78c"},
    {file = "coverage-5.5-cp27-cp27m-win32.whl", hash = "sha256:06191eb60f8d8a5bc046f3799f8a07a2d7aefb9504b0209aff0b47298333302a"},
    {file = "coverage-5.5-cp27-cp27m-win_amd64.whl", hash = "sha256:7501140f755b725495941b43347ba8a2777407fc7f250d4f5a7d2a1050ba8e82"},
    {file = "coverage-5.5-cp27-cp27mu-manylinux1_i686.whl", hash = "sha256:372da284cfd642d8e08ef606917846fa2ee350f64994bebfbd3afb0040436905"},
    {file = "coverage-5.5-cp27-cp27mu-manylinux1_x86_64.whl", hash = "sha256:8963a499849a1fc54b35b1c9f162f4108017b2e6db2c46c1bed93a72262ed083"},
    {file = "coverage-5.5-cp27-cp27mu-manylinux2010_i686.whl", hash = "sha256:869a64f53488f40fa5b5b9dcb9e9b2962a66a87dab37790f3fcfb5144b996ef5"},
    {file = "coverage-5.5-cp27-cp27mu-manylinux2010_x86_64.whl", hash = "sha256:4a7697d8cb0f27399b0e393c0b90f0f1e40c82023ea4d45d22bce7032a5d7b81"},
    {file = "coverage-5.5-cp310-cp310-macosx_10_14_x86_64.whl", hash = "sha256:8d0a0725ad7c1a0bcd8d1b437e191107d457e2ec1084b9f190630a4fb1af78e6"},
    {file = "coverage-5.5-cp310-cp310-manylinux1_x86_64.whl", hash = "sha256:51cb9476a3987c8967ebab3f0fe144819781fca264f57f89760037a2ea191cb0"},
    {file = "coverage-5.5-cp310-cp310-win_amd64.whl", hash = "sha256:c0891a6a97b09c1f3e073a890514d5012eb256845c451bd48f7968ef939bf4ae"},
    {file = "coverage-5.5-cp35-cp35m-macosx_10_9_x86_64.whl", hash = "sha256:3487286bc29a5aa4b93a072e9592f22254291ce96a9fbc5251f566b6b7343cdb"},
    {file = "coverage-5.5-cp35-cp35m-manylinux1_i686.whl", hash = "sha256:deee1077aae10d8fa88cb02c845cfba9b62c55e1183f52f6ae6a2df6a2187160"},
    {file = "coverage-5.5-cp35-cp35m-manylinux1_x86_64.whl", hash = "sha256:f11642dddbb0253cc8853254301b51390ba0081750a8ac03f20ea8103f0c56b6"},
    {file = "coverage-5.5-cp35-cp35m-manylinux2010_i686.whl", hash = "sha256:6c90e11318f0d3c436a42409f2749ee1a115cd8b067d7f14c148f1ce5574d701"},
    {file = "coverage-5.5-cp35-cp35m-manylinux2010_x86_64.whl", hash = "sha256:30c77c1dc9f253283e34c27935fded5015f7d1abe83bc7821680ac444eaf7793"},
    {file = "coverage-5.5-cp35-cp35m-win32.whl", hash = "sha256:9a1ef3b66e38ef8618ce5fdc7bea3d9f45f3624e2a66295eea5e57966c85909e"},
    {file = "coverage-5.5-cp35-cp35m-win_amd64.whl", hash = "sha256:972c85d205b51e30e59525694670de6a8a89691186012535f9d7dbaa230e42c3"},
    {file = "coverage-5.5-cp36-cp36m-macosx_10_9_x86_64.whl", hash = "sha256:af0e781009aaf59e25c5a678122391cb0f345ac0ec272c7961dc5455e1c40066"},
    {file = "coverage-5.5-cp36-cp36m-manylinux1_i686.whl", hash = "sha256:74d881fc777ebb11c63736622b60cb9e4aee5cace591ce274fb69e582a12a61a"},
    {file = "coverage-5.5-cp36-cp36m-manylinux1_x86_64.whl", hash = "sha256:92b017ce34b68a7d67bd6d117e6d443a9bf63a2ecf8567bb3d8c6c7bc5014465"},
    {file = "coverage-5.5-cp36-cp36m-manylinux2010_i686.whl", hash = "sha256:d636598c8305e1f90b439dbf4f66437de4a5e3c31fdf47ad29542478c8508bbb"},
    {file = "coverage-5.5-cp36-cp36m-manylinux2010_x86_64.whl", hash = "sha256:41179b8a845742d1eb60449bdb2992196e211341818565abded11cfa90efb821"},
    {file = "coverage-5.5-cp36-cp36m-win32.whl", hash = "sha256:040af6c32813fa3eae5305d53f18875bedd079960822ef8ec067a66dd8afcd45"},
    {file = "coverage-5.5-cp36-cp36m-win_amd64.whl", hash = "sha256:5fec2d43a2cc6965edc0bb9e83e1e4b557f76f843a77a2496cbe719583ce8184"},
    {file = "coverage-5.5-cp37-cp37m-macosx_10_9_x86_64.whl", hash = "sha256:18ba8bbede96a2c3dde7b868de9dcbd55670690af0988713f0603f037848418a"},
    {file = "coverage-5.5-cp37-cp37m-manylinux1_i686.whl", hash = "sha256:2910f4d36a6a9b4214bb7038d537f015346f413a975d57ca6b43bf23d6563b53"},
    {file = "coverage-5.5-cp37-cp37m-manylinux1_x86_64.whl", hash = "sha256:f0b278ce10936db1a37e6954e15a3730bea96a0997c26d7fee88e6c396c2086d"},
    {file = "coverage-5.5-cp37-cp37m-manylinux2010_i686.whl", hash = "sha256:796c9c3c79747146ebd278dbe1e5c5c05dd6b10cc3bcb8389dfdf844f3ead638"},
    {file = "coverage-5.5-cp37-cp37m-manylinux2010_x86_64.whl", hash = "sha256:53194af30d5bad77fcba80e23a1441c71abfb3e01192034f8246e0d8f99528f3"},
    {file = "coverage-5.5-cp37-cp37m-win32.whl", hash = "sha256:184a47bbe0aa6400ed2d41d8e9ed868b8205046518c52464fde713ea06e3a74a"},
    {file = "coverage-5.5-cp37-cp37m-win_amd64.whl", hash = "sha256:2949cad1c5208b8298d5686d5a85b66aae46d73eec2c3e08c817dd3513e5848a"},
    {file = "coverage-5.5-cp38-cp38-macosx_10_9_x86_64.whl", hash = "sha256:217658ec7187497e3f3ebd901afdca1af062b42cfe3e0dafea4cced3983739f6"},
    {file = "coverage-5.5-cp38-cp38-manylinux1_i686.whl", hash = "sha256:1aa846f56c3d49205c952d8318e76ccc2ae23303351d9270ab220004c580cfe2"},
    {file = "coverage-5.5-cp38-cp38-manylinux1_x86_64.whl", hash = "sha256:24d4a7de75446be83244eabbff746d66b9240ae020ced65d060815fac3423759"},
    {file = "coverage-5.5-cp38-cp38-manylinux2010_i686.whl", hash = "sha256:d1f8bf7b90ba55699b3a5e44930e93ff0189aa27186e96071fac7dd0d06a1873"},
    {file = "coverage-5.5-cp38-cp38-manylinux2010_x86_64.whl", hash = "sha256:970284a88b99673ccb2e4e334cfb38a10aab7cd44f7457564d11898a74b62d0a"},
    {file = "coverage-5.5-cp38-cp38-win32.whl", hash = "sha256:01d84219b5cdbfc8122223b39a954820929497a1cb1422824bb86b07b74594b6"},
    {file = "coverage-5.5-cp38-cp38-win_amd64.whl", hash = "sha256:2e0d881ad471768bf6e6c2bf905d183543f10098e3b3640fc029509530091502"},
    {file = "coverage-5.5-cp39-cp39-macosx_10_9_x86_64.whl", hash = "sha256:d1f9ce122f83b2305592c11d64f181b87153fc2c2bbd3bb4a3dde8303cfb1a6b"},
    {file = "coverage-5.5-cp39-cp39-manylinux1_i686.whl", hash = "sha256:13c4ee887eca0f4c5a247b75398d4114c37882658300e153113dafb1d76de529"},
    {file = "coverage-5.5-cp39-cp39-manylinux1_x86_64.whl", hash = "sha256:52596d3d0e8bdf3af43db3e9ba8dcdaac724ba7b5ca3f6358529d56f7a166f8b"},
    {file = "coverage-5.5-cp39-cp39-manylinux2010_i686.whl", hash = "sha256:2cafbbb3af0733db200c9b5f798d18953b1a304d3f86a938367de1567f4b5bff"},
    {file = "coverage-5.5-cp39-cp39-manylinux2010_x86_64.whl", hash = "sha256:44d654437b8ddd9eee7d1eaee28b7219bec228520ff809af170488fd2fed3e2b"},
    {file = "coverage-5.5-cp39-cp39-win32.whl", hash = "sha256:d314ed732c25d29775e84a960c3c60808b682c08d86602ec2c3008e1202e3bb6"},
    {file = "coverage-5.5-cp39-cp39-win_amd64.whl", hash = "sha256:13034c4409db851670bc9acd836243aeee299949bd5673e11844befcb0149f03"},
    {file = "coverage-5.5-pp36-none-any.whl", hash = "sha256:f030f8873312a16414c0d8e1a1ddff2d3235655a2174e3648b4fa66b3f2f1079"},
    {file = "coverage-5.5-pp37-none-any.whl", hash = "sha256:2a3859cb82dcbda1cfd3e6f71c27081d18aa251d20a17d87d26d4cd216fb0af4"},
    {file = "coverage-5.5.tar.gz", hash = "sha256:ebe78fe9a0e874362175b02371bdfbee64d8edc42a044253ddf4ee7d3c15212c"},
]
cycler = [
    {file = "cycler-0.10.0-py2.py3-none-any.whl", hash = "sha256:1d8a5ae1ff6c5cf9b93e8811e581232ad8920aeec647c37316ceac982b08cb2d"},
    {file = "cycler-0.10.0.tar.gz", hash = "sha256:cd7b2d1018258d7247a71425e9f26463dfb444d411c39569972f4ce586b0c9d8"},
]
cython = [
    {file = "Cython-0.29.24-cp27-cp27m-macosx_10_9_x86_64.whl", hash = "sha256:6a2cf2ccccc25413864928dfd730c29db6f63eaf98206c1e600003a445ca7f58"},
    {file = "Cython-0.29.24-cp27-cp27m-manylinux1_i686.whl", hash = "sha256:b28f92e617f540d3f21f8fd479a9c6491be920ffff672a4c61b7fc4d7f749f39"},
    {file = "Cython-0.29.24-cp27-cp27m-manylinux1_x86_64.whl", hash = "sha256:37bcfa5df2a3009f49624695d917c3804fccbdfcdc5eda6378754a879711a4d5"},
    {file = "Cython-0.29.24-cp27-cp27m-win32.whl", hash = "sha256:9164aeef1af6f837e4fc20402a31d256188ba4d535e262c6cb78caf57ad744f8"},
    {file = "Cython-0.29.24-cp27-cp27m-win_amd64.whl", hash = "sha256:73ac33a4379056a02031baa4def255717fadb9181b5ac2b244792d53eae1c925"},
    {file = "Cython-0.29.24-cp27-cp27mu-manylinux1_i686.whl", hash = "sha256:09ac3087ac7a3d489ebcb3fb8402e00c13d1a3a1c6bc73fd3b0d756a3e341e79"},
    {file = "Cython-0.29.24-cp27-cp27mu-manylinux1_x86_64.whl", hash = "sha256:774cb8fd931ee1ba52c472bc1c19077cd6895c1b24014ae07bb27df59aed5ebe"},
    {file = "Cython-0.29.24-cp34-cp34m-win32.whl", hash = "sha256:5dd56d0be50073f0e54825a8bc3393852de0eed126339ecbca0ae149dba55cfc"},
    {file = "Cython-0.29.24-cp34-cp34m-win_amd64.whl", hash = "sha256:88dc3c250dec280b0489a83950b15809762e27232f4799b1b8d0bad503f5ab84"},
    {file = "Cython-0.29.24-cp35-cp35m-manylinux1_i686.whl", hash = "sha256:5fa12ebafc2f688ea6d26ab6d1d2e634a9872509ba7135b902bb0d8b368fb04b"},
    {file = "Cython-0.29.24-cp35-cp35m-manylinux1_x86_64.whl", hash = "sha256:60c958bcab0ff315b4036a949bed1c65334e1f6a69e17e9966d742febb59043a"},
    {file = "Cython-0.29.24-cp35-cp35m-win32.whl", hash = "sha256:166f9f29cd0058ce1a14a7b3a2458b849ed34b1ec5fd4108af3fdd2c24afcbb0"},
    {file = "Cython-0.29.24-cp35-cp35m-win_amd64.whl", hash = "sha256:76cbca0188d278e93d12ebdaf5990678e6e436485fdfad49dbe9b07717d41a3c"},
    {file = "Cython-0.29.24-cp36-cp36m-macosx_10_9_x86_64.whl", hash = "sha256:f2e9381497b12e8f622af620bde0d1d094035d79b899abb2ddd3a7891f535083"},
    {file = "Cython-0.29.24-cp36-cp36m-manylinux1_i686.whl", hash = "sha256:d8d1a087f35e39384303f5e6b75d465d6f29d746d7138eae9d3b6e8e6f769eae"},
    {file = "Cython-0.29.24-cp36-cp36m-manylinux1_x86_64.whl", hash = "sha256:112efa54a58293a4fb0acf0dd8e5b3736e95b595eee24dd88615648e445abe41"},
    {file = "Cython-0.29.24-cp36-cp36m-manylinux_2_17_aarch64.manylinux2014_aarch64.whl", hash = "sha256:4cf4452f0e4d50e11701bca38f3857fe6fa16593e7fd6a4d5f7be66f611b7da2"},
    {file = "Cython-0.29.24-cp36-cp36m-win32.whl", hash = "sha256:854fe2193d3ad4c8b61932ff54d6dbe10c5fa8749eb8958d72cc0ab28243f833"},
    {file = "Cython-0.29.24-cp36-cp36m-win_amd64.whl", hash = "sha256:84826ec1c11cda56261a252ddecac0c7d6b02e47e81b94f40b27b4c23c29c17c"},
    {file = "Cython-0.29.24-cp37-cp37m-macosx_10_9_x86_64.whl", hash = "sha256:6ade74eece909fd3a437d9a5084829180751d7ade118e281e9824dd75eafaff2"},
    {file = "Cython-0.29.24-cp37-cp37m-manylinux1_i686.whl", hash = "sha256:0a142c6b862e6ed6b02209d543062c038c110585b5e32d1ad7c9717af4f07e41"},
    {file = "Cython-0.29.24-cp37-cp37m-manylinux1_x86_64.whl", hash = "sha256:10cb3def9774fa99e4583617a5616874aed3255dc241fd1f4a3c2978c78e1c53"},
    {file = "Cython-0.29.24-cp37-cp37m-manylinux_2_17_aarch64.manylinux2014_aarch64.whl", hash = "sha256:2f41ef7edd76dd23315925e003f0c58c8585f3ab24be6885c4b3f60e77c82746"},
    {file = "Cython-0.29.24-cp37-cp37m-win32.whl", hash = "sha256:821c2d416ad7d006b069657ee1034c0e0cb45bdbe9ab6ab631e8c495dfcfa4ac"},
    {file = "Cython-0.29.24-cp37-cp37m-win_amd64.whl", hash = "sha256:2d9e61ed1056a3b6a4b9156b62297ad18b357a7948e57a2f49b061217696567e"},
    {file = "Cython-0.29.24-cp38-cp38-macosx_10_9_x86_64.whl", hash = "sha256:55b0ee28c2c8118bfb3ad9b25cf7a6cbd724e442ea96956e32ccd908d5e3e043"},
    {file = "Cython-0.29.24-cp38-cp38-manylinux1_i686.whl", hash = "sha256:eb2843f8cc01c645725e6fc690a84e99cdb266ce8ebe427cf3a680ff09f876aa"},
    {file = "Cython-0.29.24-cp38-cp38-manylinux1_x86_64.whl", hash = "sha256:661dbdea519d9cfb288867252b75fef73ffa8e8bb674cec27acf70646afb369b"},
    {file = "Cython-0.29.24-cp38-cp38-manylinux_2_17_aarch64.manylinux2014_aarch64.whl", hash = "sha256:bc05de569f811be1fcfde6756c9048ae518f0c4b6d9f8f024752c5365d934cac"},
    {file = "Cython-0.29.24-cp38-cp38-win32.whl", hash = "sha256:a102cfa795c6b3b81a29bdb9dbec545367cd7f353c03e6f30a056fdfefd92854"},
    {file = "Cython-0.29.24-cp38-cp38-win_amd64.whl", hash = "sha256:416046a98255eff97ec02077d20ebeaae52682dfca1c35aadf31260442b92514"},
    {file = "Cython-0.29.24-cp39-cp39-macosx_10_9_x86_64.whl", hash = "sha256:ad43e684ade673565f6f9d6638015112f6c7f11aa2a632167b79014f613f0f5f"},
    {file = "Cython-0.29.24-cp39-cp39-manylinux1_i686.whl", hash = "sha256:afb521523cb46ddaa8d269b421f88ea2731fee05e65b952b96d4db760f5a2a1c"},
    {file = "Cython-0.29.24-cp39-cp39-manylinux1_x86_64.whl", hash = "sha256:0d414458cb22f8a90d64260da6dace5d5fcebde43f31be52ca51f818c46db8cb"},
    {file = "Cython-0.29.24-cp39-cp39-manylinux_2_17_aarch64.manylinux2014_aarch64.whl", hash = "sha256:8cb87777e82d1996aef6c146560a19270684271c9c669ba62ac6803b3cd2ff82"},
    {file = "Cython-0.29.24-cp39-cp39-win32.whl", hash = "sha256:91339ee4b465924a3ea4b2a9cec7f7227bc4cadf673ce859d24c2b9ef60b1214"},
    {file = "Cython-0.29.24-cp39-cp39-win_amd64.whl", hash = "sha256:5fb977945a2111f6b64501fdf7ed0ec162cc502b84457fd648d6a558ea8de0d6"},
    {file = "Cython-0.29.24-py2.py3-none-any.whl", hash = "sha256:f96411f0120b5cae483923aaacd2872af8709be4b46522daedc32f051d778385"},
    {file = "Cython-0.29.24.tar.gz", hash = "sha256:cdf04d07c3600860e8c2ebaad4e8f52ac3feb212453c1764a49ac08c827e8443"},
]
dataclasses = [
    {file = "dataclasses-0.8-py3-none-any.whl", hash = "sha256:0201d89fa866f68c8ebd9d08ee6ff50c0b255f8ec63a71c16fda7af82bb887bf"},
    {file = "dataclasses-0.8.tar.gz", hash = "sha256:8479067f342acf957dc82ec415d355ab5edb7e7646b90dc6e2fd1d96ad084c97"},
]
decorator = [
    {file = "decorator-5.1.0-py3-none-any.whl", hash = "sha256:7b12e7c3c6ab203a29e157335e9122cb03de9ab7264b137594103fd4a683b374"},
    {file = "decorator-5.1.0.tar.gz", hash = "sha256:e59913af105b9860aa2c8d3272d9de5a56a4e608db9a2f167a8480b323d529a7"},
]
defusedxml = [
    {file = "defusedxml-0.7.1-py2.py3-none-any.whl", hash = "sha256:a352e7e428770286cc899e2542b6cdaedb2b4953ff269a210103ec58f6198a61"},
    {file = "defusedxml-0.7.1.tar.gz", hash = "sha256:1bb3032db185915b62d7c6209c5a8792be6a32ab2fedacc84e01b52c51aa3e69"},
]
dill = [
    {file = "dill-0.3.4-py2.py3-none-any.whl", hash = "sha256:7e40e4a70304fd9ceab3535d36e58791d9c4a776b38ec7f7ec9afc8d3dca4d4f"},
    {file = "dill-0.3.4.zip", hash = "sha256:9f9734205146b2b353ab3fec9af0070237b6ddae78452af83d2fca84d739e675"},
]
docker-pycreds = [
    {file = "docker-pycreds-0.4.0.tar.gz", hash = "sha256:6ce3270bcaf404cc4c3e27e4b6c70d3521deae82fb508767870fdbf772d584d4"},
    {file = "docker_pycreds-0.4.0-py2.py3-none-any.whl", hash = "sha256:7266112468627868005106ec19cd0d722702d2b7d5912a28e19b826c3d37af49"},
]
docutils = [
    {file = "docutils-0.16-py2.py3-none-any.whl", hash = "sha256:0c5b78adfbf7762415433f5515cd5c9e762339e23369dbe8000d84a4bf4ab3af"},
    {file = "docutils-0.16.tar.gz", hash = "sha256:c2de3a60e9e7d07be26b7f2b00ca0309c207e06c100f9cc2a94931fc75a478fc"},
]
entrypoints = [
    {file = "entrypoints-0.3-py2.py3-none-any.whl", hash = "sha256:589f874b313739ad35be6e0cd7efde2a4e9b6fea91edcc34e58ecbb8dbe56d19"},
    {file = "entrypoints-0.3.tar.gz", hash = "sha256:c70dd71abe5a8c85e55e12c19bd91ccfeec11a6e99044204511f9ed547d48451"},
]
ephem = [
    {file = "ephem-4.1-cp27-cp27m-macosx_10_9_x86_64.whl", hash = "sha256:bce7ea77ef6727ce0a8175270adc85c9b30399febd1c9219428048f6122eae29"},
    {file = "ephem-4.1-cp27-cp27m-manylinux2010_i686.whl", hash = "sha256:ff0d7f03d59d48c849259146608ae2b9cf0d5a60a2696129074b0f46c3adb6c8"},
    {file = "ephem-4.1-cp27-cp27m-manylinux2010_x86_64.whl", hash = "sha256:535baaa6d2919a4fb8a2c887affce35f815eb739014a6776ed015864dd042ac4"},
    {file = "ephem-4.1-cp27-cp27mu-manylinux2010_i686.whl", hash = "sha256:4980faa7d1820ea0c20bd293a038efe6dd99a6971eb242e91797f7fbef0b053c"},
    {file = "ephem-4.1-cp27-cp27mu-manylinux2010_x86_64.whl", hash = "sha256:faeca01a21d373cbca52162e665b33de32c19670a78907a6f99dbf191d4f5e3d"},
    {file = "ephem-4.1-cp35-cp35m-macosx_10_9_x86_64.whl", hash = "sha256:f8f1929c961b96244cee4b29c05388c133f8aeba53462a5eb082bf24a6fc8f14"},
    {file = "ephem-4.1-cp35-cp35m-manylinux2010_i686.whl", hash = "sha256:0fc102fce4ea1343737ad0bbad25dc8a5a4e8b5ac29a29b1c4725a124723fb55"},
    {file = "ephem-4.1-cp35-cp35m-manylinux2010_x86_64.whl", hash = "sha256:27a33af3671aeb09cf870ea6655e508ce05cee54b427afdeb2b6098484ecb93f"},
    {file = "ephem-4.1-cp35-cp35m-manylinux2014_aarch64.whl", hash = "sha256:cb847b06458b34aa3271863d18adafa4f99355465ecf3f7e26fa6fa5db3c4283"},
    {file = "ephem-4.1-cp35-cp35m-manylinux2014_s390x.whl", hash = "sha256:bdd6646264f5c63f1a12775da04cb09940d90ccd79f5ac21ede33c2fe99e7c6b"},
    {file = "ephem-4.1-cp35-cp35m-win32.whl", hash = "sha256:78f1b2a4d879da0296c232aad176d1a6521d05d27183d7a3a43fee01a9c248db"},
    {file = "ephem-4.1-cp35-cp35m-win_amd64.whl", hash = "sha256:f43fb35c9304e9c6233778842461aff4200592652de6c15550d16e0687671b1c"},
    {file = "ephem-4.1-cp36-cp36m-macosx_10_9_x86_64.whl", hash = "sha256:260e1a1d3d9ca42c1f6f6e2a649958ac1d101823ca49c9688019fad53bbb5f9a"},
    {file = "ephem-4.1-cp36-cp36m-manylinux2010_i686.whl", hash = "sha256:bb393a065abe940361dc676e12fffd475a01f6134b13565a1ad140b25b304810"},
    {file = "ephem-4.1-cp36-cp36m-manylinux2010_x86_64.whl", hash = "sha256:2c2d4ec3c8a18ef0a26733e0431c7ca609a8d33c0aa9e3a4e3c3f4b49e26529e"},
    {file = "ephem-4.1-cp36-cp36m-manylinux2014_aarch64.whl", hash = "sha256:c0908ef30ef8b595cf742fb851fb1ca34fa6399c476b4d150f132ca42209143f"},
    {file = "ephem-4.1-cp36-cp36m-manylinux2014_s390x.whl", hash = "sha256:4de86c7e5c19f7b784aa76f431492a3c5cc27203d1ef641e9a79601ff0256ed8"},
    {file = "ephem-4.1-cp36-cp36m-win32.whl", hash = "sha256:8469a914a031c36333fa72167b72305ae3d7c9bae1391157ff0bd30840a8b7c9"},
    {file = "ephem-4.1-cp36-cp36m-win_amd64.whl", hash = "sha256:4392fd956a938586f9513562a9baa20c7a30b6b59937c75d6f26be154ac29dd7"},
    {file = "ephem-4.1-cp37-cp37m-macosx_10_9_x86_64.whl", hash = "sha256:dcb8299f7927a2fbae24d2a730d995c7e320309112776fe2d830180be27b987b"},
    {file = "ephem-4.1-cp37-cp37m-manylinux2010_i686.whl", hash = "sha256:d9a8dc50439572db34295cbcda8c34219764ba82c75b0da1144544dac563acd3"},
    {file = "ephem-4.1-cp37-cp37m-manylinux2010_x86_64.whl", hash = "sha256:9ee597eeb38ad361dd13df27bad0532bff77fb42533e5157dbbb94d6d1ff81b8"},
    {file = "ephem-4.1-cp37-cp37m-manylinux2014_aarch64.whl", hash = "sha256:9937b5f7a197a5ee7f382cda7e5803b15e8549a610f0813268589feb6c5a6ec0"},
    {file = "ephem-4.1-cp37-cp37m-manylinux2014_s390x.whl", hash = "sha256:b5b65a1ae977315a88784d5891d12216730b6f27ddf2b0aee2587f4c1274fbd1"},
    {file = "ephem-4.1-cp37-cp37m-win32.whl", hash = "sha256:b309898688bb2639bee6e5e2474cb6fe6d9cf7676121f348ff208a437c9e3c95"},
    {file = "ephem-4.1-cp37-cp37m-win_amd64.whl", hash = "sha256:7b3790b132148e534ddd4d31a3613d81511db540114905104a87dc3297de7d29"},
    {file = "ephem-4.1-cp38-cp38-macosx_10_9_x86_64.whl", hash = "sha256:e9860188660933ca6cc15107df2756887088503e17381fd620a7dde2d079e532"},
    {file = "ephem-4.1-cp38-cp38-manylinux2010_i686.whl", hash = "sha256:b77f9f504a4c24423ed0b184eba847c341712db9a1e20227c91c347da54cf811"},
    {file = "ephem-4.1-cp38-cp38-manylinux2010_x86_64.whl", hash = "sha256:d29a7d12dd27a0e92390e127dac74cb33c09c5b57eebfa5a777628d5cd3fc3e5"},
    {file = "ephem-4.1-cp38-cp38-manylinux2014_aarch64.whl", hash = "sha256:33d270a42ce4106c20c2aed4ccab6d0681463660ed6ef00b1da83344f8c334d0"},
    {file = "ephem-4.1-cp38-cp38-manylinux2014_s390x.whl", hash = "sha256:430d2152417e5a22b61e82d51a923be8e5ac7fe9cdab25c89563089cca66cac5"},
    {file = "ephem-4.1-cp38-cp38-win32.whl", hash = "sha256:83bb1c1270a7e55c1917cf36c6f99515a9074908c604673bc1126e2dd10eabd0"},
    {file = "ephem-4.1-cp38-cp38-win_amd64.whl", hash = "sha256:8d83b461603b16b267fc857b6ed7f7e0f50e2f06cd8f42cafe5934677e61cba3"},
    {file = "ephem-4.1-cp39-cp39-macosx_10_9_x86_64.whl", hash = "sha256:ad223397a258586488e5163df90e353a857fe93891e8a7a3aed53ce1bf180624"},
    {file = "ephem-4.1-cp39-cp39-manylinux2010_i686.whl", hash = "sha256:1cb6236469afab2ee3f4777c602e9c19944721396eafa60700f6638c1955ab8e"},
    {file = "ephem-4.1-cp39-cp39-manylinux2010_x86_64.whl", hash = "sha256:4e53b1b9e7103532feae3dc51a0f5a21eeb5db0d368f9b7efec56edc5ba10f01"},
    {file = "ephem-4.1-cp39-cp39-manylinux2014_aarch64.whl", hash = "sha256:f56a23b3a48185591a26813114a37c895a5855a80fe589ca83a0258aff3fd1fd"},
    {file = "ephem-4.1-cp39-cp39-manylinux2014_s390x.whl", hash = "sha256:1aa66d4a1a4265446edcf8d90c34e38d87704d17cc47276df3805f567f89b01d"},
    {file = "ephem-4.1-cp39-cp39-win32.whl", hash = "sha256:c9e633e228c611968c95e57064e7b717fb9d1c51671cc340a324cb81f30d16a8"},
    {file = "ephem-4.1-cp39-cp39-win_amd64.whl", hash = "sha256:153f7acee45786ff91c3cef34ac93024526010e3ec4f892ae76eb8e5e3c0ec7b"},
    {file = "ephem-4.1.tar.gz", hash = "sha256:c076794a511a34b5b91871c1cf6374dbc323ec69fca3f50eb718f20b171259d6"},
]
flake8 = [
    {file = "flake8-3.9.2-py2.py3-none-any.whl", hash = "sha256:bf8fd333346d844f616e8d47905ef3a3384edae6b4e9beb0c5101e25e3110907"},
    {file = "flake8-3.9.2.tar.gz", hash = "sha256:07528381786f2a6237b061f6e96610a4167b226cb926e2aa2b6b1d78057c576b"},
]
flake8-docstrings = [
    {file = "flake8-docstrings-1.6.0.tar.gz", hash = "sha256:9fe7c6a306064af8e62a055c2f61e9eb1da55f84bb39caef2b84ce53708ac34b"},
    {file = "flake8_docstrings-1.6.0-py2.py3-none-any.whl", hash = "sha256:99cac583d6c7e32dd28bbfbef120a7c0d1b6dde4adb5a9fd441c4227a6534bde"},
]
flake8-polyfill = [
    {file = "flake8-polyfill-1.0.2.tar.gz", hash = "sha256:e44b087597f6da52ec6393a709e7108b2905317d0c0b744cdca6208e670d8eda"},
    {file = "flake8_polyfill-1.0.2-py2.py3-none-any.whl", hash = "sha256:12be6a34ee3ab795b19ca73505e7b55826d5f6ad7230d31b18e106400169b9e9"},
]
fsspec = [
    {file = "fsspec-2021.9.0-py3-none-any.whl", hash = "sha256:fbddcce8dd2bf7ae348b6930b67a572ba36aa7b1d2a02b122f969e7e9819dd9a"},
    {file = "fsspec-2021.9.0.tar.gz", hash = "sha256:b5bbe7846c571597e013a917483d561d712ef1e8a13b71629ea8a24c6ffbc3e9"},
]
future = [
    {file = "future-0.18.2.tar.gz", hash = "sha256:b1bead90b70cf6ec3f0710ae53a525360fa360d306a86583adc6bf83a4db537d"},
]
gitdb = [
    {file = "gitdb-4.0.7-py3-none-any.whl", hash = "sha256:6c4cc71933456991da20917998acbe6cf4fb41eeaab7d6d67fbc05ecd4c865b0"},
    {file = "gitdb-4.0.7.tar.gz", hash = "sha256:96bf5c08b157a666fec41129e6d327235284cca4c81e92109260f353ba138005"},
]
gitpython = [
    {file = "GitPython-3.1.20-py3-none-any.whl", hash = "sha256:b1e1c269deab1b08ce65403cf14e10d2ef1f6c89e33ea7c5e5bb0222ea593b8a"},
    {file = "GitPython-3.1.20.tar.gz", hash = "sha256:df0e072a200703a65387b0cfdf0466e3bab729c0458cf6b7349d0e9877636519"},
]
google-auth = [
    {file = "google-auth-1.35.0.tar.gz", hash = "sha256:b7033be9028c188ee30200b204ea00ed82ea1162e8ac1df4aa6ded19a191d88e"},
    {file = "google_auth-1.35.0-py2.py3-none-any.whl", hash = "sha256:997516b42ecb5b63e8d80f5632c1a61dddf41d2a4c2748057837e06e00014258"},
]
google-auth-oauthlib = [
    {file = "google-auth-oauthlib-0.4.6.tar.gz", hash = "sha256:a90a072f6993f2c327067bf65270046384cda5a8ecb20b94ea9a687f1f233a7a"},
    {file = "google_auth_oauthlib-0.4.6-py2.py3-none-any.whl", hash = "sha256:3f2a6e802eebbb6fb736a370fbf3b055edcb6b52878bf2f26330b5e041316c73"},
]
graphviz = [
    {file = "graphviz-0.17-py3-none-any.whl", hash = "sha256:5dadec94046d82adaae6019311a30e0487536d9d5a60d85451f0ba32f9fc6559"},
    {file = "graphviz-0.17.zip", hash = "sha256:ef6e2c5deb9cdcc0c7eece1d89625fd07b0f2208ea2bcb483520907ddf8b4e12"},
]
greenlet = [
    {file = "greenlet-1.1.2-cp27-cp27m-macosx_10_14_x86_64.whl", hash = "sha256:58df5c2a0e293bf665a51f8a100d3e9956febfbf1d9aaf8c0677cf70218910c6"},
    {file = "greenlet-1.1.2-cp27-cp27m-manylinux1_x86_64.whl", hash = "sha256:aec52725173bd3a7b56fe91bc56eccb26fbdff1386ef123abb63c84c5b43b63a"},
    {file = "greenlet-1.1.2-cp27-cp27m-manylinux2010_x86_64.whl", hash = "sha256:833e1551925ed51e6b44c800e71e77dacd7e49181fdc9ac9a0bf3714d515785d"},
    {file = "greenlet-1.1.2-cp27-cp27m-win32.whl", hash = "sha256:aa5b467f15e78b82257319aebc78dd2915e4c1436c3c0d1ad6f53e47ba6e2713"},
    {file = "greenlet-1.1.2-cp27-cp27m-win_amd64.whl", hash = "sha256:40b951f601af999a8bf2ce8c71e8aaa4e8c6f78ff8afae7b808aae2dc50d4c40"},
    {file = "greenlet-1.1.2-cp27-cp27mu-manylinux1_x86_64.whl", hash = "sha256:95e69877983ea39b7303570fa6760f81a3eec23d0e3ab2021b7144b94d06202d"},
    {file = "greenlet-1.1.2-cp27-cp27mu-manylinux2010_x86_64.whl", hash = "sha256:356b3576ad078c89a6107caa9c50cc14e98e3a6c4874a37c3e0273e4baf33de8"},
    {file = "greenlet-1.1.2-cp310-cp310-macosx_10_14_x86_64.whl", hash = "sha256:8639cadfda96737427330a094476d4c7a56ac03de7265622fcf4cfe57c8ae18d"},
    {file = "greenlet-1.1.2-cp310-cp310-manylinux_2_17_aarch64.manylinux2014_aarch64.whl", hash = "sha256:97e5306482182170ade15c4b0d8386ded995a07d7cc2ca8f27958d34d6736497"},
    {file = "greenlet-1.1.2-cp310-cp310-manylinux_2_17_ppc64le.manylinux2014_ppc64le.whl", hash = "sha256:e6a36bb9474218c7a5b27ae476035497a6990e21d04c279884eb10d9b290f1b1"},
    {file = "greenlet-1.1.2-cp310-cp310-manylinux_2_17_x86_64.manylinux2014_x86_64.whl", hash = "sha256:abb7a75ed8b968f3061327c433a0fbd17b729947b400747c334a9c29a9af6c58"},
    {file = "greenlet-1.1.2-cp310-cp310-win_amd64.whl", hash = "sha256:14d4f3cd4e8b524ae9b8aa567858beed70c392fdec26dbdb0a8a418392e71708"},
    {file = "greenlet-1.1.2-cp35-cp35m-macosx_10_14_x86_64.whl", hash = "sha256:17ff94e7a83aa8671a25bf5b59326ec26da379ace2ebc4411d690d80a7fbcf23"},
    {file = "greenlet-1.1.2-cp35-cp35m-manylinux1_x86_64.whl", hash = "sha256:9f3cba480d3deb69f6ee2c1825060177a22c7826431458c697df88e6aeb3caee"},
    {file = "greenlet-1.1.2-cp35-cp35m-manylinux2010_x86_64.whl", hash = "sha256:fa877ca7f6b48054f847b61d6fa7bed5cebb663ebc55e018fda12db09dcc664c"},
    {file = "greenlet-1.1.2-cp35-cp35m-win32.whl", hash = "sha256:7cbd7574ce8e138bda9df4efc6bf2ab8572c9aff640d8ecfece1b006b68da963"},
    {file = "greenlet-1.1.2-cp35-cp35m-win_amd64.whl", hash = "sha256:903bbd302a2378f984aef528f76d4c9b1748f318fe1294961c072bdc7f2ffa3e"},
    {file = "greenlet-1.1.2-cp36-cp36m-macosx_10_14_x86_64.whl", hash = "sha256:049fe7579230e44daef03a259faa24511d10ebfa44f69411d99e6a184fe68073"},
    {file = "greenlet-1.1.2-cp36-cp36m-manylinux1_x86_64.whl", hash = "sha256:dd0b1e9e891f69e7675ba5c92e28b90eaa045f6ab134ffe70b52e948aa175b3c"},
    {file = "greenlet-1.1.2-cp36-cp36m-manylinux2010_x86_64.whl", hash = "sha256:7418b6bfc7fe3331541b84bb2141c9baf1ec7132a7ecd9f375912eca810e714e"},
    {file = "greenlet-1.1.2-cp36-cp36m-manylinux_2_17_aarch64.manylinux2014_aarch64.whl", hash = "sha256:f9d29ca8a77117315101425ec7ec2a47a22ccf59f5593378fc4077ac5b754fce"},
    {file = "greenlet-1.1.2-cp36-cp36m-manylinux_2_17_ppc64le.manylinux2014_ppc64le.whl", hash = "sha256:21915eb821a6b3d9d8eefdaf57d6c345b970ad722f856cd71739493ce003ad08"},
    {file = "greenlet-1.1.2-cp36-cp36m-manylinux_2_17_x86_64.manylinux2014_x86_64.whl", hash = "sha256:eff9d20417ff9dcb0d25e2defc2574d10b491bf2e693b4e491914738b7908168"},
    {file = "greenlet-1.1.2-cp36-cp36m-win32.whl", hash = "sha256:32ca72bbc673adbcfecb935bb3fb1b74e663d10a4b241aaa2f5a75fe1d1f90aa"},
    {file = "greenlet-1.1.2-cp36-cp36m-win_amd64.whl", hash = "sha256:f0214eb2a23b85528310dad848ad2ac58e735612929c8072f6093f3585fd342d"},
    {file = "greenlet-1.1.2-cp37-cp37m-macosx_10_14_x86_64.whl", hash = "sha256:b92e29e58bef6d9cfd340c72b04d74c4b4e9f70c9fa7c78b674d1fec18896dc4"},
    {file = "greenlet-1.1.2-cp37-cp37m-manylinux1_x86_64.whl", hash = "sha256:fdcec0b8399108577ec290f55551d926d9a1fa6cad45882093a7a07ac5ec147b"},
    {file = "greenlet-1.1.2-cp37-cp37m-manylinux2010_x86_64.whl", hash = "sha256:93f81b134a165cc17123626ab8da2e30c0455441d4ab5576eed73a64c025b25c"},
    {file = "greenlet-1.1.2-cp37-cp37m-manylinux_2_17_aarch64.manylinux2014_aarch64.whl", hash = "sha256:1e12bdc622676ce47ae9abbf455c189e442afdde8818d9da983085df6312e7a1"},
    {file = "greenlet-1.1.2-cp37-cp37m-manylinux_2_17_ppc64le.manylinux2014_ppc64le.whl", hash = "sha256:8c790abda465726cfb8bb08bd4ca9a5d0a7bd77c7ac1ca1b839ad823b948ea28"},
    {file = "greenlet-1.1.2-cp37-cp37m-manylinux_2_17_x86_64.manylinux2014_x86_64.whl", hash = "sha256:f276df9830dba7a333544bd41070e8175762a7ac20350786b322b714b0e654f5"},
    {file = "greenlet-1.1.2-cp37-cp37m-win32.whl", hash = "sha256:64e6175c2e53195278d7388c454e0b30997573f3f4bd63697f88d855f7a6a1fc"},
    {file = "greenlet-1.1.2-cp37-cp37m-win_amd64.whl", hash = "sha256:b11548073a2213d950c3f671aa88e6f83cda6e2fb97a8b6317b1b5b33d850e06"},
    {file = "greenlet-1.1.2-cp38-cp38-macosx_10_14_x86_64.whl", hash = "sha256:9633b3034d3d901f0a46b7939f8c4d64427dfba6bbc5a36b1a67364cf148a1b0"},
    {file = "greenlet-1.1.2-cp38-cp38-manylinux1_x86_64.whl", hash = "sha256:eb6ea6da4c787111adf40f697b4e58732ee0942b5d3bd8f435277643329ba627"},
    {file = "greenlet-1.1.2-cp38-cp38-manylinux2010_x86_64.whl", hash = "sha256:f3acda1924472472ddd60c29e5b9db0cec629fbe3c5c5accb74d6d6d14773478"},
    {file = "greenlet-1.1.2-cp38-cp38-manylinux_2_17_aarch64.manylinux2014_aarch64.whl", hash = "sha256:e859fcb4cbe93504ea18008d1df98dee4f7766db66c435e4882ab35cf70cac43"},
    {file = "greenlet-1.1.2-cp38-cp38-manylinux_2_17_ppc64le.manylinux2014_ppc64le.whl", hash = "sha256:00e44c8afdbe5467e4f7b5851be223be68adb4272f44696ee71fe46b7036a711"},
    {file = "greenlet-1.1.2-cp38-cp38-manylinux_2_17_x86_64.manylinux2014_x86_64.whl", hash = "sha256:ec8c433b3ab0419100bd45b47c9c8551248a5aee30ca5e9d399a0b57ac04651b"},
    {file = "greenlet-1.1.2-cp38-cp38-win32.whl", hash = "sha256:288c6a76705dc54fba69fbcb59904ae4ad768b4c768839b8ca5fdadec6dd8cfd"},
    {file = "greenlet-1.1.2-cp38-cp38-win_amd64.whl", hash = "sha256:8d2f1fb53a421b410751887eb4ff21386d119ef9cde3797bf5e7ed49fb51a3b3"},
    {file = "greenlet-1.1.2-cp39-cp39-macosx_10_14_x86_64.whl", hash = "sha256:166eac03e48784a6a6e0e5f041cfebb1ab400b394db188c48b3a84737f505b67"},
    {file = "greenlet-1.1.2-cp39-cp39-manylinux1_x86_64.whl", hash = "sha256:572e1787d1460da79590bf44304abbc0a2da944ea64ec549188fa84d89bba7ab"},
    {file = "greenlet-1.1.2-cp39-cp39-manylinux2010_x86_64.whl", hash = "sha256:be5f425ff1f5f4b3c1e33ad64ab994eed12fc284a6ea71c5243fd564502ecbe5"},
    {file = "greenlet-1.1.2-cp39-cp39-manylinux_2_17_aarch64.manylinux2014_aarch64.whl", hash = "sha256:b1692f7d6bc45e3200844be0dba153612103db241691088626a33ff1f24a0d88"},
    {file = "greenlet-1.1.2-cp39-cp39-manylinux_2_17_ppc64le.manylinux2014_ppc64le.whl", hash = "sha256:7227b47e73dedaa513cdebb98469705ef0d66eb5a1250144468e9c3097d6b59b"},
    {file = "greenlet-1.1.2-cp39-cp39-manylinux_2_17_x86_64.manylinux2014_x86_64.whl", hash = "sha256:7ff61ff178250f9bb3cd89752df0f1dd0e27316a8bd1465351652b1b4a4cdfd3"},
    {file = "greenlet-1.1.2-cp39-cp39-win32.whl", hash = "sha256:f70a9e237bb792c7cc7e44c531fd48f5897961701cdaa06cf22fc14965c496cf"},
    {file = "greenlet-1.1.2-cp39-cp39-win_amd64.whl", hash = "sha256:013d61294b6cd8fe3242932c1c5e36e5d1db2c8afb58606c5a67efce62c1f5fd"},
    {file = "greenlet-1.1.2.tar.gz", hash = "sha256:e30f5ea4ae2346e62cedde8794a56858a67b878dd79f7df76a0767e356b1744a"},
]
grpcio = [
    {file = "grpcio-1.41.0-cp310-cp310-linux_armv7l.whl", hash = "sha256:9ecd0fc34aa46eeac24f4d20e67bafaf72ca914f99690bf2898674905eaddaf9"},
    {file = "grpcio-1.41.0-cp310-cp310-macosx_10_10_universal2.whl", hash = "sha256:d539ebd05a2bbfbf897d41738d37d162d5c3d9f2b1f8ddf2c4f75e2c9cf59907"},
    {file = "grpcio-1.41.0-cp310-cp310-manylinux_2_17_aarch64.whl", hash = "sha256:2410000eb57cf76b05b37d2aee270b686f0a7876710850a2bba92b4ed133e026"},
    {file = "grpcio-1.41.0-cp310-cp310-manylinux_2_17_i686.manylinux2014_i686.whl", hash = "sha256:be3c6ac822edb509aeef41361ca9c8c5ee52cb9e4973e1977d2bb7d6a460fd97"},
    {file = "grpcio-1.41.0-cp310-cp310-manylinux_2_17_x86_64.manylinux2014_x86_64.whl", hash = "sha256:a0c4bdd1d646365d10ba1468bcf234ea5ad46e8ce2b115983e8563248614910a"},
    {file = "grpcio-1.41.0-cp310-cp310-win32.whl", hash = "sha256:7033199706526e7ee06a362e38476dfdf2ddbad625c19b67ed30411d1bb25a18"},
    {file = "grpcio-1.41.0-cp310-cp310-win_amd64.whl", hash = "sha256:fb64abf0d92134cb0ba4496a3b7ab918588eee42de20e5b3507fe6ee16db97ee"},
    {file = "grpcio-1.41.0-cp36-cp36m-linux_armv7l.whl", hash = "sha256:b6b68c444abbaf4a2b944a61cf35726ab9645f45d416bcc7cf4addc4b2f2d53d"},
    {file = "grpcio-1.41.0-cp36-cp36m-macosx_10_10_x86_64.whl", hash = "sha256:5292a627b44b6d3065de4a364ead23bab3c9d7a7c05416a9de0c0624d0fe03f4"},
    {file = "grpcio-1.41.0-cp36-cp36m-manylinux2010_i686.whl", hash = "sha256:1820845e7e6410240eff97742e9f76cd5bf10ca01d36a322e86c0bd5340ac25b"},
    {file = "grpcio-1.41.0-cp36-cp36m-manylinux2010_x86_64.whl", hash = "sha256:462178987f0e5c60d6d1b79e4e95803a4cd789db961d6b3f087245906bb5ae04"},
    {file = "grpcio-1.41.0-cp36-cp36m-manylinux_2_17_aarch64.whl", hash = "sha256:7b07cbbd4eea56738e995fcbba3b60e41fd9aa9dac937fb7985c5dcbc7626260"},
    {file = "grpcio-1.41.0-cp36-cp36m-manylinux_2_17_i686.manylinux2014_i686.whl", hash = "sha256:3a92e4df5330cd384984e04804104ae34f521345917813aa86fc0930101a3697"},
    {file = "grpcio-1.41.0-cp36-cp36m-manylinux_2_17_x86_64.manylinux2014_x86_64.whl", hash = "sha256:ccd2f1cf11768d1f6fbe4e13e8b8fb0ccfe9914ceeff55a367d5571e82eeb543"},
    {file = "grpcio-1.41.0-cp36-cp36m-win32.whl", hash = "sha256:59645b2d9f19b5ff30cb46ddbcaa09c398f9cd81e4e476b21c7c55ae1e942807"},
    {file = "grpcio-1.41.0-cp36-cp36m-win_amd64.whl", hash = "sha256:0abd56d90dff3ed566807520de1385126dded21e62d3490a34c180a91f94c1f4"},
    {file = "grpcio-1.41.0-cp37-cp37m-linux_armv7l.whl", hash = "sha256:9674a9d3f23702e35a89e22504f41b467893cf704f627cc9cdd118cf1dcc8e26"},
    {file = "grpcio-1.41.0-cp37-cp37m-macosx_10_10_x86_64.whl", hash = "sha256:c95dd6e60e059ff770a2ac9f5a202b75dd64d76b0cd0c48f27d58907e43ed6a6"},
    {file = "grpcio-1.41.0-cp37-cp37m-manylinux2010_i686.whl", hash = "sha256:a3cd7f945d3e3b82ebd2a4c9862eb9891a5ac87f84a7db336acbeafd86e6c402"},
    {file = "grpcio-1.41.0-cp37-cp37m-manylinux2010_x86_64.whl", hash = "sha256:c07acd49541f5f6f9984fe0adf162d77bf70e0f58e77f9960c6f571314ff63a4"},
    {file = "grpcio-1.41.0-cp37-cp37m-manylinux_2_17_aarch64.whl", hash = "sha256:7da3f6f6b857399c9ad85bcbffc83189e547a0a1a777ab68f5385154f8bc1ed4"},
    {file = "grpcio-1.41.0-cp37-cp37m-manylinux_2_17_i686.manylinux2014_i686.whl", hash = "sha256:39ce785f0cbd07966a9019386b7a054615b2da63da3c7727f371304d000a1890"},
    {file = "grpcio-1.41.0-cp37-cp37m-manylinux_2_17_x86_64.manylinux2014_x86_64.whl", hash = "sha256:07594e585a5ba25cf331ddb63095ca51010c34e328a822cb772ffbd5daa62cb5"},
    {file = "grpcio-1.41.0-cp37-cp37m-win32.whl", hash = "sha256:3bbeee115b05b22f6a9fa9bc78f9ab8d9d6bb8c16fdfc60401fc8658beae1099"},
    {file = "grpcio-1.41.0-cp37-cp37m-win_amd64.whl", hash = "sha256:dcb5f324712a104aca4a459e524e535f205f36deb8005feb4f9d3ff0a22b5177"},
    {file = "grpcio-1.41.0-cp38-cp38-linux_armv7l.whl", hash = "sha256:83c1e731c2b76f26689ad88534cafefe105dcf385567bead08f5857cb308246b"},
    {file = "grpcio-1.41.0-cp38-cp38-macosx_10_10_x86_64.whl", hash = "sha256:5d4b30d068b022e412adcf9b14c0d9bcbc872e9745b91467edc0a4c700a8bba6"},
    {file = "grpcio-1.41.0-cp38-cp38-manylinux2010_i686.whl", hash = "sha256:d71aa430b2ac40e18e388504ac34cc91d49d811855ca507c463a21059bf364f0"},
    {file = "grpcio-1.41.0-cp38-cp38-manylinux2010_x86_64.whl", hash = "sha256:c8c5bc498f6506b6041c30afb7a55c57a9fd535d1a0ac7cdba9b5fd791a85633"},
    {file = "grpcio-1.41.0-cp38-cp38-manylinux_2_17_aarch64.whl", hash = "sha256:a144f6cecbb61aace12e5920840338a3d246123a41d795e316e2792e9775ad15"},
    {file = "grpcio-1.41.0-cp38-cp38-manylinux_2_17_i686.manylinux2014_i686.whl", hash = "sha256:e516124010ef60d5fc2e0de0f1f987599249dc55fd529001f17f776a4145767f"},
    {file = "grpcio-1.41.0-cp38-cp38-manylinux_2_17_x86_64.manylinux2014_x86_64.whl", hash = "sha256:c1e0a4c86d4cbd93059d5eeceed6e1c2e3e1494e1bf40be9b8ab14302c576162"},
    {file = "grpcio-1.41.0-cp38-cp38-win32.whl", hash = "sha256:a614224719579044bd7950554d3b4c1793bb5715cbf0f0399b1f21d283c40ef6"},
    {file = "grpcio-1.41.0-cp38-cp38-win_amd64.whl", hash = "sha256:b2de4e7b5a930be04a4d05c9f5fce7e9191217ccdc174b026c2a7928770dca9f"},
    {file = "grpcio-1.41.0-cp39-cp39-linux_armv7l.whl", hash = "sha256:056806e83eaa09d0af0e452dd353db8f7c90aa2dedcce1112a2d21592550f6b1"},
    {file = "grpcio-1.41.0-cp39-cp39-macosx_10_10_x86_64.whl", hash = "sha256:5502832b7cec670a880764f51a335a19b10ff5ab2e940e1ded67f39b88aa02b1"},
    {file = "grpcio-1.41.0-cp39-cp39-manylinux2010_i686.whl", hash = "sha256:585847ed190ea9cb4d632eb0ebf58f1d299bbca5e03284bc3d0fa08bab6ea365"},
    {file = "grpcio-1.41.0-cp39-cp39-manylinux2010_x86_64.whl", hash = "sha256:d0cc0393744ce3ce1b237ae773635cc928470ff46fb0d3f677e337a38e5ed4f6"},
    {file = "grpcio-1.41.0-cp39-cp39-manylinux_2_17_aarch64.whl", hash = "sha256:2882b62f74de8c8a4f7b2be066f6230ecc46f4edc8f42db1fb7358200abe3b25"},
    {file = "grpcio-1.41.0-cp39-cp39-manylinux_2_17_i686.manylinux2014_i686.whl", hash = "sha256:297ee755d3c6cd7e7d3770f298f4d4d4b000665943ae6d2888f7407418a9a510"},
    {file = "grpcio-1.41.0-cp39-cp39-manylinux_2_17_x86_64.manylinux2014_x86_64.whl", hash = "sha256:ace080a9c3c673c42adfd2116875a63fec9613797be01a6105acf7721ed0c693"},
    {file = "grpcio-1.41.0-cp39-cp39-win32.whl", hash = "sha256:1bcbeac764bbae329bc2cc9e95d0f4d3b0fb456b92cf12e7e06e3e860a4b31cf"},
    {file = "grpcio-1.41.0-cp39-cp39-win_amd64.whl", hash = "sha256:4537bb9e35af62c5189493792a8c34d127275a6d175c8ad48b6314cacba4021e"},
    {file = "grpcio-1.41.0.tar.gz", hash = "sha256:15c04d695833c739dbb25c88eaf6abd9a461ec0dbd32f44bc8769335a495cf5a"},
]
hijri-converter = [
    {file = "hijri-converter-2.2.2.tar.gz", hash = "sha256:d4a10db009c1417592bbfb3debecadfa04d8d8d5d51b64a971e969d761a9f3e1"},
    {file = "hijri_converter-2.2.2-py3-none-any.whl", hash = "sha256:3ae23b31cbde303873acf96ce07022320d711547bc148d57b96dfc3f076b3c2f"},
]
holidays = [
<<<<<<< HEAD
    {file = "holidays-0.11.3.1-py3-none-any.whl", hash = "sha256:63e2578513d0877aefd43d49870caf666fd902ec3a5884a3397f403c912a8246"},
    {file = "holidays-0.11.3.1.tar.gz", hash = "sha256:4855afe0ebf428efbcf848477828b889f8515be7f4f15ae26682919369d92774"},
=======
    {file = "holidays-0.11.3-py3-none-any.whl", hash = "sha256:ee809c7245a714d7ad47f29e9193c054eed6dda3ce49ad18d5c5103dcc7082a0"},
    {file = "holidays-0.11.3.tar.gz", hash = "sha256:b7bff8f9d7090656aee3c54c252c9e356785ee566c67de4af800ddbfa888bc77"},
>>>>>>> 824af395
]
idna = [
    {file = "idna-3.2-py3-none-any.whl", hash = "sha256:14475042e284991034cb48e06f6851428fb14c4dc953acd9be9a5e95c7b6dd7a"},
    {file = "idna-3.2.tar.gz", hash = "sha256:467fbad99067910785144ce333826c71fb0e63a425657295239737f7ecd125f3"},
]
idna-ssl = [
    {file = "idna-ssl-1.1.0.tar.gz", hash = "sha256:a933e3bb13da54383f9e8f35dc4f9cb9eb9b3b78c6b36f311254d6d0d92c6c7c"},
]
imagesize = [
    {file = "imagesize-1.2.0-py2.py3-none-any.whl", hash = "sha256:6965f19a6a2039c7d48bca7dba2473069ff854c36ae6f19d2cde309d998228a1"},
    {file = "imagesize-1.2.0.tar.gz", hash = "sha256:b1f6b5a4eab1f73479a50fb79fcf729514a900c341d8503d62a62dbc4127a2b1"},
]
immutables = [
    {file = "immutables-0.16-cp36-cp36m-macosx_10_9_x86_64.whl", hash = "sha256:acbfa79d44228d96296279068441f980dc63dbed52522d9227ff9f4d96c6627e"},
    {file = "immutables-0.16-cp36-cp36m-manylinux_2_17_aarch64.manylinux2014_aarch64.whl", hash = "sha256:29c9ed003eacb92e630ef200e31f47236c2139b39476894f7963b32bd39bafa3"},
    {file = "immutables-0.16-cp36-cp36m-manylinux_2_5_i686.manylinux1_i686.whl", hash = "sha256:0a396314b9024fa55bf83a27813fd76cf9f27dce51f53b0f19b51de035146251"},
    {file = "immutables-0.16-cp36-cp36m-manylinux_2_5_x86_64.manylinux1_x86_64.whl", hash = "sha256:4a2a71678348fb95b13ca108d447f559a754c41b47bd1e7e4fb23974e735682d"},
    {file = "immutables-0.16-cp36-cp36m-win32.whl", hash = "sha256:064001638ab5d36f6aa05b6101446f4a5793fb71e522bc81b8fc65a1894266ff"},
    {file = "immutables-0.16-cp36-cp36m-win_amd64.whl", hash = "sha256:1de393f1b188740ca7b38f946f2bbc7edf3910d2048f03bbb8d01f17a038d67c"},
    {file = "immutables-0.16-cp37-cp37m-macosx_10_9_x86_64.whl", hash = "sha256:fcf678a3074613119385a02a07c469ec5130559f5ea843c85a0840c80b5b71c6"},
    {file = "immutables-0.16-cp37-cp37m-manylinux_2_17_aarch64.manylinux2014_aarch64.whl", hash = "sha256:a307eb0984eb43e815dcacea3ac50c11d00a936ecf694c46991cd5a23bcb0ec0"},
    {file = "immutables-0.16-cp37-cp37m-manylinux_2_5_i686.manylinux1_i686.whl", hash = "sha256:7a58825ff2254e2612c5a932174398a4ea8fbddd8a64a02c880cc32ee28b8820"},
    {file = "immutables-0.16-cp37-cp37m-manylinux_2_5_x86_64.manylinux1_x86_64.whl", hash = "sha256:798b095381eb42cf40db6876339e7bed84093e5868018a9e73d8e1f7ab4bb21e"},
    {file = "immutables-0.16-cp37-cp37m-win32.whl", hash = "sha256:19bdede174847c2ef1292df0f23868ab3918b560febb09fcac6eec621bd4812b"},
    {file = "immutables-0.16-cp37-cp37m-win_amd64.whl", hash = "sha256:9ccf4c0e3e2e3237012b516c74c49de8872ccdf9129739f7a0b9d7444a8c4862"},
    {file = "immutables-0.16-cp38-cp38-macosx_10_9_universal2.whl", hash = "sha256:d59beef203a3765db72b1d0943547425c8318ecf7d64c451fd1e130b653c2fbb"},
    {file = "immutables-0.16-cp38-cp38-macosx_10_9_x86_64.whl", hash = "sha256:0020aaa4010b136056c20a46ce53204e1407a9e4464246cb2cf95b90808d9161"},
    {file = "immutables-0.16-cp38-cp38-manylinux_2_17_aarch64.manylinux2014_aarch64.whl", hash = "sha256:edd9f67671555af1eb99ad3c7550238487dd7ac0ac5205b40204ed61c9a922ac"},
    {file = "immutables-0.16-cp38-cp38-manylinux_2_5_i686.manylinux1_i686.whl", hash = "sha256:298a301f85f307b4c056a0825eb30f060e64d73605e783289f3df37dd762bab8"},
    {file = "immutables-0.16-cp38-cp38-manylinux_2_5_x86_64.manylinux1_x86_64.whl", hash = "sha256:b779617f5b94486bfd0f22162cd72eb5f2beb0214a14b75fdafb7b2c908ed0cb"},
    {file = "immutables-0.16-cp38-cp38-win32.whl", hash = "sha256:511c93d8b1bbbf103ff3f1f120c5a68a9866ce03dea6ac406537f93ca9b19139"},
    {file = "immutables-0.16-cp38-cp38-win_amd64.whl", hash = "sha256:b651b61c1af6cda2ee201450f2ffe048a5959bc88e43e6c312f4c93e69c9e929"},
    {file = "immutables-0.16-cp39-cp39-macosx_10_9_universal2.whl", hash = "sha256:aa7bf572ae1e006104c584be70dc634849cf0dc62f42f4ee194774f97e7fd17d"},
    {file = "immutables-0.16-cp39-cp39-macosx_10_9_x86_64.whl", hash = "sha256:50793a44ba0d228ed8cad4d0925e00dfd62ea32f44ddee8854f8066447272d05"},
    {file = "immutables-0.16-cp39-cp39-manylinux_2_17_aarch64.manylinux2014_aarch64.whl", hash = "sha256:799621dcdcdcbb2516546a40123b87bf88de75fe7459f7bd8144f079ace6ec3e"},
    {file = "immutables-0.16-cp39-cp39-manylinux_2_5_i686.manylinux1_i686.whl", hash = "sha256:7bcf52aeb983bd803b7c6106eae1b2d9a0c7ab1241bc6b45e2174ba2b7283031"},
    {file = "immutables-0.16-cp39-cp39-manylinux_2_5_x86_64.manylinux1_x86_64.whl", hash = "sha256:734c269e82e5f307fb6e17945953b67659d1731e65309787b8f7ba267d1468f2"},
    {file = "immutables-0.16-cp39-cp39-win32.whl", hash = "sha256:a454d5d3fee4b7cc627345791eb2ca4b27fa3bbb062ccf362ecaaa51679a07ed"},
    {file = "immutables-0.16-cp39-cp39-win_amd64.whl", hash = "sha256:2505d93395d3f8ae4223e21465994c3bc6952015a38dc4f03cb3e07a2b8d8325"},
    {file = "immutables-0.16.tar.gz", hash = "sha256:d67e86859598eed0d926562da33325dac7767b7b1eff84e232c22abea19f4360"},
]
importlib-metadata = [
    {file = "importlib_metadata-4.8.1-py3-none-any.whl", hash = "sha256:b618b6d2d5ffa2f16add5697cf57a46c76a56229b0ed1c438322e4e95645bd15"},
    {file = "importlib_metadata-4.8.1.tar.gz", hash = "sha256:f284b3e11256ad1e5d03ab86bb2ccd6f5339688ff17a4d797a0fe7df326f23b1"},
]
importlib-resources = [
    {file = "importlib_resources-5.2.2-py3-none-any.whl", hash = "sha256:2480d8e07d1890056cb53c96e3de44fead9c62f2ba949b0f2e4c4345f4afa977"},
    {file = "importlib_resources-5.2.2.tar.gz", hash = "sha256:a65882a4d0fe5fbf702273456ba2ce74fe44892c25e42e057aca526b702a6d4b"},
]
iniconfig = [
    {file = "iniconfig-1.1.1-py2.py3-none-any.whl", hash = "sha256:011e24c64b7f47f6ebd835bb12a743f2fbe9a26d4cecaa7f53bc4f35ee9da8b3"},
    {file = "iniconfig-1.1.1.tar.gz", hash = "sha256:bc3af051d7d14b2ee5ef9969666def0cd1a000e121eaea580d4a313df4b37f32"},
]
ipykernel = [
    {file = "ipykernel-5.5.5-py3-none-any.whl", hash = "sha256:29eee66548ee7c2edb7941de60c0ccf0a7a8dd957341db0a49c5e8e6a0fcb712"},
    {file = "ipykernel-5.5.5.tar.gz", hash = "sha256:e976751336b51082a89fc2099fb7f96ef20f535837c398df6eab1283c2070884"},
]
ipython = [
    {file = "ipython-7.16.1-py3-none-any.whl", hash = "sha256:2dbcc8c27ca7d3cfe4fcdff7f45b27f9a8d3edfa70ff8024a71c7a8eb5f09d64"},
    {file = "ipython-7.16.1.tar.gz", hash = "sha256:9f4fcb31d3b2c533333893b9172264e4821c1ac91839500f31bd43f2c59b3ccf"},
]
ipython-genutils = [
    {file = "ipython_genutils-0.2.0-py2.py3-none-any.whl", hash = "sha256:72dd37233799e619666c9f639a9da83c34013a73e8bbc79a7a6348d93c61fab8"},
    {file = "ipython_genutils-0.2.0.tar.gz", hash = "sha256:eb2e116e75ecef9d4d228fdc66af54269afa26ab4463042e33785b887c628ba8"},
]
ipywidgets = [
    {file = "ipywidgets-7.6.5-py2.py3-none-any.whl", hash = "sha256:d258f582f915c62ea91023299603be095de19afb5ee271698f88327b9fe9bf43"},
    {file = "ipywidgets-7.6.5.tar.gz", hash = "sha256:00974f7cb4d5f8d494c19810fedb9fa9b64bffd3cda7c2be23c133a1ad3c99c5"},
]
isort = [
    {file = "isort-5.9.3-py3-none-any.whl", hash = "sha256:e17d6e2b81095c9db0a03a8025a957f334d6ea30b26f9ec70805411e5c7c81f2"},
    {file = "isort-5.9.3.tar.gz", hash = "sha256:9c2ea1e62d871267b78307fe511c0838ba0da28698c5732d54e2790bf3ba9899"},
]
jedi = [
    {file = "jedi-0.18.0-py2.py3-none-any.whl", hash = "sha256:18456d83f65f400ab0c2d3319e48520420ef43b23a086fdc05dff34132f0fb93"},
    {file = "jedi-0.18.0.tar.gz", hash = "sha256:92550a404bad8afed881a137ec9a461fed49eca661414be45059329614ed0707"},
]
jinja2 = [
    {file = "Jinja2-3.0.1-py3-none-any.whl", hash = "sha256:1f06f2da51e7b56b8f238affdd6b4e2c61e39598a378cc49345bc1bd42a978a4"},
    {file = "Jinja2-3.0.1.tar.gz", hash = "sha256:703f484b47a6af502e743c9122595cc812b0271f661722403114f71a79d0f5a4"},
]
joblib = [
    {file = "joblib-1.0.1-py3-none-any.whl", hash = "sha256:feeb1ec69c4d45129954f1b7034954241eedfd6ba39b5e9e4b6883be3332d5e5"},
    {file = "joblib-1.0.1.tar.gz", hash = "sha256:9c17567692206d2f3fb9ecf5e991084254fe631665c450b443761c4186a613f7"},
]
jsonschema = [
    {file = "jsonschema-4.0.0-py3-none-any.whl", hash = "sha256:c773028c649441ab980015b5b622f4cd5134cf563daaf0235ca4b73cc3734f20"},
    {file = "jsonschema-4.0.0.tar.gz", hash = "sha256:bc51325b929171791c42ebc1c70b9713eb134d3bb8ebd5474c8b659b15be6d86"},
]
jupyter-client = [
    {file = "jupyter_client-7.0.5-py3-none-any.whl", hash = "sha256:124a6e6979c38999d9153b1c4d1808c4c820a45066d5ed1857a5b59c04ffccb3"},
    {file = "jupyter_client-7.0.5.tar.gz", hash = "sha256:382aca66dcaf96d7eaaa6c546d57cdf8b3b1cf5bc1f2704c58a1d8d244f1163d"},
]
jupyter-core = [
    {file = "jupyter_core-4.8.1-py3-none-any.whl", hash = "sha256:8dd262ec8afae95bd512518eb003bc546b76adbf34bf99410e9accdf4be9aa3a"},
    {file = "jupyter_core-4.8.1.tar.gz", hash = "sha256:ef210dcb4fca04de07f2ead4adf408776aca94d17151d6f750ad6ded0b91ea16"},
]
jupyterlab-pygments = [
    {file = "jupyterlab_pygments-0.1.2-py2.py3-none-any.whl", hash = "sha256:abfb880fd1561987efaefcb2d2ac75145d2a5d0139b1876d5be806e32f630008"},
    {file = "jupyterlab_pygments-0.1.2.tar.gz", hash = "sha256:cfcda0873626150932f438eccf0f8bf22bfa92345b814890ab360d666b254146"},
]
jupyterlab-widgets = [
    {file = "jupyterlab_widgets-1.0.2-py3-none-any.whl", hash = "sha256:f5d9efface8ec62941173ba1cffb2edd0ecddc801c11ae2931e30b50492eb8f7"},
    {file = "jupyterlab_widgets-1.0.2.tar.gz", hash = "sha256:7885092b2b96bf189c3a705cc3c412a4472ec5e8382d0b47219a66cccae73cfa"},
]
kiwisolver = [
    {file = "kiwisolver-1.3.1-cp36-cp36m-macosx_10_9_x86_64.whl", hash = "sha256:fd34fbbfbc40628200730bc1febe30631347103fc8d3d4fa012c21ab9c11eca9"},
    {file = "kiwisolver-1.3.1-cp36-cp36m-manylinux1_i686.whl", hash = "sha256:d3155d828dec1d43283bd24d3d3e0d9c7c350cdfcc0bd06c0ad1209c1bbc36d0"},
    {file = "kiwisolver-1.3.1-cp36-cp36m-manylinux1_x86_64.whl", hash = "sha256:5a7a7dbff17e66fac9142ae2ecafb719393aaee6a3768c9de2fd425c63b53e21"},
    {file = "kiwisolver-1.3.1-cp36-cp36m-manylinux2014_aarch64.whl", hash = "sha256:f8d6f8db88049a699817fd9178782867bf22283e3813064302ac59f61d95be05"},
    {file = "kiwisolver-1.3.1-cp36-cp36m-manylinux2014_ppc64le.whl", hash = "sha256:5f6ccd3dd0b9739edcf407514016108e2280769c73a85b9e59aa390046dbf08b"},
    {file = "kiwisolver-1.3.1-cp36-cp36m-win32.whl", hash = "sha256:225e2e18f271e0ed8157d7f4518ffbf99b9450fca398d561eb5c4a87d0986dd9"},
    {file = "kiwisolver-1.3.1-cp36-cp36m-win_amd64.whl", hash = "sha256:cf8b574c7b9aa060c62116d4181f3a1a4e821b2ec5cbfe3775809474113748d4"},
    {file = "kiwisolver-1.3.1-cp37-cp37m-macosx_10_9_x86_64.whl", hash = "sha256:232c9e11fd7ac3a470d65cd67e4359eee155ec57e822e5220322d7b2ac84fbf0"},
    {file = "kiwisolver-1.3.1-cp37-cp37m-manylinux1_i686.whl", hash = "sha256:b38694dcdac990a743aa654037ff1188c7a9801ac3ccc548d3341014bc5ca278"},
    {file = "kiwisolver-1.3.1-cp37-cp37m-manylinux1_x86_64.whl", hash = "sha256:ca3820eb7f7faf7f0aa88de0e54681bddcb46e485beb844fcecbcd1c8bd01689"},
    {file = "kiwisolver-1.3.1-cp37-cp37m-manylinux2014_aarch64.whl", hash = "sha256:c8fd0f1ae9d92b42854b2979024d7597685ce4ada367172ed7c09edf2cef9cb8"},
    {file = "kiwisolver-1.3.1-cp37-cp37m-manylinux2014_ppc64le.whl", hash = "sha256:1e1bc12fb773a7b2ffdeb8380609f4f8064777877b2225dec3da711b421fda31"},
    {file = "kiwisolver-1.3.1-cp37-cp37m-win32.whl", hash = "sha256:72c99e39d005b793fb7d3d4e660aed6b6281b502e8c1eaf8ee8346023c8e03bc"},
    {file = "kiwisolver-1.3.1-cp37-cp37m-win_amd64.whl", hash = "sha256:8be8d84b7d4f2ba4ffff3665bcd0211318aa632395a1a41553250484a871d454"},
    {file = "kiwisolver-1.3.1-cp38-cp38-macosx_10_9_universal2.whl", hash = "sha256:24cc411232d14c8abafbd0dddb83e1a4f54d77770b53db72edcfe1d611b3bf11"},
    {file = "kiwisolver-1.3.1-cp38-cp38-macosx_10_9_x86_64.whl", hash = "sha256:31dfd2ac56edc0ff9ac295193eeaea1c0c923c0355bf948fbd99ed6018010b72"},
    {file = "kiwisolver-1.3.1-cp38-cp38-macosx_11_0_arm64.whl", hash = "sha256:ef6eefcf3944e75508cdfa513c06cf80bafd7d179e14c1334ebdca9ebb8c2c66"},
    {file = "kiwisolver-1.3.1-cp38-cp38-manylinux1_i686.whl", hash = "sha256:563c649cfdef27d081c84e72a03b48ea9408c16657500c312575ae9d9f7bc1c3"},
    {file = "kiwisolver-1.3.1-cp38-cp38-manylinux1_x86_64.whl", hash = "sha256:78751b33595f7f9511952e7e60ce858c6d64db2e062afb325985ddbd34b5c131"},
    {file = "kiwisolver-1.3.1-cp38-cp38-manylinux2014_aarch64.whl", hash = "sha256:a357fd4f15ee49b4a98b44ec23a34a95f1e00292a139d6015c11f55774ef10de"},
    {file = "kiwisolver-1.3.1-cp38-cp38-manylinux2014_ppc64le.whl", hash = "sha256:5989db3b3b34b76c09253deeaf7fbc2707616f130e166996606c284395da3f18"},
    {file = "kiwisolver-1.3.1-cp38-cp38-win32.whl", hash = "sha256:c08e95114951dc2090c4a630c2385bef681cacf12636fb0241accdc6b303fd81"},
    {file = "kiwisolver-1.3.1-cp38-cp38-win_amd64.whl", hash = "sha256:44a62e24d9b01ba94ae7a4a6c3fb215dc4af1dde817e7498d901e229aaf50e4e"},
    {file = "kiwisolver-1.3.1-cp39-cp39-macosx_10_9_universal2.whl", hash = "sha256:6d9d8d9b31aa8c2d80a690693aebd8b5e2b7a45ab065bb78f1609995d2c79240"},
    {file = "kiwisolver-1.3.1-cp39-cp39-macosx_10_9_x86_64.whl", hash = "sha256:50af681a36b2a1dee1d3c169ade9fdc59207d3c31e522519181e12f1b3ba7000"},
    {file = "kiwisolver-1.3.1-cp39-cp39-macosx_11_0_arm64.whl", hash = "sha256:792e69140828babe9649de583e1a03a0f2ff39918a71782c76b3c683a67c6dfd"},
    {file = "kiwisolver-1.3.1-cp39-cp39-manylinux1_i686.whl", hash = "sha256:a53d27d0c2a0ebd07e395e56a1fbdf75ffedc4a05943daf472af163413ce9598"},
    {file = "kiwisolver-1.3.1-cp39-cp39-manylinux1_x86_64.whl", hash = "sha256:834ee27348c4aefc20b479335fd422a2c69db55f7d9ab61721ac8cd83eb78882"},
    {file = "kiwisolver-1.3.1-cp39-cp39-manylinux2014_aarch64.whl", hash = "sha256:5c3e6455341008a054cccee8c5d24481bcfe1acdbc9add30aa95798e95c65621"},
    {file = "kiwisolver-1.3.1-cp39-cp39-manylinux2014_ppc64le.whl", hash = "sha256:acef3d59d47dd85ecf909c359d0fd2c81ed33bdff70216d3956b463e12c38a54"},
    {file = "kiwisolver-1.3.1-cp39-cp39-win32.whl", hash = "sha256:c5518d51a0735b1e6cee1fdce66359f8d2b59c3ca85dc2b0813a8aa86818a030"},
    {file = "kiwisolver-1.3.1-cp39-cp39-win_amd64.whl", hash = "sha256:b9edd0110a77fc321ab090aaa1cfcaba1d8499850a12848b81be2222eab648f6"},
    {file = "kiwisolver-1.3.1-pp36-pypy36_pp73-macosx_10_9_x86_64.whl", hash = "sha256:0cd53f403202159b44528498de18f9285b04482bab2a6fc3f5dd8dbb9352e30d"},
    {file = "kiwisolver-1.3.1-pp36-pypy36_pp73-manylinux2010_x86_64.whl", hash = "sha256:33449715e0101e4d34f64990352bce4095c8bf13bed1b390773fc0a7295967b3"},
    {file = "kiwisolver-1.3.1-pp36-pypy36_pp73-win32.whl", hash = "sha256:401a2e9afa8588589775fe34fc22d918ae839aaaf0c0e96441c0fdbce6d8ebe6"},
    {file = "kiwisolver-1.3.1-pp37-pypy37_pp73-macosx_10_9_x86_64.whl", hash = "sha256:d6563ccd46b645e966b400bb8a95d3457ca6cf3bba1e908f9e0927901dfebeb1"},
    {file = "kiwisolver-1.3.1.tar.gz", hash = "sha256:950a199911a8d94683a6b10321f9345d5a3a8433ec58b217ace979e18f16e248"},
]
korean-lunar-calendar = [
    {file = "korean_lunar_calendar-0.2.1-py3-none-any.whl", hash = "sha256:a619ea88610129019267467b85cc9faf0fab6e1694b2e782d1aeb610cdd382d5"},
    {file = "korean_lunar_calendar-0.2.1.tar.gz", hash = "sha256:12ce54b1392ed45a82dc6cea85ee5f7e33630556e82488f57e37a22482c8275d"},
]
llvmlite = [
    {file = "llvmlite-0.36.0-cp36-cp36m-macosx_10_9_x86_64.whl", hash = "sha256:cc0f9b9644b4ab0e4a5edb17f1531d791630c88858220d3cc688d6edf10da100"},
    {file = "llvmlite-0.36.0-cp36-cp36m-manylinux2010_i686.whl", hash = "sha256:f7918dbac02b1ebbfd7302ad8e8307d7877ab57d782d5f04b70ff9696b53c21b"},
    {file = "llvmlite-0.36.0-cp36-cp36m-manylinux2010_x86_64.whl", hash = "sha256:7768658646c418b9b3beccb7044277a608bc8c62b82a85e73c7e5c065e4157c2"},
    {file = "llvmlite-0.36.0-cp36-cp36m-win32.whl", hash = "sha256:05f807209a360d39526d98141b6f281b9c7c771c77a4d1fc22002440642c8de2"},
    {file = "llvmlite-0.36.0-cp36-cp36m-win_amd64.whl", hash = "sha256:d1fdd63c371626c25ad834e1c6297eb76cf2f093a40dbb401a87b6476ab4e34e"},
    {file = "llvmlite-0.36.0-cp37-cp37m-macosx_10_9_x86_64.whl", hash = "sha256:7c4e7066447305d5095d0b0a9cae7b835d2f0fde143456b3124110eab0856426"},
    {file = "llvmlite-0.36.0-cp37-cp37m-manylinux2010_i686.whl", hash = "sha256:9dad7e4bb042492914292aea3f4172eca84db731f9478250240955aedba95e08"},
    {file = "llvmlite-0.36.0-cp37-cp37m-manylinux2010_x86_64.whl", hash = "sha256:1ce5bc0a638d874a08d4222be0a7e48e5df305d094c2ff8dec525ef32b581551"},
    {file = "llvmlite-0.36.0-cp37-cp37m-win32.whl", hash = "sha256:dbedff0f6d417b374253a6bab39aa4b5364f1caab30c06ba8726904776fcf1cb"},
    {file = "llvmlite-0.36.0-cp37-cp37m-win_amd64.whl", hash = "sha256:3b17fc4b0dd17bd29d7297d054e2915fad535889907c3f65232ee21f483447c5"},
    {file = "llvmlite-0.36.0-cp38-cp38-macosx_10_9_x86_64.whl", hash = "sha256:b3a77e46e6053e2a86e607e87b97651dda81e619febb914824a927bff4e88737"},
    {file = "llvmlite-0.36.0-cp38-cp38-manylinux2010_i686.whl", hash = "sha256:048a7c117641c9be87b90005684e64a6f33ea0897ebab1df8a01214a10d6e79a"},
    {file = "llvmlite-0.36.0-cp38-cp38-manylinux2010_x86_64.whl", hash = "sha256:7db4b0eef93125af1c4092c64a3c73c7dc904101117ef53f8d78a1a499b8d5f4"},
    {file = "llvmlite-0.36.0-cp38-cp38-win32.whl", hash = "sha256:50b1828bde514b31431b2bba1aa20b387f5625b81ad6e12fede430a04645e47a"},
    {file = "llvmlite-0.36.0-cp38-cp38-win_amd64.whl", hash = "sha256:f608bae781b2d343e15e080c546468c5a6f35f57f0446923ea198dd21f23757e"},
    {file = "llvmlite-0.36.0-cp39-cp39-macosx_10_9_x86_64.whl", hash = "sha256:6a3abc8a8889aeb06bf9c4a7e5df5bc7bb1aa0aedd91a599813809abeec80b5a"},
    {file = "llvmlite-0.36.0-cp39-cp39-manylinux2010_i686.whl", hash = "sha256:705f0323d931684428bb3451549603299bb5e17dd60fb979d67c3807de0debc1"},
    {file = "llvmlite-0.36.0-cp39-cp39-manylinux2010_x86_64.whl", hash = "sha256:5a6548b4899facb182145147185e9166c69826fb424895f227e6b7cf924a8da1"},
    {file = "llvmlite-0.36.0-cp39-cp39-win32.whl", hash = "sha256:ff52fb9c2be66b95b0e67d56fce11038397e5be1ea410ee53f5f1175fdbb107a"},
    {file = "llvmlite-0.36.0-cp39-cp39-win_amd64.whl", hash = "sha256:1dee416ea49fd338c74ec15c0c013e5273b0961528169af06ff90772614f7f6c"},
    {file = "llvmlite-0.36.0.tar.gz", hash = "sha256:765128fdf5f149ed0b889ffbe2b05eb1717f8e20a5c87fa2b4018fbcce0fcfc9"},
]
loguru = [
    {file = "loguru-0.5.3-py3-none-any.whl", hash = "sha256:f8087ac396b5ee5f67c963b495d615ebbceac2796379599820e324419d53667c"},
    {file = "loguru-0.5.3.tar.gz", hash = "sha256:b28e72ac7a98be3d28ad28570299a393dfcd32e5e3f6a353dec94675767b6319"},
]
lunarcalendar = [
    {file = "LunarCalendar-0.0.9-py2.py3-none-any.whl", hash = "sha256:5ef25883d73898b37edb54da9e0f04215aaa68b897fd12e9d4b79756ff91c8cb"},
    {file = "LunarCalendar-0.0.9.tar.gz", hash = "sha256:681142f22fc353c3abca4b25699e3d1aa7083ad1c268dce36ba297eca04bed5a"},
]
mako = [
    {file = "Mako-1.1.5-py2.py3-none-any.whl", hash = "sha256:6804ee66a7f6a6416910463b00d76a7b25194cd27f1918500c5bd7be2a088a23"},
    {file = "Mako-1.1.5.tar.gz", hash = "sha256:169fa52af22a91900d852e937400e79f535496191c63712e3b9fda5a9bed6fc3"},
]
markdown = [
    {file = "Markdown-3.3.4-py3-none-any.whl", hash = "sha256:96c3ba1261de2f7547b46a00ea8463832c921d3f9d6aba3f255a6f71386db20c"},
    {file = "Markdown-3.3.4.tar.gz", hash = "sha256:31b5b491868dcc87d6c24b7e3d19a0d730d59d3e46f4eea6430a321bed387a49"},
]
markdown-it-py = [
    {file = "markdown-it-py-1.1.0.tar.gz", hash = "sha256:36be6bb3ad987bfdb839f5ba78ddf094552ca38ccbd784ae4f74a4e1419fc6e3"},
    {file = "markdown_it_py-1.1.0-py3-none-any.whl", hash = "sha256:98080fc0bc34c4f2bcf0846a096a9429acbd9d5d8e67ed34026c03c61c464389"},
]
markupsafe = [
    {file = "MarkupSafe-2.0.1-cp310-cp310-macosx_10_9_universal2.whl", hash = "sha256:d8446c54dc28c01e5a2dbac5a25f071f6653e6e40f3a8818e8b45d790fe6ef53"},
    {file = "MarkupSafe-2.0.1-cp310-cp310-macosx_10_9_x86_64.whl", hash = "sha256:36bc903cbb393720fad60fc28c10de6acf10dc6cc883f3e24ee4012371399a38"},
    {file = "MarkupSafe-2.0.1-cp310-cp310-manylinux_2_17_aarch64.manylinux2014_aarch64.whl", hash = "sha256:2d7d807855b419fc2ed3e631034685db6079889a1f01d5d9dac950f764da3dad"},
    {file = "MarkupSafe-2.0.1-cp310-cp310-manylinux_2_5_i686.manylinux1_i686.manylinux_2_12_i686.manylinux2010_i686.whl", hash = "sha256:add36cb2dbb8b736611303cd3bfcee00afd96471b09cda130da3581cbdc56a6d"},
    {file = "MarkupSafe-2.0.1-cp310-cp310-manylinux_2_5_x86_64.manylinux1_x86_64.manylinux_2_12_x86_64.manylinux2010_x86_64.whl", hash = "sha256:168cd0a3642de83558a5153c8bd34f175a9a6e7f6dc6384b9655d2697312a646"},
    {file = "MarkupSafe-2.0.1-cp310-cp310-win32.whl", hash = "sha256:99df47edb6bda1249d3e80fdabb1dab8c08ef3975f69aed437cb69d0a5de1e28"},
    {file = "MarkupSafe-2.0.1-cp310-cp310-win_amd64.whl", hash = "sha256:e0f138900af21926a02425cf736db95be9f4af72ba1bb21453432a07f6082134"},
    {file = "MarkupSafe-2.0.1-cp36-cp36m-macosx_10_9_x86_64.whl", hash = "sha256:f9081981fe268bd86831e5c75f7de206ef275defcb82bc70740ae6dc507aee51"},
    {file = "MarkupSafe-2.0.1-cp36-cp36m-manylinux1_i686.whl", hash = "sha256:0955295dd5eec6cb6cc2fe1698f4c6d84af2e92de33fbcac4111913cd100a6ff"},
    {file = "MarkupSafe-2.0.1-cp36-cp36m-manylinux1_x86_64.whl", hash = "sha256:0446679737af14f45767963a1a9ef7620189912317d095f2d9ffa183a4d25d2b"},
    {file = "MarkupSafe-2.0.1-cp36-cp36m-manylinux2010_i686.whl", hash = "sha256:f826e31d18b516f653fe296d967d700fddad5901ae07c622bb3705955e1faa94"},
    {file = "MarkupSafe-2.0.1-cp36-cp36m-manylinux2010_x86_64.whl", hash = "sha256:fa130dd50c57d53368c9d59395cb5526eda596d3ffe36666cd81a44d56e48872"},
    {file = "MarkupSafe-2.0.1-cp36-cp36m-manylinux2014_aarch64.whl", hash = "sha256:905fec760bd2fa1388bb5b489ee8ee5f7291d692638ea5f67982d968366bef9f"},
    {file = "MarkupSafe-2.0.1-cp36-cp36m-manylinux_2_17_aarch64.manylinux2014_aarch64.whl", hash = "sha256:bf5d821ffabf0ef3533c39c518f3357b171a1651c1ff6827325e4489b0e46c3c"},
    {file = "MarkupSafe-2.0.1-cp36-cp36m-manylinux_2_5_i686.manylinux1_i686.manylinux_2_12_i686.manylinux2010_i686.whl", hash = "sha256:0d4b31cc67ab36e3392bbf3862cfbadac3db12bdd8b02a2731f509ed5b829724"},
    {file = "MarkupSafe-2.0.1-cp36-cp36m-manylinux_2_5_x86_64.manylinux1_x86_64.manylinux_2_12_x86_64.manylinux2010_x86_64.whl", hash = "sha256:baa1a4e8f868845af802979fcdbf0bb11f94f1cb7ced4c4b8a351bb60d108145"},
    {file = "MarkupSafe-2.0.1-cp36-cp36m-win32.whl", hash = "sha256:6c4ca60fa24e85fe25b912b01e62cb969d69a23a5d5867682dd3e80b5b02581d"},
    {file = "MarkupSafe-2.0.1-cp36-cp36m-win_amd64.whl", hash = "sha256:b2f4bf27480f5e5e8ce285a8c8fd176c0b03e93dcc6646477d4630e83440c6a9"},
    {file = "MarkupSafe-2.0.1-cp37-cp37m-macosx_10_9_x86_64.whl", hash = "sha256:0717a7390a68be14b8c793ba258e075c6f4ca819f15edfc2a3a027c823718567"},
    {file = "MarkupSafe-2.0.1-cp37-cp37m-manylinux1_i686.whl", hash = "sha256:6557b31b5e2c9ddf0de32a691f2312a32f77cd7681d8af66c2692efdbef84c18"},
    {file = "MarkupSafe-2.0.1-cp37-cp37m-manylinux1_x86_64.whl", hash = "sha256:49e3ceeabbfb9d66c3aef5af3a60cc43b85c33df25ce03d0031a608b0a8b2e3f"},
    {file = "MarkupSafe-2.0.1-cp37-cp37m-manylinux2010_i686.whl", hash = "sha256:d7f9850398e85aba693bb640262d3611788b1f29a79f0c93c565694658f4071f"},
    {file = "MarkupSafe-2.0.1-cp37-cp37m-manylinux2010_x86_64.whl", hash = "sha256:6a7fae0dd14cf60ad5ff42baa2e95727c3d81ded453457771d02b7d2b3f9c0c2"},
    {file = "MarkupSafe-2.0.1-cp37-cp37m-manylinux2014_aarch64.whl", hash = "sha256:b7f2d075102dc8c794cbde1947378051c4e5180d52d276987b8d28a3bd58c17d"},
    {file = "MarkupSafe-2.0.1-cp37-cp37m-manylinux_2_17_aarch64.manylinux2014_aarch64.whl", hash = "sha256:e9936f0b261d4df76ad22f8fee3ae83b60d7c3e871292cd42f40b81b70afae85"},
    {file = "MarkupSafe-2.0.1-cp37-cp37m-manylinux_2_5_i686.manylinux1_i686.manylinux_2_12_i686.manylinux2010_i686.whl", hash = "sha256:2a7d351cbd8cfeb19ca00de495e224dea7e7d919659c2841bbb7f420ad03e2d6"},
    {file = "MarkupSafe-2.0.1-cp37-cp37m-manylinux_2_5_x86_64.manylinux1_x86_64.manylinux_2_12_x86_64.manylinux2010_x86_64.whl", hash = "sha256:60bf42e36abfaf9aff1f50f52644b336d4f0a3fd6d8a60ca0d054ac9f713a864"},
    {file = "MarkupSafe-2.0.1-cp37-cp37m-win32.whl", hash = "sha256:a30e67a65b53ea0a5e62fe23682cfe22712e01f453b95233b25502f7c61cb415"},
    {file = "MarkupSafe-2.0.1-cp37-cp37m-win_amd64.whl", hash = "sha256:611d1ad9a4288cf3e3c16014564df047fe08410e628f89805e475368bd304914"},
    {file = "MarkupSafe-2.0.1-cp38-cp38-macosx_10_9_universal2.whl", hash = "sha256:5bb28c636d87e840583ee3adeb78172efc47c8b26127267f54a9c0ec251d41a9"},
    {file = "MarkupSafe-2.0.1-cp38-cp38-macosx_10_9_x86_64.whl", hash = "sha256:be98f628055368795d818ebf93da628541e10b75b41c559fdf36d104c5787066"},
    {file = "MarkupSafe-2.0.1-cp38-cp38-manylinux1_i686.whl", hash = "sha256:1d609f577dc6e1aa17d746f8bd3c31aa4d258f4070d61b2aa5c4166c1539de35"},
    {file = "MarkupSafe-2.0.1-cp38-cp38-manylinux1_x86_64.whl", hash = "sha256:7d91275b0245b1da4d4cfa07e0faedd5b0812efc15b702576d103293e252af1b"},
    {file = "MarkupSafe-2.0.1-cp38-cp38-manylinux2010_i686.whl", hash = "sha256:01a9b8ea66f1658938f65b93a85ebe8bc016e6769611be228d797c9d998dd298"},
    {file = "MarkupSafe-2.0.1-cp38-cp38-manylinux2010_x86_64.whl", hash = "sha256:47ab1e7b91c098ab893b828deafa1203de86d0bc6ab587b160f78fe6c4011f75"},
    {file = "MarkupSafe-2.0.1-cp38-cp38-manylinux2014_aarch64.whl", hash = "sha256:97383d78eb34da7e1fa37dd273c20ad4320929af65d156e35a5e2d89566d9dfb"},
    {file = "MarkupSafe-2.0.1-cp38-cp38-manylinux_2_17_aarch64.manylinux2014_aarch64.whl", hash = "sha256:6fcf051089389abe060c9cd7caa212c707e58153afa2c649f00346ce6d260f1b"},
    {file = "MarkupSafe-2.0.1-cp38-cp38-manylinux_2_5_i686.manylinux1_i686.manylinux_2_12_i686.manylinux2010_i686.whl", hash = "sha256:5855f8438a7d1d458206a2466bf82b0f104a3724bf96a1c781ab731e4201731a"},
    {file = "MarkupSafe-2.0.1-cp38-cp38-manylinux_2_5_x86_64.manylinux1_x86_64.manylinux_2_12_x86_64.manylinux2010_x86_64.whl", hash = "sha256:3dd007d54ee88b46be476e293f48c85048603f5f516008bee124ddd891398ed6"},
    {file = "MarkupSafe-2.0.1-cp38-cp38-win32.whl", hash = "sha256:023cb26ec21ece8dc3907c0e8320058b2e0cb3c55cf9564da612bc325bed5e64"},
    {file = "MarkupSafe-2.0.1-cp38-cp38-win_amd64.whl", hash = "sha256:984d76483eb32f1bcb536dc27e4ad56bba4baa70be32fa87152832cdd9db0833"},
    {file = "MarkupSafe-2.0.1-cp39-cp39-macosx_10_9_universal2.whl", hash = "sha256:2ef54abee730b502252bcdf31b10dacb0a416229b72c18b19e24a4509f273d26"},
    {file = "MarkupSafe-2.0.1-cp39-cp39-macosx_10_9_x86_64.whl", hash = "sha256:3c112550557578c26af18a1ccc9e090bfe03832ae994343cfdacd287db6a6ae7"},
    {file = "MarkupSafe-2.0.1-cp39-cp39-manylinux1_i686.whl", hash = "sha256:53edb4da6925ad13c07b6d26c2a852bd81e364f95301c66e930ab2aef5b5ddd8"},
    {file = "MarkupSafe-2.0.1-cp39-cp39-manylinux1_x86_64.whl", hash = "sha256:f5653a225f31e113b152e56f154ccbe59eeb1c7487b39b9d9f9cdb58e6c79dc5"},
    {file = "MarkupSafe-2.0.1-cp39-cp39-manylinux2010_i686.whl", hash = "sha256:4efca8f86c54b22348a5467704e3fec767b2db12fc39c6d963168ab1d3fc9135"},
    {file = "MarkupSafe-2.0.1-cp39-cp39-manylinux2010_x86_64.whl", hash = "sha256:ab3ef638ace319fa26553db0624c4699e31a28bb2a835c5faca8f8acf6a5a902"},
    {file = "MarkupSafe-2.0.1-cp39-cp39-manylinux2014_aarch64.whl", hash = "sha256:f8ba0e8349a38d3001fae7eadded3f6606f0da5d748ee53cc1dab1d6527b9509"},
    {file = "MarkupSafe-2.0.1-cp39-cp39-manylinux_2_17_aarch64.manylinux2014_aarch64.whl", hash = "sha256:c47adbc92fc1bb2b3274c4b3a43ae0e4573d9fbff4f54cd484555edbf030baf1"},
    {file = "MarkupSafe-2.0.1-cp39-cp39-manylinux_2_5_i686.manylinux1_i686.manylinux_2_12_i686.manylinux2010_i686.whl", hash = "sha256:37205cac2a79194e3750b0af2a5720d95f786a55ce7df90c3af697bfa100eaac"},
    {file = "MarkupSafe-2.0.1-cp39-cp39-manylinux_2_5_x86_64.manylinux1_x86_64.manylinux_2_12_x86_64.manylinux2010_x86_64.whl", hash = "sha256:1f2ade76b9903f39aa442b4aadd2177decb66525062db244b35d71d0ee8599b6"},
    {file = "MarkupSafe-2.0.1-cp39-cp39-win32.whl", hash = "sha256:10f82115e21dc0dfec9ab5c0223652f7197feb168c940f3ef61563fc2d6beb74"},
    {file = "MarkupSafe-2.0.1-cp39-cp39-win_amd64.whl", hash = "sha256:693ce3f9e70a6cf7d2fb9e6c9d8b204b6b39897a2c4a1aa65728d5ac97dcc1d8"},
    {file = "MarkupSafe-2.0.1.tar.gz", hash = "sha256:594c67807fb16238b30c44bdf74f36c02cdf22d1c8cda91ef8a0ed8dabf5620a"},
]
matplotlib = [
    {file = "matplotlib-3.3.4-cp36-cp36m-macosx_10_9_x86_64.whl", hash = "sha256:672960dd114e342b7c610bf32fb99d14227f29919894388b41553217457ba7ef"},
    {file = "matplotlib-3.3.4-cp36-cp36m-manylinux1_i686.whl", hash = "sha256:7c155437ae4fd366e2700e2716564d1787700687443de46bcb895fe0f84b761d"},
    {file = "matplotlib-3.3.4-cp36-cp36m-manylinux1_x86_64.whl", hash = "sha256:a17f0a10604fac7627ec82820439e7db611722e80c408a726cd00d8c974c2fb3"},
    {file = "matplotlib-3.3.4-cp36-cp36m-win32.whl", hash = "sha256:215e2a30a2090221a9481db58b770ce56b8ef46f13224ae33afe221b14b24dc1"},
    {file = "matplotlib-3.3.4-cp36-cp36m-win_amd64.whl", hash = "sha256:348e6032f666ffd151b323342f9278b16b95d4a75dfacae84a11d2829a7816ae"},
    {file = "matplotlib-3.3.4-cp37-cp37m-macosx_10_9_x86_64.whl", hash = "sha256:94bdd1d55c20e764d8aea9d471d2ae7a7b2c84445e0fa463f02e20f9730783e1"},
    {file = "matplotlib-3.3.4-cp37-cp37m-manylinux1_i686.whl", hash = "sha256:a1acb72f095f1d58ecc2538ed1b8bca0b57df313b13db36ed34b8cdf1868e674"},
    {file = "matplotlib-3.3.4-cp37-cp37m-manylinux1_x86_64.whl", hash = "sha256:46b1a60a04e6d884f0250d5cc8dc7bd21a9a96c584a7acdaab44698a44710bab"},
    {file = "matplotlib-3.3.4-cp37-cp37m-win32.whl", hash = "sha256:ed4a9e6dcacba56b17a0a9ac22ae2c72a35b7f0ef0693aa68574f0b2df607a89"},
    {file = "matplotlib-3.3.4-cp37-cp37m-win_amd64.whl", hash = "sha256:c24c05f645aef776e8b8931cb81e0f1632d229b42b6d216e30836e2e145a2b40"},
    {file = "matplotlib-3.3.4-cp38-cp38-macosx_10_9_x86_64.whl", hash = "sha256:7310e353a4a35477c7f032409966920197d7df3e757c7624fd842f3eeb307d3d"},
    {file = "matplotlib-3.3.4-cp38-cp38-manylinux1_i686.whl", hash = "sha256:451cc89cb33d6652c509fc6b588dc51c41d7246afdcc29b8624e256b7663ed1f"},
    {file = "matplotlib-3.3.4-cp38-cp38-manylinux1_x86_64.whl", hash = "sha256:3d2eb9c1cc254d0ffa90bc96fde4b6005d09c2228f99dfd493a4219c1af99644"},
    {file = "matplotlib-3.3.4-cp38-cp38-win32.whl", hash = "sha256:e15fa23d844d54e7b3b7243afd53b7567ee71c721f592deb0727ee85e668f96a"},
    {file = "matplotlib-3.3.4-cp38-cp38-win_amd64.whl", hash = "sha256:1de0bb6cbfe460725f0e97b88daa8643bcf9571c18ba90bb8e41432aaeca91d6"},
    {file = "matplotlib-3.3.4-cp39-cp39-macosx_10_9_x86_64.whl", hash = "sha256:f44149a0ef5b4991aaef12a93b8e8d66d6412e762745fea1faa61d98524e0ba9"},
    {file = "matplotlib-3.3.4-cp39-cp39-manylinux1_i686.whl", hash = "sha256:746a1df55749629e26af7f977ea426817ca9370ad1569436608dc48d1069b87c"},
    {file = "matplotlib-3.3.4-cp39-cp39-manylinux1_x86_64.whl", hash = "sha256:5f571b92a536206f7958f7cb2d367ff6c9a1fa8229dc35020006e4cdd1ca0acd"},
    {file = "matplotlib-3.3.4-cp39-cp39-win32.whl", hash = "sha256:9265ae0fb35e29f9b8cc86c2ab0a2e3dcddc4dd9de4b85bf26c0f63fe5c1c2ca"},
    {file = "matplotlib-3.3.4-cp39-cp39-win_amd64.whl", hash = "sha256:9a79e5dd7bb797aa611048f5b70588b23c5be05b63eefd8a0d152ac77c4243db"},
    {file = "matplotlib-3.3.4-pp36-pypy36_pp73-macosx_10_9_x86_64.whl", hash = "sha256:1e850163579a8936eede29fad41e202b25923a0a8d5ffd08ce50fc0a97dcdc93"},
    {file = "matplotlib-3.3.4-pp36-pypy36_pp73-manylinux2010_x86_64.whl", hash = "sha256:d738acfdfb65da34c91acbdb56abed46803db39af259b7f194dc96920360dbe4"},
    {file = "matplotlib-3.3.4-pp37-pypy37_pp73-macosx_10_9_x86_64.whl", hash = "sha256:aa49571d8030ad0b9ac39708ee77bd2a22f87815e12bdee52ecaffece9313ed8"},
    {file = "matplotlib-3.3.4-pp37-pypy37_pp73-manylinux2010_x86_64.whl", hash = "sha256:cf3a7e54eff792f0815dbbe9b85df2f13d739289c93d346925554f71d484be78"},
    {file = "matplotlib-3.3.4.tar.gz", hash = "sha256:3e477db76c22929e4c6876c44f88d790aacdf3c3f8f3a90cb1975c0bf37825b0"},
]
mccabe = [
    {file = "mccabe-0.6.1-py2.py3-none-any.whl", hash = "sha256:ab8a6258860da4b6677da4bd2fe5dc2c659cff31b3ee4f7f5d64e79735b80d42"},
    {file = "mccabe-0.6.1.tar.gz", hash = "sha256:dd8d182285a0fe56bace7f45b5e7d1a6ebcbf524e8f3bd87eb0f125271b8831f"},
]
mdit-py-plugins = [
    {file = "mdit-py-plugins-0.2.8.tar.gz", hash = "sha256:5991cef645502e80a5388ec4fc20885d2313d4871e8b8e320ca2de14ac0c015f"},
    {file = "mdit_py_plugins-0.2.8-py3-none-any.whl", hash = "sha256:1833bf738e038e35d89cb3a07eb0d227ed647ce7dd357579b65343740c6d249c"},
]
mistune = [
    {file = "mistune-0.8.4-py2.py3-none-any.whl", hash = "sha256:88a1051873018da288eee8538d476dffe1262495144b33ecb586c4ab266bb8d4"},
    {file = "mistune-0.8.4.tar.gz", hash = "sha256:59a3429db53c50b5c6bcc8a07f8848cb00d7dc8bdb431a4ab41920d201d4756e"},
]
multidict = [
    {file = "multidict-5.1.0-cp36-cp36m-macosx_10_14_x86_64.whl", hash = "sha256:b7993704f1a4b204e71debe6095150d43b2ee6150fa4f44d6d966ec356a8d61f"},
    {file = "multidict-5.1.0-cp36-cp36m-manylinux1_i686.whl", hash = "sha256:9dd6e9b1a913d096ac95d0399bd737e00f2af1e1594a787e00f7975778c8b2bf"},
    {file = "multidict-5.1.0-cp36-cp36m-manylinux2014_aarch64.whl", hash = "sha256:f21756997ad8ef815d8ef3d34edd98804ab5ea337feedcd62fb52d22bf531281"},
    {file = "multidict-5.1.0-cp36-cp36m-manylinux2014_i686.whl", hash = "sha256:1ab820665e67373de5802acae069a6a05567ae234ddb129f31d290fc3d1aa56d"},
    {file = "multidict-5.1.0-cp36-cp36m-manylinux2014_ppc64le.whl", hash = "sha256:9436dc58c123f07b230383083855593550c4d301d2532045a17ccf6eca505f6d"},
    {file = "multidict-5.1.0-cp36-cp36m-manylinux2014_s390x.whl", hash = "sha256:830f57206cc96ed0ccf68304141fec9481a096c4d2e2831f311bde1c404401da"},
    {file = "multidict-5.1.0-cp36-cp36m-manylinux2014_x86_64.whl", hash = "sha256:2e68965192c4ea61fff1b81c14ff712fc7dc15d2bd120602e4a3494ea6584224"},
    {file = "multidict-5.1.0-cp36-cp36m-win32.whl", hash = "sha256:2f1a132f1c88724674271d636e6b7351477c27722f2ed789f719f9e3545a3d26"},
    {file = "multidict-5.1.0-cp36-cp36m-win_amd64.whl", hash = "sha256:3a4f32116f8f72ecf2a29dabfb27b23ab7cdc0ba807e8459e59a93a9be9506f6"},
    {file = "multidict-5.1.0-cp37-cp37m-macosx_10_14_x86_64.whl", hash = "sha256:46c73e09ad374a6d876c599f2328161bcd95e280f84d2060cf57991dec5cfe76"},
    {file = "multidict-5.1.0-cp37-cp37m-manylinux1_i686.whl", hash = "sha256:018132dbd8688c7a69ad89c4a3f39ea2f9f33302ebe567a879da8f4ca73f0d0a"},
    {file = "multidict-5.1.0-cp37-cp37m-manylinux2014_aarch64.whl", hash = "sha256:4b186eb7d6ae7c06eb4392411189469e6a820da81447f46c0072a41c748ab73f"},
    {file = "multidict-5.1.0-cp37-cp37m-manylinux2014_i686.whl", hash = "sha256:3a041b76d13706b7fff23b9fc83117c7b8fe8d5fe9e6be45eee72b9baa75f348"},
    {file = "multidict-5.1.0-cp37-cp37m-manylinux2014_ppc64le.whl", hash = "sha256:051012ccee979b2b06be928a6150d237aec75dd6bf2d1eeeb190baf2b05abc93"},
    {file = "multidict-5.1.0-cp37-cp37m-manylinux2014_s390x.whl", hash = "sha256:6a4d5ce640e37b0efcc8441caeea8f43a06addace2335bd11151bc02d2ee31f9"},
    {file = "multidict-5.1.0-cp37-cp37m-manylinux2014_x86_64.whl", hash = "sha256:5cf3443199b83ed9e955f511b5b241fd3ae004e3cb81c58ec10f4fe47c7dce37"},
    {file = "multidict-5.1.0-cp37-cp37m-win32.whl", hash = "sha256:f200755768dc19c6f4e2b672421e0ebb3dd54c38d5a4f262b872d8cfcc9e93b5"},
    {file = "multidict-5.1.0-cp37-cp37m-win_amd64.whl", hash = "sha256:05c20b68e512166fddba59a918773ba002fdd77800cad9f55b59790030bab632"},
    {file = "multidict-5.1.0-cp38-cp38-macosx_10_14_x86_64.whl", hash = "sha256:54fd1e83a184e19c598d5e70ba508196fd0bbdd676ce159feb412a4a6664f952"},
    {file = "multidict-5.1.0-cp38-cp38-manylinux1_i686.whl", hash = "sha256:0e3c84e6c67eba89c2dbcee08504ba8644ab4284863452450520dad8f1e89b79"},
    {file = "multidict-5.1.0-cp38-cp38-manylinux2014_aarch64.whl", hash = "sha256:dc862056f76443a0db4509116c5cd480fe1b6a2d45512a653f9a855cc0517456"},
    {file = "multidict-5.1.0-cp38-cp38-manylinux2014_i686.whl", hash = "sha256:0e929169f9c090dae0646a011c8b058e5e5fb391466016b39d21745b48817fd7"},
    {file = "multidict-5.1.0-cp38-cp38-manylinux2014_ppc64le.whl", hash = "sha256:d81eddcb12d608cc08081fa88d046c78afb1bf8107e6feab5d43503fea74a635"},
    {file = "multidict-5.1.0-cp38-cp38-manylinux2014_s390x.whl", hash = "sha256:585fd452dd7782130d112f7ddf3473ffdd521414674c33876187e101b588738a"},
    {file = "multidict-5.1.0-cp38-cp38-manylinux2014_x86_64.whl", hash = "sha256:37e5438e1c78931df5d3c0c78ae049092877e5e9c02dd1ff5abb9cf27a5914ea"},
    {file = "multidict-5.1.0-cp38-cp38-win32.whl", hash = "sha256:07b42215124aedecc6083f1ce6b7e5ec5b50047afa701f3442054373a6deb656"},
    {file = "multidict-5.1.0-cp38-cp38-win_amd64.whl", hash = "sha256:929006d3c2d923788ba153ad0de8ed2e5ed39fdbe8e7be21e2f22ed06c6783d3"},
    {file = "multidict-5.1.0-cp39-cp39-macosx_10_14_x86_64.whl", hash = "sha256:b797515be8743b771aa868f83563f789bbd4b236659ba52243b735d80b29ed93"},
    {file = "multidict-5.1.0-cp39-cp39-manylinux1_i686.whl", hash = "sha256:d5c65bdf4484872c4af3150aeebe101ba560dcfb34488d9a8ff8dbcd21079647"},
    {file = "multidict-5.1.0-cp39-cp39-manylinux2014_aarch64.whl", hash = "sha256:b47a43177a5e65b771b80db71e7be76c0ba23cc8aa73eeeb089ed5219cdbe27d"},
    {file = "multidict-5.1.0-cp39-cp39-manylinux2014_i686.whl", hash = "sha256:806068d4f86cb06af37cd65821554f98240a19ce646d3cd24e1c33587f313eb8"},
    {file = "multidict-5.1.0-cp39-cp39-manylinux2014_ppc64le.whl", hash = "sha256:46dd362c2f045095c920162e9307de5ffd0a1bfbba0a6e990b344366f55a30c1"},
    {file = "multidict-5.1.0-cp39-cp39-manylinux2014_s390x.whl", hash = "sha256:ace010325c787c378afd7f7c1ac66b26313b3344628652eacd149bdd23c68841"},
    {file = "multidict-5.1.0-cp39-cp39-manylinux2014_x86_64.whl", hash = "sha256:ecc771ab628ea281517e24fd2c52e8f31c41e66652d07599ad8818abaad38cda"},
    {file = "multidict-5.1.0-cp39-cp39-win32.whl", hash = "sha256:fc13a9524bc18b6fb6e0dbec3533ba0496bbed167c56d0aabefd965584557d80"},
    {file = "multidict-5.1.0-cp39-cp39-win_amd64.whl", hash = "sha256:7df80d07818b385f3129180369079bd6934cf70469f99daaebfac89dca288359"},
    {file = "multidict-5.1.0.tar.gz", hash = "sha256:25b4e5f22d3a37ddf3effc0710ba692cfc792c2b9edfb9c05aefe823256e84d5"},
]
myst-parser = [
    {file = "myst-parser-0.14.0.tar.gz", hash = "sha256:fc262959a74cdc799d7fa9b30c320c17187485b9a1e8c39e988fc12f3adff63c"},
    {file = "myst_parser-0.14.0-py3-none-any.whl", hash = "sha256:8d7db76e2f33cd1dc1fe0c76af9f09e5cf19ce2c2e85074bc82f272c0f7c08ce"},
]
nbclient = [
    {file = "nbclient-0.5.4-py3-none-any.whl", hash = "sha256:95a300c6fbe73721736cf13972a46d8d666f78794b832866ed7197a504269e11"},
    {file = "nbclient-0.5.4.tar.gz", hash = "sha256:6c8ad36a28edad4562580847f9f1636fe5316a51a323ed85a24a4ad37d4aefce"},
]
nbconvert = [
    {file = "nbconvert-6.0.7-py3-none-any.whl", hash = "sha256:39e9f977920b203baea0be67eea59f7b37a761caa542abe80f5897ce3cf6311d"},
    {file = "nbconvert-6.0.7.tar.gz", hash = "sha256:cbbc13a86dfbd4d1b5dee106539de0795b4db156c894c2c5dc382062bbc29002"},
]
nbformat = [
    {file = "nbformat-5.1.3-py3-none-any.whl", hash = "sha256:eb8447edd7127d043361bc17f2f5a807626bc8e878c7709a1c647abda28a9171"},
    {file = "nbformat-5.1.3.tar.gz", hash = "sha256:b516788ad70771c6250977c1374fcca6edebe6126fd2adb5a69aa5c2356fd1c8"},
]
nbsphinx = [
    {file = "nbsphinx-0.8.7-py3-none-any.whl", hash = "sha256:8862f291f98c1a163bdb5bac8adf25c61585a81575ac5c613320c6f3fe5c472f"},
    {file = "nbsphinx-0.8.7.tar.gz", hash = "sha256:ff91b5b14ceb1a9d44193b5fc3dd3617e7b8ab59c788f7710049ce5faff2750c"},
]
nest-asyncio = [
    {file = "nest_asyncio-1.5.1-py3-none-any.whl", hash = "sha256:76d6e972265063fe92a90b9cc4fb82616e07d586b346ed9d2c89a4187acea39c"},
    {file = "nest_asyncio-1.5.1.tar.gz", hash = "sha256:afc5a1c515210a23c461932765691ad39e8eba6551c055ac8d5546e69250d0aa"},
]
notebook = [
    {file = "notebook-6.4.4-py3-none-any.whl", hash = "sha256:33488bdcc5cbef23c3cfa12cd51b0b5459a211945b5053d17405980611818149"},
    {file = "notebook-6.4.4.tar.gz", hash = "sha256:26b0095c568e307a310fd78818ad8ebade4f00462dada4c0e34cbad632b9085d"},
]
numba = [
    {file = "numba-0.53.1-cp36-cp36m-macosx_10_14_x86_64.whl", hash = "sha256:b23de6b6837c132087d06b8b92d343edb54b885873b824a037967fbd5272ebb7"},
    {file = "numba-0.53.1-cp36-cp36m-manylinux2014_i686.whl", hash = "sha256:6545b9e9b0c112b81de7f88a3c787469a357eeff8211e90b8f45ee243d521cc2"},
    {file = "numba-0.53.1-cp36-cp36m-manylinux2014_x86_64.whl", hash = "sha256:8fa5c963a43855050a868106a87cd614f3c3f459951c8fc468aec263ef80d063"},
    {file = "numba-0.53.1-cp36-cp36m-win32.whl", hash = "sha256:aaa6ebf56afb0b6752607b9f3bf39e99b0efe3c1fa6849698373925ee6838fd7"},
    {file = "numba-0.53.1-cp36-cp36m-win_amd64.whl", hash = "sha256:b08b3df38aab769df79ed948d70f0a54a3cdda49d58af65369235c204ec5d0f3"},
    {file = "numba-0.53.1-cp37-cp37m-macosx_10_14_x86_64.whl", hash = "sha256:bf5c463b62d013e3f709cc8277adf2f4f4d8cc6757293e29c6db121b77e6b760"},
    {file = "numba-0.53.1-cp37-cp37m-manylinux2014_i686.whl", hash = "sha256:74df02e73155f669e60dcff07c4eef4a03dbf5b388594db74142ab40914fe4f5"},
    {file = "numba-0.53.1-cp37-cp37m-manylinux2014_x86_64.whl", hash = "sha256:5165709bf62f28667e10b9afe6df0ce1037722adab92d620f59cb8bbb8104641"},
    {file = "numba-0.53.1-cp37-cp37m-win32.whl", hash = "sha256:2e96958ed2ca7e6d967b2ce29c8da0ca47117e1de28e7c30b2c8c57386506fa5"},
    {file = "numba-0.53.1-cp37-cp37m-win_amd64.whl", hash = "sha256:276f9d1674fe08d95872d81b97267c6b39dd830f05eb992608cbede50fcf48a9"},
    {file = "numba-0.53.1-cp38-cp38-macosx_10_14_x86_64.whl", hash = "sha256:4c4c8d102512ae472af52c76ad9522da718c392cb59f4cd6785d711fa5051a2a"},
    {file = "numba-0.53.1-cp38-cp38-manylinux2014_i686.whl", hash = "sha256:691adbeac17dbdf6ed7c759e9e33a522351f07d2065fe926b264b6b2c15fd89b"},
    {file = "numba-0.53.1-cp38-cp38-manylinux2014_x86_64.whl", hash = "sha256:94aab3e0e9e8754116325ce026e1b29ae72443c706a3104cf7f3368dc3012912"},
    {file = "numba-0.53.1-cp38-cp38-win32.whl", hash = "sha256:aabeec89bb3e3162136eea492cea7ee8882ddcda2201f05caecdece192c40896"},
    {file = "numba-0.53.1-cp38-cp38-win_amd64.whl", hash = "sha256:1895ebd256819ff22256cd6fe24aa8f7470b18acc73e7917e8e93c9ac7f565dc"},
    {file = "numba-0.53.1-cp39-cp39-macosx_10_14_x86_64.whl", hash = "sha256:224d197a46a9e602a16780d87636e199e2cdef528caef084a4d8fd8909c2455c"},
    {file = "numba-0.53.1-cp39-cp39-manylinux2014_i686.whl", hash = "sha256:aba7acb247a09d7f12bd17a8e28bbb04e8adef9fc20ca29835d03b7894e1b49f"},
    {file = "numba-0.53.1-cp39-cp39-manylinux2014_x86_64.whl", hash = "sha256:bd126f1f49da6fc4b3169cf1d96f1c3b3f84a7badd11fe22da344b923a00e744"},
    {file = "numba-0.53.1-cp39-cp39-win32.whl", hash = "sha256:0ef9d1f347b251282ae46e5a5033600aa2d0dfa1ee8c16cb8137b8cd6f79e221"},
    {file = "numba-0.53.1-cp39-cp39-win_amd64.whl", hash = "sha256:17146885cbe4e89c9d4abd4fcb8886dee06d4591943dc4343500c36ce2fcfa69"},
    {file = "numba-0.53.1.tar.gz", hash = "sha256:9cd4e5216acdc66c4e9dab2dfd22ddb5bef151185c070d4a3cd8e78638aff5b0"},
]
numpy = [
    {file = "numpy-1.19.5-cp36-cp36m-macosx_10_9_x86_64.whl", hash = "sha256:cc6bd4fd593cb261332568485e20a0712883cf631f6f5e8e86a52caa8b2b50ff"},
    {file = "numpy-1.19.5-cp36-cp36m-manylinux1_i686.whl", hash = "sha256:aeb9ed923be74e659984e321f609b9ba54a48354bfd168d21a2b072ed1e833ea"},
    {file = "numpy-1.19.5-cp36-cp36m-manylinux1_x86_64.whl", hash = "sha256:8b5e972b43c8fc27d56550b4120fe6257fdc15f9301914380b27f74856299fea"},
    {file = "numpy-1.19.5-cp36-cp36m-manylinux2010_i686.whl", hash = "sha256:43d4c81d5ffdff6bae58d66a3cd7f54a7acd9a0e7b18d97abb255defc09e3140"},
    {file = "numpy-1.19.5-cp36-cp36m-manylinux2010_x86_64.whl", hash = "sha256:a4646724fba402aa7504cd48b4b50e783296b5e10a524c7a6da62e4a8ac9698d"},
    {file = "numpy-1.19.5-cp36-cp36m-manylinux2014_aarch64.whl", hash = "sha256:2e55195bc1c6b705bfd8ad6f288b38b11b1af32f3c8289d6c50d47f950c12e76"},
    {file = "numpy-1.19.5-cp36-cp36m-win32.whl", hash = "sha256:39b70c19ec771805081578cc936bbe95336798b7edf4732ed102e7a43ec5c07a"},
    {file = "numpy-1.19.5-cp36-cp36m-win_amd64.whl", hash = "sha256:dbd18bcf4889b720ba13a27ec2f2aac1981bd41203b3a3b27ba7a33f88ae4827"},
    {file = "numpy-1.19.5-cp37-cp37m-macosx_10_9_x86_64.whl", hash = "sha256:603aa0706be710eea8884af807b1b3bc9fb2e49b9f4da439e76000f3b3c6ff0f"},
    {file = "numpy-1.19.5-cp37-cp37m-manylinux1_i686.whl", hash = "sha256:cae865b1cae1ec2663d8ea56ef6ff185bad091a5e33ebbadd98de2cfa3fa668f"},
    {file = "numpy-1.19.5-cp37-cp37m-manylinux1_x86_64.whl", hash = "sha256:36674959eed6957e61f11c912f71e78857a8d0604171dfd9ce9ad5cbf41c511c"},
    {file = "numpy-1.19.5-cp37-cp37m-manylinux2010_i686.whl", hash = "sha256:06fab248a088e439402141ea04f0fffb203723148f6ee791e9c75b3e9e82f080"},
    {file = "numpy-1.19.5-cp37-cp37m-manylinux2010_x86_64.whl", hash = "sha256:6149a185cece5ee78d1d196938b2a8f9d09f5a5ebfbba66969302a778d5ddd1d"},
    {file = "numpy-1.19.5-cp37-cp37m-manylinux2014_aarch64.whl", hash = "sha256:50a4a0ad0111cc1b71fa32dedd05fa239f7fb5a43a40663269bb5dc7877cfd28"},
    {file = "numpy-1.19.5-cp37-cp37m-win32.whl", hash = "sha256:d051ec1c64b85ecc69531e1137bb9751c6830772ee5c1c426dbcfe98ef5788d7"},
    {file = "numpy-1.19.5-cp37-cp37m-win_amd64.whl", hash = "sha256:a12ff4c8ddfee61f90a1633a4c4afd3f7bcb32b11c52026c92a12e1325922d0d"},
    {file = "numpy-1.19.5-cp38-cp38-macosx_10_9_x86_64.whl", hash = "sha256:cf2402002d3d9f91c8b01e66fbb436a4ed01c6498fffed0e4c7566da1d40ee1e"},
    {file = "numpy-1.19.5-cp38-cp38-manylinux1_i686.whl", hash = "sha256:1ded4fce9cfaaf24e7a0ab51b7a87be9038ea1ace7f34b841fe3b6894c721d1c"},
    {file = "numpy-1.19.5-cp38-cp38-manylinux1_x86_64.whl", hash = "sha256:012426a41bc9ab63bb158635aecccc7610e3eff5d31d1eb43bc099debc979d94"},
    {file = "numpy-1.19.5-cp38-cp38-manylinux2010_i686.whl", hash = "sha256:759e4095edc3c1b3ac031f34d9459fa781777a93ccc633a472a5468587a190ff"},
    {file = "numpy-1.19.5-cp38-cp38-manylinux2010_x86_64.whl", hash = "sha256:a9d17f2be3b427fbb2bce61e596cf555d6f8a56c222bd2ca148baeeb5e5c783c"},
    {file = "numpy-1.19.5-cp38-cp38-manylinux2014_aarch64.whl", hash = "sha256:99abf4f353c3d1a0c7a5f27699482c987cf663b1eac20db59b8c7b061eabd7fc"},
    {file = "numpy-1.19.5-cp38-cp38-win32.whl", hash = "sha256:384ec0463d1c2671170901994aeb6dce126de0a95ccc3976c43b0038a37329c2"},
    {file = "numpy-1.19.5-cp38-cp38-win_amd64.whl", hash = "sha256:811daee36a58dc79cf3d8bdd4a490e4277d0e4b7d103a001a4e73ddb48e7e6aa"},
    {file = "numpy-1.19.5-cp39-cp39-macosx_10_9_x86_64.whl", hash = "sha256:c843b3f50d1ab7361ca4f0b3639bf691569493a56808a0b0c54a051d260b7dbd"},
    {file = "numpy-1.19.5-cp39-cp39-manylinux1_i686.whl", hash = "sha256:d6631f2e867676b13026e2846180e2c13c1e11289d67da08d71cacb2cd93d4aa"},
    {file = "numpy-1.19.5-cp39-cp39-manylinux1_x86_64.whl", hash = "sha256:7fb43004bce0ca31d8f13a6eb5e943fa73371381e53f7074ed21a4cb786c32f8"},
    {file = "numpy-1.19.5-cp39-cp39-manylinux2010_i686.whl", hash = "sha256:2ea52bd92ab9f768cc64a4c3ef8f4b2580a17af0a5436f6126b08efbd1838371"},
    {file = "numpy-1.19.5-cp39-cp39-manylinux2010_x86_64.whl", hash = "sha256:400580cbd3cff6ffa6293df2278c75aef2d58d8d93d3c5614cd67981dae68ceb"},
    {file = "numpy-1.19.5-cp39-cp39-manylinux2014_aarch64.whl", hash = "sha256:df609c82f18c5b9f6cb97271f03315ff0dbe481a2a02e56aeb1b1a985ce38e60"},
    {file = "numpy-1.19.5-cp39-cp39-win32.whl", hash = "sha256:ab83f24d5c52d60dbc8cd0528759532736b56db58adaa7b5f1f76ad551416a1e"},
    {file = "numpy-1.19.5-cp39-cp39-win_amd64.whl", hash = "sha256:0eef32ca3132a48e43f6a0f5a82cb508f22ce5a3d6f67a8329c81c8e226d3f6e"},
    {file = "numpy-1.19.5-pp36-pypy36_pp73-manylinux2010_x86_64.whl", hash = "sha256:a0d53e51a6cb6f0d9082decb7a4cb6dfb33055308c4c44f53103c073f649af73"},
    {file = "numpy-1.19.5.zip", hash = "sha256:a76f502430dd98d7546e1ea2250a7360c065a5fdea52b2dffe8ae7180909b6f4"},
]
numpydoc = [
    {file = "numpydoc-1.1.0-py3-none-any.whl", hash = "sha256:c53d6311190b9e3b9285bc979390ba0257ba9acde5eca1a7065fc8dfca9d46e8"},
    {file = "numpydoc-1.1.0.tar.gz", hash = "sha256:c36fd6cb7ffdc9b4e165a43f67bf6271a7b024d0bb6b00ac468c9e2bfc76448e"},
]
oauthlib = [
    {file = "oauthlib-3.1.1-py2.py3-none-any.whl", hash = "sha256:42bf6354c2ed8c6acb54d971fce6f88193d97297e18602a3a886603f9d7730cc"},
    {file = "oauthlib-3.1.1.tar.gz", hash = "sha256:8f0215fcc533dd8dd1bee6f4c412d4f0cd7297307d43ac61666389e3bc3198a3"},
]
optuna = [
    {file = "optuna-2.9.1-py3-none-any.whl", hash = "sha256:05f29ef19dfb22a1100c643ae5d5fbd688215433eade2862781fd526f92cbf0e"},
    {file = "optuna-2.9.1.tar.gz", hash = "sha256:bea30e2d43f306297bfb1e2b94fb426024b2df0a7bf554c51d1d401d05025224"},
]
packaging = [
    {file = "packaging-21.0-py3-none-any.whl", hash = "sha256:c86254f9220d55e31cc94d69bade760f0847da8000def4dfe1c6b872fd14ff14"},
    {file = "packaging-21.0.tar.gz", hash = "sha256:7dc96269f53a4ccec5c0670940a4281106dd0bb343f47b7471f779df49c2fbe7"},
]
pandas = [
    {file = "pandas-1.1.5-cp36-cp36m-macosx_10_9_x86_64.whl", hash = "sha256:bf23a3b54d128b50f4f9d4675b3c1857a688cc6731a32f931837d72effb2698d"},
    {file = "pandas-1.1.5-cp36-cp36m-manylinux1_i686.whl", hash = "sha256:5a780260afc88268a9d3ac3511d8f494fdcf637eece62fb9eb656a63d53eb7ca"},
    {file = "pandas-1.1.5-cp36-cp36m-manylinux1_x86_64.whl", hash = "sha256:b61080750d19a0122469ab59b087380721d6b72a4e7d962e4d7e63e0c4504814"},
    {file = "pandas-1.1.5-cp36-cp36m-manylinux2014_aarch64.whl", hash = "sha256:0de3ddb414d30798cbf56e642d82cac30a80223ad6fe484d66c0ce01a84d6f2f"},
    {file = "pandas-1.1.5-cp36-cp36m-win32.whl", hash = "sha256:70865f96bb38fec46f7ebd66d4b5cfd0aa6b842073f298d621385ae3898d28b5"},
    {file = "pandas-1.1.5-cp36-cp36m-win_amd64.whl", hash = "sha256:19a2148a1d02791352e9fa637899a78e371a3516ac6da5c4edc718f60cbae648"},
    {file = "pandas-1.1.5-cp37-cp37m-macosx_10_9_x86_64.whl", hash = "sha256:26fa92d3ac743a149a31b21d6f4337b0594b6302ea5575b37af9ca9611e8981a"},
    {file = "pandas-1.1.5-cp37-cp37m-manylinux1_i686.whl", hash = "sha256:c16d59c15d946111d2716856dd5479221c9e4f2f5c7bc2d617f39d870031e086"},
    {file = "pandas-1.1.5-cp37-cp37m-manylinux1_x86_64.whl", hash = "sha256:3be7a7a0ca71a2640e81d9276f526bca63505850add10206d0da2e8a0a325dae"},
    {file = "pandas-1.1.5-cp37-cp37m-manylinux2014_aarch64.whl", hash = "sha256:573fba5b05bf2c69271a32e52399c8de599e4a15ab7cec47d3b9c904125ab788"},
    {file = "pandas-1.1.5-cp37-cp37m-win32.whl", hash = "sha256:21b5a2b033380adbdd36b3116faaf9a4663e375325831dac1b519a44f9e439bb"},
    {file = "pandas-1.1.5-cp37-cp37m-win_amd64.whl", hash = "sha256:24c7f8d4aee71bfa6401faeba367dd654f696a77151a8a28bc2013f7ced4af98"},
    {file = "pandas-1.1.5-cp38-cp38-macosx_10_9_x86_64.whl", hash = "sha256:2860a97cbb25444ffc0088b457da0a79dc79f9c601238a3e0644312fcc14bf11"},
    {file = "pandas-1.1.5-cp38-cp38-manylinux1_i686.whl", hash = "sha256:5008374ebb990dad9ed48b0f5d0038124c73748f5384cc8c46904dace27082d9"},
    {file = "pandas-1.1.5-cp38-cp38-manylinux1_x86_64.whl", hash = "sha256:2c2f7c670ea4e60318e4b7e474d56447cf0c7d83b3c2a5405a0dbb2600b9c48e"},
    {file = "pandas-1.1.5-cp38-cp38-manylinux2014_aarch64.whl", hash = "sha256:0a643bae4283a37732ddfcecab3f62dd082996021b980f580903f4e8e01b3c5b"},
    {file = "pandas-1.1.5-cp38-cp38-win32.whl", hash = "sha256:5447ea7af4005b0daf695a316a423b96374c9c73ffbd4533209c5ddc369e644b"},
    {file = "pandas-1.1.5-cp38-cp38-win_amd64.whl", hash = "sha256:4c62e94d5d49db116bef1bd5c2486723a292d79409fc9abd51adf9e05329101d"},
    {file = "pandas-1.1.5-cp39-cp39-macosx_10_9_x86_64.whl", hash = "sha256:731568be71fba1e13cae212c362f3d2ca8932e83cb1b85e3f1b4dd77d019254a"},
    {file = "pandas-1.1.5-cp39-cp39-manylinux1_i686.whl", hash = "sha256:c61c043aafb69329d0f961b19faa30b1dab709dd34c9388143fc55680059e55a"},
    {file = "pandas-1.1.5-cp39-cp39-manylinux1_x86_64.whl", hash = "sha256:2b1c6cd28a0dfda75c7b5957363333f01d370936e4c6276b7b8e696dd500582a"},
    {file = "pandas-1.1.5-cp39-cp39-win32.whl", hash = "sha256:c94ff2780a1fd89f190390130d6d36173ca59fcfb3fe0ff596f9a56518191ccb"},
    {file = "pandas-1.1.5-cp39-cp39-win_amd64.whl", hash = "sha256:edda9bacc3843dfbeebaf7a701763e68e741b08fccb889c003b0a52f0ee95782"},
    {file = "pandas-1.1.5.tar.gz", hash = "sha256:f10fc41ee3c75a474d3bdf68d396f10782d013d7f67db99c0efbfd0acb99701b"},
]
pandocfilters = [
    {file = "pandocfilters-1.5.0-py2.py3-none-any.whl", hash = "sha256:33aae3f25fd1a026079f5d27bdd52496f0e0803b3469282162bafdcbdf6ef14f"},
    {file = "pandocfilters-1.5.0.tar.gz", hash = "sha256:0b679503337d233b4339a817bfc8c50064e2eff681314376a47cb582305a7a38"},
]
parso = [
    {file = "parso-0.8.2-py2.py3-none-any.whl", hash = "sha256:a8c4922db71e4fdb90e0d0bc6e50f9b273d3397925e5e60a717e719201778d22"},
    {file = "parso-0.8.2.tar.gz", hash = "sha256:12b83492c6239ce32ff5eed6d3639d6a536170723c6f3f1506869f1ace413398"},
]
pathtools = [
    {file = "pathtools-0.1.2.tar.gz", hash = "sha256:7c35c5421a39bb82e58018febd90e3b6e5db34c5443aaaf742b3f33d4655f1c0"},
]
patsy = [
    {file = "patsy-0.5.2-py2.py3-none-any.whl", hash = "sha256:cc80955ae8c13a7e7c4051eda7b277c8f909f50bc7d73e124bc38e2ee3d95041"},
    {file = "patsy-0.5.2.tar.gz", hash = "sha256:5053de7804676aba62783dbb0f23a2b3d74e35e5bfa238b88b7cbf148a38b69d"},
]
pbr = [
    {file = "pbr-5.6.0-py2.py3-none-any.whl", hash = "sha256:c68c661ac5cc81058ac94247278eeda6d2e6aecb3e227b0387c30d277e7ef8d4"},
    {file = "pbr-5.6.0.tar.gz", hash = "sha256:42df03e7797b796625b1029c0400279c7c34fd7df24a7d7818a1abb5b38710dd"},
]
pep8-naming = [
    {file = "pep8-naming-0.11.1.tar.gz", hash = "sha256:a1dd47dd243adfe8a83616e27cf03164960b507530f155db94e10b36a6cd6724"},
    {file = "pep8_naming-0.11.1-py2.py3-none-any.whl", hash = "sha256:f43bfe3eea7e0d73e8b5d07d6407ab47f2476ccaeff6937c84275cd30b016738"},
]
pexpect = [
    {file = "pexpect-4.8.0-py2.py3-none-any.whl", hash = "sha256:0b48a55dcb3c05f3329815901ea4fc1537514d6ba867a152b581d69ae3710937"},
    {file = "pexpect-4.8.0.tar.gz", hash = "sha256:fc65a43959d153d0114afe13997d439c22823a27cefceb5ff35c2178c6784c0c"},
]
pickleshare = [
    {file = "pickleshare-0.7.5-py2.py3-none-any.whl", hash = "sha256:9649af414d74d4df115d5d718f82acb59c9d418196b7b4290ed47a12ce62df56"},
    {file = "pickleshare-0.7.5.tar.gz", hash = "sha256:87683d47965c1da65cdacaf31c8441d12b8044cdec9aca500cd78fc2c683afca"},
]
pillow = [
    {file = "Pillow-8.3.2-cp310-cp310-macosx_10_10_universal2.whl", hash = "sha256:c691b26283c3a31594683217d746f1dad59a7ae1d4cfc24626d7a064a11197d4"},
    {file = "Pillow-8.3.2-cp310-cp310-macosx_11_0_arm64.whl", hash = "sha256:f514c2717012859ccb349c97862568fdc0479aad85b0270d6b5a6509dbc142e2"},
    {file = "Pillow-8.3.2-cp310-cp310-manylinux_2_17_aarch64.manylinux2014_aarch64.whl", hash = "sha256:be25cb93442c6d2f8702c599b51184bd3ccd83adebd08886b682173e09ef0c3f"},
    {file = "Pillow-8.3.2-cp310-cp310-manylinux_2_17_i686.manylinux2014_i686.whl", hash = "sha256:d675a876b295afa114ca8bf42d7f86b5fb1298e1b6bb9a24405a3f6c8338811c"},
    {file = "Pillow-8.3.2-cp310-cp310-manylinux_2_17_x86_64.manylinux2014_x86_64.whl", hash = "sha256:59697568a0455764a094585b2551fd76bfd6b959c9f92d4bdec9d0e14616303a"},
    {file = "Pillow-8.3.2-cp310-cp310-win32.whl", hash = "sha256:2d5e9dc0bf1b5d9048a94c48d0813b6c96fccfa4ccf276d9c36308840f40c228"},
    {file = "Pillow-8.3.2-cp310-cp310-win_amd64.whl", hash = "sha256:11c27e74bab423eb3c9232d97553111cc0be81b74b47165f07ebfdd29d825875"},
    {file = "Pillow-8.3.2-cp36-cp36m-macosx_10_10_x86_64.whl", hash = "sha256:11eb7f98165d56042545c9e6db3ce394ed8b45089a67124298f0473b29cb60b2"},
    {file = "Pillow-8.3.2-cp36-cp36m-manylinux_2_17_aarch64.manylinux2014_aarch64.whl", hash = "sha256:2f23b2d3079522fdf3c09de6517f625f7a964f916c956527bed805ac043799b8"},
    {file = "Pillow-8.3.2-cp36-cp36m-manylinux_2_17_i686.manylinux2014_i686.whl", hash = "sha256:19ec4cfe4b961edc249b0e04b5618666c23a83bc35842dea2bfd5dfa0157f81b"},
    {file = "Pillow-8.3.2-cp36-cp36m-manylinux_2_17_x86_64.manylinux2014_x86_64.whl", hash = "sha256:e5a31c07cea5edbaeb4bdba6f2b87db7d3dc0f446f379d907e51cc70ea375629"},
    {file = "Pillow-8.3.2-cp36-cp36m-manylinux_2_5_i686.manylinux1_i686.whl", hash = "sha256:15ccb81a6ffc57ea0137f9f3ac2737ffa1d11f786244d719639df17476d399a7"},
    {file = "Pillow-8.3.2-cp36-cp36m-manylinux_2_5_x86_64.manylinux1_x86_64.whl", hash = "sha256:8f284dc1695caf71a74f24993b7c7473d77bc760be45f776a2c2f4e04c170550"},
    {file = "Pillow-8.3.2-cp36-cp36m-win32.whl", hash = "sha256:4abc247b31a98f29e5224f2d31ef15f86a71f79c7f4d2ac345a5d551d6393073"},
    {file = "Pillow-8.3.2-cp36-cp36m-win_amd64.whl", hash = "sha256:a048dad5ed6ad1fad338c02c609b862dfaa921fcd065d747194a6805f91f2196"},
    {file = "Pillow-8.3.2-cp37-cp37m-macosx_10_10_x86_64.whl", hash = "sha256:06d1adaa284696785375fa80a6a8eb309be722cf4ef8949518beb34487a3df71"},
    {file = "Pillow-8.3.2-cp37-cp37m-manylinux_2_17_aarch64.manylinux2014_aarch64.whl", hash = "sha256:bd24054aaf21e70a51e2a2a5ed1183560d3a69e6f9594a4bfe360a46f94eba83"},
    {file = "Pillow-8.3.2-cp37-cp37m-manylinux_2_17_i686.manylinux2014_i686.whl", hash = "sha256:27a330bf7014ee034046db43ccbb05c766aa9e70b8d6c5260bfc38d73103b0ba"},
    {file = "Pillow-8.3.2-cp37-cp37m-manylinux_2_17_x86_64.manylinux2014_x86_64.whl", hash = "sha256:13654b521fb98abdecec105ea3fb5ba863d1548c9b58831dd5105bb3873569f1"},
    {file = "Pillow-8.3.2-cp37-cp37m-manylinux_2_5_i686.manylinux1_i686.whl", hash = "sha256:a1bd983c565f92779be456ece2479840ec39d386007cd4ae83382646293d681b"},
    {file = "Pillow-8.3.2-cp37-cp37m-manylinux_2_5_x86_64.manylinux1_x86_64.whl", hash = "sha256:4326ea1e2722f3dc00ed77c36d3b5354b8fb7399fb59230249ea6d59cbed90da"},
    {file = "Pillow-8.3.2-cp37-cp37m-win32.whl", hash = "sha256:085a90a99404b859a4b6c3daa42afde17cb3ad3115e44a75f0d7b4a32f06a6c9"},
    {file = "Pillow-8.3.2-cp37-cp37m-win_amd64.whl", hash = "sha256:18a07a683805d32826c09acfce44a90bf474e6a66ce482b1c7fcd3757d588df3"},
    {file = "Pillow-8.3.2-cp38-cp38-macosx_10_10_x86_64.whl", hash = "sha256:4e59e99fd680e2b8b11bbd463f3c9450ab799305d5f2bafb74fefba6ac058616"},
    {file = "Pillow-8.3.2-cp38-cp38-macosx_11_0_arm64.whl", hash = "sha256:4d89a2e9219a526401015153c0e9dd48319ea6ab9fe3b066a20aa9aee23d9fd3"},
    {file = "Pillow-8.3.2-cp38-cp38-manylinux_2_17_aarch64.manylinux2014_aarch64.whl", hash = "sha256:56fd98c8294f57636084f4b076b75f86c57b2a63a8410c0cd172bc93695ee979"},
    {file = "Pillow-8.3.2-cp38-cp38-manylinux_2_17_i686.manylinux2014_i686.whl", hash = "sha256:2b11c9d310a3522b0fd3c35667914271f570576a0e387701f370eb39d45f08a4"},
    {file = "Pillow-8.3.2-cp38-cp38-manylinux_2_17_x86_64.manylinux2014_x86_64.whl", hash = "sha256:0412516dcc9de9b0a1e0ae25a280015809de8270f134cc2c1e32c4eeb397cf30"},
    {file = "Pillow-8.3.2-cp38-cp38-manylinux_2_5_i686.manylinux1_i686.whl", hash = "sha256:bcb04ff12e79b28be6c9988f275e7ab69f01cc2ba319fb3114f87817bb7c74b6"},
    {file = "Pillow-8.3.2-cp38-cp38-manylinux_2_5_x86_64.manylinux1_x86_64.whl", hash = "sha256:0b9911ec70731711c3b6ebcde26caea620cbdd9dcb73c67b0730c8817f24711b"},
    {file = "Pillow-8.3.2-cp38-cp38-win32.whl", hash = "sha256:ce2e5e04bb86da6187f96d7bab3f93a7877830981b37f0287dd6479e27a10341"},
    {file = "Pillow-8.3.2-cp38-cp38-win_amd64.whl", hash = "sha256:35d27687f027ad25a8d0ef45dd5208ef044c588003cdcedf05afb00dbc5c2deb"},
    {file = "Pillow-8.3.2-cp39-cp39-macosx_10_10_x86_64.whl", hash = "sha256:04835e68ef12904bc3e1fd002b33eea0779320d4346082bd5b24bec12ad9c3e9"},
    {file = "Pillow-8.3.2-cp39-cp39-macosx_11_0_arm64.whl", hash = "sha256:10e00f7336780ca7d3653cf3ac26f068fa11b5a96894ea29a64d3dc4b810d630"},
    {file = "Pillow-8.3.2-cp39-cp39-manylinux_2_17_aarch64.manylinux2014_aarch64.whl", hash = "sha256:2cde7a4d3687f21cffdf5bb171172070bb95e02af448c4c8b2f223d783214056"},
    {file = "Pillow-8.3.2-cp39-cp39-manylinux_2_17_i686.manylinux2014_i686.whl", hash = "sha256:1c3ff00110835bdda2b1e2b07f4a2548a39744bb7de5946dc8e95517c4fb2ca6"},
    {file = "Pillow-8.3.2-cp39-cp39-manylinux_2_17_x86_64.manylinux2014_x86_64.whl", hash = "sha256:35d409030bf3bd05fa66fb5fdedc39c521b397f61ad04309c90444e893d05f7d"},
    {file = "Pillow-8.3.2-cp39-cp39-manylinux_2_5_i686.manylinux1_i686.whl", hash = "sha256:6bff50ba9891be0a004ef48828e012babaaf7da204d81ab9be37480b9020a82b"},
    {file = "Pillow-8.3.2-cp39-cp39-manylinux_2_5_x86_64.manylinux1_x86_64.whl", hash = "sha256:7dbfbc0020aa1d9bc1b0b8bcf255a7d73f4ad0336f8fd2533fcc54a4ccfb9441"},
    {file = "Pillow-8.3.2-cp39-cp39-win32.whl", hash = "sha256:963ebdc5365d748185fdb06daf2ac758116deecb2277ec5ae98139f93844bc09"},
    {file = "Pillow-8.3.2-cp39-cp39-win_amd64.whl", hash = "sha256:cc9d0dec711c914ed500f1d0d3822868760954dce98dfb0b7382a854aee55d19"},
    {file = "Pillow-8.3.2-pp36-pypy36_pp73-macosx_10_10_x86_64.whl", hash = "sha256:2c661542c6f71dfd9dc82d9d29a8386287e82813b0375b3a02983feac69ef864"},
    {file = "Pillow-8.3.2-pp36-pypy36_pp73-manylinux_2_12_i686.manylinux2010_i686.whl", hash = "sha256:548794f99ff52a73a156771a0402f5e1c35285bd981046a502d7e4793e8facaa"},
    {file = "Pillow-8.3.2-pp36-pypy36_pp73-manylinux_2_12_x86_64.manylinux2010_x86_64.whl", hash = "sha256:8b68f565a4175e12e68ca900af8910e8fe48aaa48fd3ca853494f384e11c8bcd"},
    {file = "Pillow-8.3.2-pp36-pypy36_pp73-manylinux_2_17_i686.manylinux2014_i686.whl", hash = "sha256:838eb85de6d9307c19c655c726f8d13b8b646f144ca6b3771fa62b711ebf7624"},
    {file = "Pillow-8.3.2-pp36-pypy36_pp73-manylinux_2_17_x86_64.manylinux2014_x86_64.whl", hash = "sha256:feb5db446e96bfecfec078b943cc07744cc759893cef045aa8b8b6d6aaa8274e"},
    {file = "Pillow-8.3.2-pp37-pypy37_pp73-macosx_10_10_x86_64.whl", hash = "sha256:fc0db32f7223b094964e71729c0361f93db43664dd1ec86d3df217853cedda87"},
    {file = "Pillow-8.3.2-pp37-pypy37_pp73-manylinux_2_12_i686.manylinux2010_i686.whl", hash = "sha256:fd4fd83aa912d7b89b4b4a1580d30e2a4242f3936882a3f433586e5ab97ed0d5"},
    {file = "Pillow-8.3.2-pp37-pypy37_pp73-manylinux_2_12_x86_64.manylinux2010_x86_64.whl", hash = "sha256:d0c8ebbfd439c37624db98f3877d9ed12c137cadd99dde2d2eae0dab0bbfc355"},
    {file = "Pillow-8.3.2-pp37-pypy37_pp73-manylinux_2_17_i686.manylinux2014_i686.whl", hash = "sha256:6cb3dd7f23b044b0737317f892d399f9e2f0b3a02b22b2c692851fb8120d82c6"},
    {file = "Pillow-8.3.2-pp37-pypy37_pp73-manylinux_2_17_x86_64.manylinux2014_x86_64.whl", hash = "sha256:a66566f8a22561fc1a88dc87606c69b84fa9ce724f99522cf922c801ec68f5c1"},
    {file = "Pillow-8.3.2-pp37-pypy37_pp73-win_amd64.whl", hash = "sha256:ce651ca46d0202c302a535d3047c55a0131a720cf554a578fc1b8a2aff0e7d96"},
    {file = "Pillow-8.3.2.tar.gz", hash = "sha256:dde3f3ed8d00c72631bc19cbfff8ad3b6215062a5eed402381ad365f82f0c18c"},
]
plotly = [
    {file = "plotly-5.3.1-py2.py3-none-any.whl", hash = "sha256:c3da90d41cab36722048eaa5d0eee7a286a55982835980e5f183e5536b823f07"},
    {file = "plotly-5.3.1.tar.gz", hash = "sha256:6598393e898a9c5ae78397f76f07002ec41fd92e5f746d3b9806248d53885643"},
]
pluggy = [
    {file = "pluggy-1.0.0-py2.py3-none-any.whl", hash = "sha256:74134bbf457f031a36d68416e1509f34bd5ccc019f0bcc952c7b909d06b37bd3"},
    {file = "pluggy-1.0.0.tar.gz", hash = "sha256:4224373bacce55f955a878bf9cfa763c1e360858e330072059e10bad68531159"},
]
prettytable = [
    {file = "prettytable-2.2.1-py3-none-any.whl", hash = "sha256:09fb2c7f93e4f93e0235f05ae199ac3f16da3a251b2cfa1c7108b34ede298fa3"},
    {file = "prettytable-2.2.1.tar.gz", hash = "sha256:6d465005573a5c058d4ca343449a5b28c21252b86afcdfa168cdc6a440f0b24c"},
]
prometheus-client = [
    {file = "prometheus_client-0.11.0-py2.py3-none-any.whl", hash = "sha256:b014bc76815eb1399da8ce5fc84b7717a3e63652b0c0f8804092c9363acab1b2"},
    {file = "prometheus_client-0.11.0.tar.gz", hash = "sha256:3a8baade6cb80bcfe43297e33e7623f3118d660d41387593758e2fb1ea173a86"},
]
promise = [
    {file = "promise-2.3.tar.gz", hash = "sha256:dfd18337c523ba4b6a58801c164c1904a9d4d1b1747c7d5dbf45b693a49d93d0"},
]
prompt-toolkit = [
    {file = "prompt_toolkit-3.0.20-py3-none-any.whl", hash = "sha256:6076e46efae19b1e0ca1ec003ed37a933dc94b4d20f486235d436e64771dcd5c"},
    {file = "prompt_toolkit-3.0.20.tar.gz", hash = "sha256:eb71d5a6b72ce6db177af4a7d4d7085b99756bf656d98ffcc4fecd36850eea6c"},
]
prophet = [
    {file = "prophet-1.0.1.tar.gz", hash = "sha256:3e682e8ea6e1ee26a92cf289f207d539f30e44879126c128ff8f4e360eb25a8b"},
]
protobuf = [
    {file = "protobuf-3.18.0-cp36-cp36m-macosx_10_9_x86_64.whl", hash = "sha256:9072cb18fca8998b77f969fb74d25a11d7f4a39a8b1ddc3cf76cd5abda8499cb"},
    {file = "protobuf-3.18.0-cp36-cp36m-manylinux_2_17_x86_64.manylinux2014_x86_64.whl", hash = "sha256:f589346b5b3f702c1d30e2343c9897e6c35e7bd495c10a0e17d11ecb5ee5bd06"},
    {file = "protobuf-3.18.0-cp36-cp36m-win32.whl", hash = "sha256:93c077fd83879cf48f327a2491c24da447a09da6a7ab3cc311a6f5a61fcb5de0"},
    {file = "protobuf-3.18.0-cp36-cp36m-win_amd64.whl", hash = "sha256:3b5b81bb665aac548b413480f4e0d8c38a74bc4dea57835f288a3ce74f63dfe9"},
    {file = "protobuf-3.18.0-cp37-cp37m-macosx_10_9_x86_64.whl", hash = "sha256:d11465040cadcea8ecf5f0b131af5099a9696f9d0bef6f88148b372bacc1c52d"},
    {file = "protobuf-3.18.0-cp37-cp37m-manylinux2014_aarch64.whl", hash = "sha256:f6138462643adce0ed6e49007a63b7fd7dc4fda1ef4e15a70fcebe76c1407a71"},
    {file = "protobuf-3.18.0-cp37-cp37m-manylinux_2_17_x86_64.manylinux2014_x86_64.whl", hash = "sha256:877664b1b8d1e23553634f625e4e12aae4ff16cbbef473f8118c239d478f422a"},
    {file = "protobuf-3.18.0-cp37-cp37m-win32.whl", hash = "sha256:5201333b7aa711965c5769b250f8565a9924e8e27f8b622bbc5e6847aeaab1b1"},
    {file = "protobuf-3.18.0-cp37-cp37m-win_amd64.whl", hash = "sha256:1f3ecec3038c2fb4dad952d3d6cb9ca301999903a09e43794fb348da48f7577f"},
    {file = "protobuf-3.18.0-cp38-cp38-macosx_10_9_x86_64.whl", hash = "sha256:17181fc0814655812aac108e755bd5185d71aa8d81bd241cec6e232c84097918"},
    {file = "protobuf-3.18.0-cp38-cp38-manylinux2014_aarch64.whl", hash = "sha256:7646c20605fbee57e77fdbc4a90175538281b152f46ba17019916593f8062c2a"},
    {file = "protobuf-3.18.0-cp38-cp38-manylinux_2_17_x86_64.manylinux2014_x86_64.whl", hash = "sha256:80b0a5157f3a53043daf8eb7cfa1220b27a5a63dd6655dbd8e1e6f7b5dcd6347"},
    {file = "protobuf-3.18.0-cp38-cp38-win32.whl", hash = "sha256:5730de255c95b3403eedd1a568eb28203b913b6192ff5a3fdc3ff30f37107a38"},
    {file = "protobuf-3.18.0-cp38-cp38-win_amd64.whl", hash = "sha256:9147565f93e6699d7512747766598afe63205f226ac7b61f47954974c9aab852"},
    {file = "protobuf-3.18.0-cp39-cp39-macosx_10_9_x86_64.whl", hash = "sha256:568c049ff002a7523ed33fb612e6b97da002bf87ffb619a1fc3eadf2257a3b31"},
    {file = "protobuf-3.18.0-cp39-cp39-manylinux2014_aarch64.whl", hash = "sha256:7e791a94db391ae22b3943fc88f6ba0e1f62b6ad58b33db7517df576c7834d23"},
    {file = "protobuf-3.18.0-cp39-cp39-manylinux_2_17_x86_64.manylinux2014_x86_64.whl", hash = "sha256:42c04e66ec5a38ad2171639dc9860c2f9594668f709ea3a4a192acf7346853a7"},
    {file = "protobuf-3.18.0-cp39-cp39-win32.whl", hash = "sha256:0a59ea8da307118372750e2fdfe0961622e675b8dd35e05c42384d618189a938"},
    {file = "protobuf-3.18.0-cp39-cp39-win_amd64.whl", hash = "sha256:f7c8193ec805324ff6024242b00f64a24b94d56b895f62bf28a9d72a228d4fca"},
    {file = "protobuf-3.18.0-py2.py3-none-any.whl", hash = "sha256:615099e52e9fbc9fde00177267a94ca820ecf4e80093e390753568b7d8cb3c1a"},
    {file = "protobuf-3.18.0.tar.gz", hash = "sha256:18b308946a592e245299391e53c01b5b8efc2794f49986e80f37d7b5e60a270f"},
]
psutil = [
    {file = "psutil-5.8.0-cp27-cp27m-macosx_10_9_x86_64.whl", hash = "sha256:0066a82f7b1b37d334e68697faba68e5ad5e858279fd6351c8ca6024e8d6ba64"},
    {file = "psutil-5.8.0-cp27-cp27m-manylinux2010_i686.whl", hash = "sha256:0ae6f386d8d297177fd288be6e8d1afc05966878704dad9847719650e44fc49c"},
    {file = "psutil-5.8.0-cp27-cp27m-manylinux2010_x86_64.whl", hash = "sha256:12d844996d6c2b1d3881cfa6fa201fd635971869a9da945cf6756105af73d2df"},
    {file = "psutil-5.8.0-cp27-cp27mu-manylinux2010_i686.whl", hash = "sha256:02b8292609b1f7fcb34173b25e48d0da8667bc85f81d7476584d889c6e0f2131"},
    {file = "psutil-5.8.0-cp27-cp27mu-manylinux2010_x86_64.whl", hash = "sha256:6ffe81843131ee0ffa02c317186ed1e759a145267d54fdef1bc4ea5f5931ab60"},
    {file = "psutil-5.8.0-cp27-none-win32.whl", hash = "sha256:ea313bb02e5e25224e518e4352af4bf5e062755160f77e4b1767dd5ccb65f876"},
    {file = "psutil-5.8.0-cp27-none-win_amd64.whl", hash = "sha256:5da29e394bdedd9144c7331192e20c1f79283fb03b06e6abd3a8ae45ffecee65"},
    {file = "psutil-5.8.0-cp36-cp36m-macosx_10_9_x86_64.whl", hash = "sha256:74fb2557d1430fff18ff0d72613c5ca30c45cdbfcddd6a5773e9fc1fe9364be8"},
    {file = "psutil-5.8.0-cp36-cp36m-manylinux2010_i686.whl", hash = "sha256:74f2d0be88db96ada78756cb3a3e1b107ce8ab79f65aa885f76d7664e56928f6"},
    {file = "psutil-5.8.0-cp36-cp36m-manylinux2010_x86_64.whl", hash = "sha256:99de3e8739258b3c3e8669cb9757c9a861b2a25ad0955f8e53ac662d66de61ac"},
    {file = "psutil-5.8.0-cp36-cp36m-win32.whl", hash = "sha256:36b3b6c9e2a34b7d7fbae330a85bf72c30b1c827a4366a07443fc4b6270449e2"},
    {file = "psutil-5.8.0-cp36-cp36m-win_amd64.whl", hash = "sha256:52de075468cd394ac98c66f9ca33b2f54ae1d9bff1ef6b67a212ee8f639ec06d"},
    {file = "psutil-5.8.0-cp37-cp37m-macosx_10_9_x86_64.whl", hash = "sha256:c6a5fd10ce6b6344e616cf01cc5b849fa8103fbb5ba507b6b2dee4c11e84c935"},
    {file = "psutil-5.8.0-cp37-cp37m-manylinux2010_i686.whl", hash = "sha256:61f05864b42fedc0771d6d8e49c35f07efd209ade09a5afe6a5059e7bb7bf83d"},
    {file = "psutil-5.8.0-cp37-cp37m-manylinux2010_x86_64.whl", hash = "sha256:0dd4465a039d343925cdc29023bb6960ccf4e74a65ad53e768403746a9207023"},
    {file = "psutil-5.8.0-cp37-cp37m-win32.whl", hash = "sha256:1bff0d07e76114ec24ee32e7f7f8d0c4b0514b3fae93e3d2aaafd65d22502394"},
    {file = "psutil-5.8.0-cp37-cp37m-win_amd64.whl", hash = "sha256:fcc01e900c1d7bee2a37e5d6e4f9194760a93597c97fee89c4ae51701de03563"},
    {file = "psutil-5.8.0-cp38-cp38-macosx_10_9_x86_64.whl", hash = "sha256:6223d07a1ae93f86451d0198a0c361032c4c93ebd4bf6d25e2fb3edfad9571ef"},
    {file = "psutil-5.8.0-cp38-cp38-manylinux2010_i686.whl", hash = "sha256:d225cd8319aa1d3c85bf195c4e07d17d3cd68636b8fc97e6cf198f782f99af28"},
    {file = "psutil-5.8.0-cp38-cp38-manylinux2010_x86_64.whl", hash = "sha256:28ff7c95293ae74bf1ca1a79e8805fcde005c18a122ca983abf676ea3466362b"},
    {file = "psutil-5.8.0-cp38-cp38-win32.whl", hash = "sha256:ce8b867423291cb65cfc6d9c4955ee9bfc1e21fe03bb50e177f2b957f1c2469d"},
    {file = "psutil-5.8.0-cp38-cp38-win_amd64.whl", hash = "sha256:90f31c34d25b1b3ed6c40cdd34ff122b1887a825297c017e4cbd6796dd8b672d"},
    {file = "psutil-5.8.0-cp39-cp39-macosx_10_9_x86_64.whl", hash = "sha256:6323d5d845c2785efb20aded4726636546b26d3b577aded22492908f7c1bdda7"},
    {file = "psutil-5.8.0-cp39-cp39-manylinux2010_i686.whl", hash = "sha256:245b5509968ac0bd179287d91210cd3f37add77dad385ef238b275bad35fa1c4"},
    {file = "psutil-5.8.0-cp39-cp39-manylinux2010_x86_64.whl", hash = "sha256:90d4091c2d30ddd0a03e0b97e6a33a48628469b99585e2ad6bf21f17423b112b"},
    {file = "psutil-5.8.0-cp39-cp39-win32.whl", hash = "sha256:ea372bcc129394485824ae3e3ddabe67dc0b118d262c568b4d2602a7070afdb0"},
    {file = "psutil-5.8.0-cp39-cp39-win_amd64.whl", hash = "sha256:f4634b033faf0d968bb9220dd1c793b897ab7f1189956e1aa9eae752527127d3"},
    {file = "psutil-5.8.0.tar.gz", hash = "sha256:0c9ccb99ab76025f2f0bbecf341d4656e9c1351db8cc8a03ccd62e318ab4b5c6"},
]
ptyprocess = [
    {file = "ptyprocess-0.7.0-py2.py3-none-any.whl", hash = "sha256:4b41f3967fce3af57cc7e94b888626c18bf37a083e3651ca8feeb66d492fef35"},
    {file = "ptyprocess-0.7.0.tar.gz", hash = "sha256:5c5d0a3b48ceee0b48485e0c26037c0acd7d29765ca3fbb5cb3831d347423220"},
]
py = [
    {file = "py-1.10.0-py2.py3-none-any.whl", hash = "sha256:3b80836aa6d1feeaa108e046da6423ab8f6ceda6468545ae8d02d9d58d18818a"},
    {file = "py-1.10.0.tar.gz", hash = "sha256:21b81bda15b66ef5e1a777a21c4dcd9c20ad3efd0b3f817e7a809035269e1bd3"},
]
pyasn1 = [
    {file = "pyasn1-0.4.8-py2.4.egg", hash = "sha256:fec3e9d8e36808a28efb59b489e4528c10ad0f480e57dcc32b4de5c9d8c9fdf3"},
    {file = "pyasn1-0.4.8-py2.5.egg", hash = "sha256:0458773cfe65b153891ac249bcf1b5f8f320b7c2ce462151f8fa74de8934becf"},
    {file = "pyasn1-0.4.8-py2.6.egg", hash = "sha256:5c9414dcfede6e441f7e8f81b43b34e834731003427e5b09e4e00e3172a10f00"},
    {file = "pyasn1-0.4.8-py2.7.egg", hash = "sha256:6e7545f1a61025a4e58bb336952c5061697da694db1cae97b116e9c46abcf7c8"},
    {file = "pyasn1-0.4.8-py2.py3-none-any.whl", hash = "sha256:39c7e2ec30515947ff4e87fb6f456dfc6e84857d34be479c9d4a4ba4bf46aa5d"},
    {file = "pyasn1-0.4.8-py3.1.egg", hash = "sha256:78fa6da68ed2727915c4767bb386ab32cdba863caa7dbe473eaae45f9959da86"},
    {file = "pyasn1-0.4.8-py3.2.egg", hash = "sha256:08c3c53b75eaa48d71cf8c710312316392ed40899cb34710d092e96745a358b7"},
    {file = "pyasn1-0.4.8-py3.3.egg", hash = "sha256:03840c999ba71680a131cfaee6fab142e1ed9bbd9c693e285cc6aca0d555e576"},
    {file = "pyasn1-0.4.8-py3.4.egg", hash = "sha256:7ab8a544af125fb704feadb008c99a88805126fb525280b2270bb25cc1d78a12"},
    {file = "pyasn1-0.4.8-py3.5.egg", hash = "sha256:e89bf84b5437b532b0803ba5c9a5e054d21fec423a89952a74f87fa2c9b7bce2"},
    {file = "pyasn1-0.4.8-py3.6.egg", hash = "sha256:014c0e9976956a08139dc0712ae195324a75e142284d5f87f1a87ee1b068a359"},
    {file = "pyasn1-0.4.8-py3.7.egg", hash = "sha256:99fcc3c8d804d1bc6d9a099921e39d827026409a58f2a720dcdb89374ea0c776"},
    {file = "pyasn1-0.4.8.tar.gz", hash = "sha256:aef77c9fb94a3ac588e87841208bdec464471d9871bd5050a287cc9a475cd0ba"},
]
pyasn1-modules = [
    {file = "pyasn1-modules-0.2.8.tar.gz", hash = "sha256:905f84c712230b2c592c19470d3ca8d552de726050d1d1716282a1f6146be65e"},
    {file = "pyasn1_modules-0.2.8-py2.4.egg", hash = "sha256:0fe1b68d1e486a1ed5473f1302bd991c1611d319bba158e98b106ff86e1d7199"},
    {file = "pyasn1_modules-0.2.8-py2.5.egg", hash = "sha256:fe0644d9ab041506b62782e92b06b8c68cca799e1a9636ec398675459e031405"},
    {file = "pyasn1_modules-0.2.8-py2.6.egg", hash = "sha256:a99324196732f53093a84c4369c996713eb8c89d360a496b599fb1a9c47fc3eb"},
    {file = "pyasn1_modules-0.2.8-py2.7.egg", hash = "sha256:0845a5582f6a02bb3e1bde9ecfc4bfcae6ec3210dd270522fee602365430c3f8"},
    {file = "pyasn1_modules-0.2.8-py2.py3-none-any.whl", hash = "sha256:a50b808ffeb97cb3601dd25981f6b016cbb3d31fbf57a8b8a87428e6158d0c74"},
    {file = "pyasn1_modules-0.2.8-py3.1.egg", hash = "sha256:f39edd8c4ecaa4556e989147ebf219227e2cd2e8a43c7e7fcb1f1c18c5fd6a3d"},
    {file = "pyasn1_modules-0.2.8-py3.2.egg", hash = "sha256:b80486a6c77252ea3a3e9b1e360bc9cf28eaac41263d173c032581ad2f20fe45"},
    {file = "pyasn1_modules-0.2.8-py3.3.egg", hash = "sha256:65cebbaffc913f4fe9e4808735c95ea22d7a7775646ab690518c056784bc21b4"},
    {file = "pyasn1_modules-0.2.8-py3.4.egg", hash = "sha256:15b7c67fabc7fc240d87fb9aabf999cf82311a6d6fb2c70d00d3d0604878c811"},
    {file = "pyasn1_modules-0.2.8-py3.5.egg", hash = "sha256:426edb7a5e8879f1ec54a1864f16b882c2837bfd06eee62f2c982315ee2473ed"},
    {file = "pyasn1_modules-0.2.8-py3.6.egg", hash = "sha256:cbac4bc38d117f2a49aeedec4407d23e8866ea4ac27ff2cf7fb3e5b570df19e0"},
    {file = "pyasn1_modules-0.2.8-py3.7.egg", hash = "sha256:c29a5e5cc7a3f05926aff34e097e84f8589cd790ce0ed41b67aed6857b26aafd"},
]
pycodestyle = [
    {file = "pycodestyle-2.7.0-py2.py3-none-any.whl", hash = "sha256:514f76d918fcc0b55c6680472f0a37970994e07bbb80725808c17089be302068"},
    {file = "pycodestyle-2.7.0.tar.gz", hash = "sha256:c389c1d06bf7904078ca03399a4816f974a1d590090fecea0c63ec26ebaf1cef"},
]
pycparser = [
    {file = "pycparser-2.20-py2.py3-none-any.whl", hash = "sha256:7582ad22678f0fcd81102833f60ef8d0e57288b6b5fb00323d101be910e35705"},
    {file = "pycparser-2.20.tar.gz", hash = "sha256:2d475327684562c3a96cc71adf7dc8c4f0565175cf86b6d7a404ff4c771f15f0"},
]
pydeprecate = [
    {file = "pyDeprecate-0.3.1-py3-none-any.whl", hash = "sha256:b5dd8c4c0535854b6a52936d1256883a940e3b02006fc7118b53027c0acde181"},
    {file = "pyDeprecate-0.3.1.tar.gz", hash = "sha256:fa26870924d3475621c344045c2c01a16ba034113a902600c78e75b3fac5f72c"},
]
pydocstyle = [
    {file = "pydocstyle-6.1.1-py3-none-any.whl", hash = "sha256:6987826d6775056839940041beef5c08cc7e3d71d63149b48e36727f70144dc4"},
    {file = "pydocstyle-6.1.1.tar.gz", hash = "sha256:1d41b7c459ba0ee6c345f2eb9ae827cab14a7533a88c5c6f7e94923f72df92dc"},
]
pyflakes = [
    {file = "pyflakes-2.3.1-py2.py3-none-any.whl", hash = "sha256:7893783d01b8a89811dd72d7dfd4d84ff098e5eed95cfa8905b22bbffe52efc3"},
    {file = "pyflakes-2.3.1.tar.gz", hash = "sha256:f5bc8ecabc05bb9d291eb5203d6810b49040f6ff446a756326104746cc00c1db"},
]
pygments = [
    {file = "Pygments-2.10.0-py3-none-any.whl", hash = "sha256:b8e67fe6af78f492b3c4b3e2970c0624cbf08beb1e493b2c99b9fa1b67a20380"},
    {file = "Pygments-2.10.0.tar.gz", hash = "sha256:f398865f7eb6874156579fdf36bc840a03cab64d1cde9e93d68f46a425ec52c6"},
]
pymeeus = [
    {file = "PyMeeus-0.5.11.tar.gz", hash = "sha256:bb9d670818d8b0594317b48a7dadea02a0594e5344263bf2054e1a011c8fed55"},
]
pyparsing = [
    {file = "pyparsing-2.4.7-py2.py3-none-any.whl", hash = "sha256:ef9d7589ef3c200abe66653d3f1ab1033c3c419ae9b9bdb1240a85b024efc88b"},
    {file = "pyparsing-2.4.7.tar.gz", hash = "sha256:c203ec8783bf771a155b207279b9bccb8dea02d8f0c9e5f8ead507bc3246ecc1"},
]
pyperclip = [
    {file = "pyperclip-1.8.2.tar.gz", hash = "sha256:105254a8b04934f0bc84e9c24eb360a591aaf6535c9def5f29d92af107a9bf57"},
]
pyreadline = [
    {file = "pyreadline-2.1.win-amd64.exe", hash = "sha256:9ce5fa65b8992dfa373bddc5b6e0864ead8f291c94fbfec05fbd5c836162e67b"},
    {file = "pyreadline-2.1.win32.exe", hash = "sha256:65540c21bfe14405a3a77e4c085ecfce88724743a4ead47c66b84defcf82c32e"},
    {file = "pyreadline-2.1.zip", hash = "sha256:4530592fc2e85b25b1a9f79664433da09237c1a270e4d78ea5aa3a2c7229e2d1"},
]
pyreadline3 = [
    {file = "pyreadline3-3.3-py3-none-any.whl", hash = "sha256:0003fd0079d152ecbd8111202c5a7dfa6a5569ffd65b235e45f3c2ecbee337b4"},
    {file = "pyreadline3-3.3.tar.gz", hash = "sha256:ff3b5a1ac0010d0967869f723e687d42cabc7dccf33b14934c92aa5168d260b3"},
]
pyrsistent = [
    {file = "pyrsistent-0.18.0-cp36-cp36m-macosx_10_9_x86_64.whl", hash = "sha256:f4c8cabb46ff8e5d61f56a037974228e978f26bfefce4f61a4b1ac0ba7a2ab72"},
    {file = "pyrsistent-0.18.0-cp36-cp36m-manylinux1_i686.whl", hash = "sha256:da6e5e818d18459fa46fac0a4a4e543507fe1110e808101277c5a2b5bab0cd2d"},
    {file = "pyrsistent-0.18.0-cp36-cp36m-manylinux1_x86_64.whl", hash = "sha256:5e4395bbf841693eaebaa5bb5c8f5cdbb1d139e07c975c682ec4e4f8126e03d2"},
    {file = "pyrsistent-0.18.0-cp36-cp36m-win32.whl", hash = "sha256:527be2bfa8dc80f6f8ddd65242ba476a6c4fb4e3aedbf281dfbac1b1ed4165b1"},
    {file = "pyrsistent-0.18.0-cp36-cp36m-win_amd64.whl", hash = "sha256:2aaf19dc8ce517a8653746d98e962ef480ff34b6bc563fc067be6401ffb457c7"},
    {file = "pyrsistent-0.18.0-cp37-cp37m-macosx_10_9_x86_64.whl", hash = "sha256:58a70d93fb79dc585b21f9d72487b929a6fe58da0754fa4cb9f279bb92369396"},
    {file = "pyrsistent-0.18.0-cp37-cp37m-manylinux1_i686.whl", hash = "sha256:4916c10896721e472ee12c95cdc2891ce5890898d2f9907b1b4ae0f53588b710"},
    {file = "pyrsistent-0.18.0-cp37-cp37m-manylinux1_x86_64.whl", hash = "sha256:73ff61b1411e3fb0ba144b8f08d6749749775fe89688093e1efef9839d2dcc35"},
    {file = "pyrsistent-0.18.0-cp37-cp37m-win32.whl", hash = "sha256:b29b869cf58412ca5738d23691e96d8aff535e17390128a1a52717c9a109da4f"},
    {file = "pyrsistent-0.18.0-cp37-cp37m-win_amd64.whl", hash = "sha256:097b96f129dd36a8c9e33594e7ebb151b1515eb52cceb08474c10a5479e799f2"},
    {file = "pyrsistent-0.18.0-cp38-cp38-macosx_10_9_x86_64.whl", hash = "sha256:772e94c2c6864f2cd2ffbe58bb3bdefbe2a32afa0acb1a77e472aac831f83427"},
    {file = "pyrsistent-0.18.0-cp38-cp38-manylinux1_i686.whl", hash = "sha256:c1a9ff320fa699337e05edcaae79ef8c2880b52720bc031b219e5b5008ebbdef"},
    {file = "pyrsistent-0.18.0-cp38-cp38-manylinux1_x86_64.whl", hash = "sha256:cd3caef37a415fd0dae6148a1b6957a8c5f275a62cca02e18474608cb263640c"},
    {file = "pyrsistent-0.18.0-cp38-cp38-win32.whl", hash = "sha256:e79d94ca58fcafef6395f6352383fa1a76922268fa02caa2272fff501c2fdc78"},
    {file = "pyrsistent-0.18.0-cp38-cp38-win_amd64.whl", hash = "sha256:a0c772d791c38bbc77be659af29bb14c38ced151433592e326361610250c605b"},
    {file = "pyrsistent-0.18.0-cp39-cp39-macosx_10_9_x86_64.whl", hash = "sha256:d5ec194c9c573aafaceebf05fc400656722793dac57f254cd4741f3c27ae57b4"},
    {file = "pyrsistent-0.18.0-cp39-cp39-manylinux1_i686.whl", hash = "sha256:6b5eed00e597b5b5773b4ca30bd48a5774ef1e96f2a45d105db5b4ebb4bca680"},
    {file = "pyrsistent-0.18.0-cp39-cp39-manylinux1_x86_64.whl", hash = "sha256:48578680353f41dca1ca3dc48629fb77dfc745128b56fc01096b2530c13fd426"},
    {file = "pyrsistent-0.18.0-cp39-cp39-win32.whl", hash = "sha256:f3ef98d7b76da5eb19c37fda834d50262ff9167c65658d1d8f974d2e4d90676b"},
    {file = "pyrsistent-0.18.0-cp39-cp39-win_amd64.whl", hash = "sha256:404e1f1d254d314d55adb8d87f4f465c8693d6f902f67eb6ef5b4526dc58e6ea"},
    {file = "pyrsistent-0.18.0.tar.gz", hash = "sha256:773c781216f8c2900b42a7b638d5b517bb134ae1acbebe4d1e8f1f41ea60eb4b"},
]
pystan = [
    {file = "pystan-2.19.1.1-cp27-cp27m-macosx_10_6_intel.whl", hash = "sha256:4a0820df5fcd13c7a4cae75d59809adee72d1135a604dc2b5f068d4ac8ca349e"},
    {file = "pystan-2.19.1.1-cp27-cp27m-manylinux1_x86_64.whl", hash = "sha256:2baa4106ddc7fb90712bd0e5ab8693ce130b001c6166839247511326edc6d0ba"},
    {file = "pystan-2.19.1.1-cp27-cp27mu-manylinux1_x86_64.whl", hash = "sha256:6c4bbbb0a59144135d9821f2b9c308bfdf70aa61befdc7dc435f4c86bfb4457e"},
    {file = "pystan-2.19.1.1-cp35-cp35m-macosx_10_6_intel.whl", hash = "sha256:1127522641533a6ccb7684d4008d06c092cbe6f3ee7d44679a87937ee39093ab"},
    {file = "pystan-2.19.1.1-cp35-cp35m-manylinux1_x86_64.whl", hash = "sha256:43fdd98561f0cba0637f1fa343ed7d5adc885d04a655ab6302dbfd08f016105d"},
    {file = "pystan-2.19.1.1-cp35-cp35m-win32.whl", hash = "sha256:e6580cec2f5ed1bdb44eab83d54fe87b11e673ed65d6c2064d8d9f76265ce049"},
    {file = "pystan-2.19.1.1-cp35-cp35m-win_amd64.whl", hash = "sha256:c87bd98db2b5c67fa08177de04c98b46d1fcd68ae53dbe55ffc5187868068002"},
    {file = "pystan-2.19.1.1-cp36-cp36m-macosx_10_6_intel.whl", hash = "sha256:e9fbbf10dfc0ef8e7343ee4a3e17fd5c214fb12fc42615673e14908949b410e4"},
    {file = "pystan-2.19.1.1-cp36-cp36m-manylinux1_x86_64.whl", hash = "sha256:5020ac3ca3a840f428f090fc5fe75412e2a7948ac7e3de59f4bbfd7a4539c0ef"},
    {file = "pystan-2.19.1.1-cp36-cp36m-win32.whl", hash = "sha256:61340356889547e29e2e6db7ef28f821b91e73fee80a888e81a794a24a249987"},
    {file = "pystan-2.19.1.1-cp36-cp36m-win_amd64.whl", hash = "sha256:bc1193f52bc6c6419dd753bcb0b6958b24fe588dc3da3c7f70bd23dcbda6ec2a"},
    {file = "pystan-2.19.1.1-cp37-cp37m-macosx_10_6_intel.whl", hash = "sha256:5b67008f5780c7cf0f3fbad5bc54bc9919efc9655d63e0314dc013e85c7a0f14"},
    {file = "pystan-2.19.1.1-cp37-cp37m-manylinux1_x86_64.whl", hash = "sha256:2b44502aaa8866e0bcc81df1537e7e08b74aaf4cc9d4bf43e7c8b168f3568ca6"},
    {file = "pystan-2.19.1.1-cp37-cp37m-win32.whl", hash = "sha256:b2ef9031dfbd65757828e2441cb9a76c9217fb5bb93817fee2550722e7a785b3"},
    {file = "pystan-2.19.1.1-cp37-cp37m-win_amd64.whl", hash = "sha256:3622520b2e55d2ce70a3027d9910b6197a8bc2ef59e01967be9c4e607a48a9c1"},
    {file = "pystan-2.19.1.1-cp38-cp38-macosx_10_9_x86_64.whl", hash = "sha256:837a62976b32e4fd2bd48fee3b419c651e19747280e440d5934bea3822b22115"},
    {file = "pystan-2.19.1.1-cp38-cp38-manylinux1_x86_64.whl", hash = "sha256:e8e0924c318a0ea67260167a74f040078a4ce0d3fd4a7d566aa76f7752a85fab"},
    {file = "pystan-2.19.1.1-cp38-cp38-win32.whl", hash = "sha256:f16c399da3d9d72e9661b131c23d51a59c789416598885714813fcb552234c83"},
    {file = "pystan-2.19.1.1-cp38-cp38-win_amd64.whl", hash = "sha256:9d8c2ae05d1dca854a55b2ae9276af5866e473fb8264d03d5267abadb3c602da"},
    {file = "pystan-2.19.1.1.tar.gz", hash = "sha256:fa8bad8dbc0da22bbe6f36af56c9abbfcf10f92df8ce627d59a36bd8d25eb038"},
]
pytest = [
    {file = "pytest-6.2.5-py3-none-any.whl", hash = "sha256:7310f8d27bc79ced999e760ca304d69f6ba6c6649c0b60fb0e04a4a77cacc134"},
    {file = "pytest-6.2.5.tar.gz", hash = "sha256:131b36680866a76e6781d13f101efb86cf674ebb9762eb70d3082b6f29889e89"},
]
pytest-cov = [
    {file = "pytest-cov-2.12.1.tar.gz", hash = "sha256:261ceeb8c227b726249b376b8526b600f38667ee314f910353fa318caa01f4d7"},
    {file = "pytest_cov-2.12.1-py2.py3-none-any.whl", hash = "sha256:261bb9e47e65bd099c89c3edf92972865210c36813f80ede5277dceb77a4a62a"},
]
python-dateutil = [
    {file = "python-dateutil-2.8.2.tar.gz", hash = "sha256:0123cacc1627ae19ddf3c27a5de5bd67ee4586fbdd6440d9748f8abb483d3e86"},
    {file = "python_dateutil-2.8.2-py2.py3-none-any.whl", hash = "sha256:961d03dc3453ebbc59dbdea9e4e11c5651520a876d0f4db161e8674aae935da9"},
]
pytorch-forecasting = [
    {file = "pytorch_forecasting-0.8.5-py3-none-any.whl", hash = "sha256:29cc31aca85c0fd44665f954c5d0c633e91134c161391e1650873ba23b2912b8"},
    {file = "pytorch_forecasting-0.8.5.tar.gz", hash = "sha256:3e415046be73255a833fbd741b8ccc74fe1f800eb9542f6eac38e1a4458289f8"},
]
pytorch-lightning = [
    {file = "pytorch-lightning-1.4.9.tar.gz", hash = "sha256:39cb732483747aeceb3def508fd02a01b329e348720ce90894730e177ad4348e"},
    {file = "pytorch_lightning-1.4.9-py3-none-any.whl", hash = "sha256:3eb3ce4e1b38b3f37cc3a76b6a29c97c237aa053d45114b6423ffa345c71524a"},
]
pytz = [
    {file = "pytz-2021.1-py2.py3-none-any.whl", hash = "sha256:eb10ce3e7736052ed3623d49975ce333bcd712c7bb19a58b9e2089d4057d0798"},
    {file = "pytz-2021.1.tar.gz", hash = "sha256:83a4a90894bf38e243cf052c8b58f381bfe9a7a483f6a9cab140bc7f702ac4da"},
]
pywin32 = [
    {file = "pywin32-301-cp35-cp35m-win32.whl", hash = "sha256:93367c96e3a76dfe5003d8291ae16454ca7d84bb24d721e0b74a07610b7be4a7"},
    {file = "pywin32-301-cp35-cp35m-win_amd64.whl", hash = "sha256:9635df6998a70282bd36e7ac2a5cef9ead1627b0a63b17c731312c7a0daebb72"},
    {file = "pywin32-301-cp36-cp36m-win32.whl", hash = "sha256:c866f04a182a8cb9b7855de065113bbd2e40524f570db73ef1ee99ff0a5cc2f0"},
    {file = "pywin32-301-cp36-cp36m-win_amd64.whl", hash = "sha256:dafa18e95bf2a92f298fe9c582b0e205aca45c55f989937c52c454ce65b93c78"},
    {file = "pywin32-301-cp37-cp37m-win32.whl", hash = "sha256:98f62a3f60aa64894a290fb7494bfa0bfa0a199e9e052e1ac293b2ad3cd2818b"},
    {file = "pywin32-301-cp37-cp37m-win_amd64.whl", hash = "sha256:fb3b4933e0382ba49305cc6cd3fb18525df7fd96aa434de19ce0878133bf8e4a"},
    {file = "pywin32-301-cp38-cp38-win32.whl", hash = "sha256:88981dd3cfb07432625b180f49bf4e179fb8cbb5704cd512e38dd63636af7a17"},
    {file = "pywin32-301-cp38-cp38-win_amd64.whl", hash = "sha256:8c9d33968aa7fcddf44e47750e18f3d034c3e443a707688a008a2e52bbef7e96"},
    {file = "pywin32-301-cp39-cp39-win32.whl", hash = "sha256:595d397df65f1b2e0beaca63a883ae6d8b6df1cdea85c16ae85f6d2e648133fe"},
    {file = "pywin32-301-cp39-cp39-win_amd64.whl", hash = "sha256:87604a4087434cd814ad8973bd47d6524bd1fa9e971ce428e76b62a5e0860fdf"},
]
pywinpty = [
    {file = "pywinpty-1.1.4-cp36-none-win_amd64.whl", hash = "sha256:fb975976ad92be44801de95fdf2b0366747767cb0528478553aff85dd63ebb09"},
    {file = "pywinpty-1.1.4-cp37-none-win_amd64.whl", hash = "sha256:5d25b30a2f87105778bc2f57cb1271f58aaa25568921ef042faf001b3b0a7307"},
    {file = "pywinpty-1.1.4-cp38-none-win_amd64.whl", hash = "sha256:c5c3550100689632f6663f39865ef8716835dab1838a9eb9b472644af92673f8"},
    {file = "pywinpty-1.1.4-cp39-none-win_amd64.whl", hash = "sha256:ad60a336d92ac38e2159320db6d5999c4c2726a141c3ed3f9694021feb6a234e"},
    {file = "pywinpty-1.1.4.tar.gz", hash = "sha256:cc700c9d5a9fcebf677ac93a4943ca9a24db6e2f11a5f0e7e8e226184c5036f7"},
]
pyyaml = [
    {file = "PyYAML-5.4.1-cp27-cp27m-macosx_10_9_x86_64.whl", hash = "sha256:3b2b1824fe7112845700f815ff6a489360226a5609b96ec2190a45e62a9fc922"},
    {file = "PyYAML-5.4.1-cp27-cp27m-win32.whl", hash = "sha256:129def1b7c1bf22faffd67b8f3724645203b79d8f4cc81f674654d9902cb4393"},
    {file = "PyYAML-5.4.1-cp27-cp27m-win_amd64.whl", hash = "sha256:4465124ef1b18d9ace298060f4eccc64b0850899ac4ac53294547536533800c8"},
    {file = "PyYAML-5.4.1-cp27-cp27mu-manylinux1_x86_64.whl", hash = "sha256:bb4191dfc9306777bc594117aee052446b3fa88737cd13b7188d0e7aa8162185"},
    {file = "PyYAML-5.4.1-cp36-cp36m-macosx_10_9_x86_64.whl", hash = "sha256:6c78645d400265a062508ae399b60b8c167bf003db364ecb26dcab2bda048253"},
    {file = "PyYAML-5.4.1-cp36-cp36m-manylinux1_x86_64.whl", hash = "sha256:4e0583d24c881e14342eaf4ec5fbc97f934b999a6828693a99157fde912540cc"},
    {file = "PyYAML-5.4.1-cp36-cp36m-manylinux2014_aarch64.whl", hash = "sha256:72a01f726a9c7851ca9bfad6fd09ca4e090a023c00945ea05ba1638c09dc3347"},
    {file = "PyYAML-5.4.1-cp36-cp36m-manylinux2014_s390x.whl", hash = "sha256:895f61ef02e8fed38159bb70f7e100e00f471eae2bc838cd0f4ebb21e28f8541"},
    {file = "PyYAML-5.4.1-cp36-cp36m-win32.whl", hash = "sha256:3bd0e463264cf257d1ffd2e40223b197271046d09dadf73a0fe82b9c1fc385a5"},
    {file = "PyYAML-5.4.1-cp36-cp36m-win_amd64.whl", hash = "sha256:e4fac90784481d221a8e4b1162afa7c47ed953be40d31ab4629ae917510051df"},
    {file = "PyYAML-5.4.1-cp37-cp37m-macosx_10_9_x86_64.whl", hash = "sha256:5accb17103e43963b80e6f837831f38d314a0495500067cb25afab2e8d7a4018"},
    {file = "PyYAML-5.4.1-cp37-cp37m-manylinux1_x86_64.whl", hash = "sha256:e1d4970ea66be07ae37a3c2e48b5ec63f7ba6804bdddfdbd3cfd954d25a82e63"},
    {file = "PyYAML-5.4.1-cp37-cp37m-manylinux2014_aarch64.whl", hash = "sha256:cb333c16912324fd5f769fff6bc5de372e9e7a202247b48870bc251ed40239aa"},
    {file = "PyYAML-5.4.1-cp37-cp37m-manylinux2014_s390x.whl", hash = "sha256:fe69978f3f768926cfa37b867e3843918e012cf83f680806599ddce33c2c68b0"},
    {file = "PyYAML-5.4.1-cp37-cp37m-win32.whl", hash = "sha256:dd5de0646207f053eb0d6c74ae45ba98c3395a571a2891858e87df7c9b9bd51b"},
    {file = "PyYAML-5.4.1-cp37-cp37m-win_amd64.whl", hash = "sha256:08682f6b72c722394747bddaf0aa62277e02557c0fd1c42cb853016a38f8dedf"},
    {file = "PyYAML-5.4.1-cp38-cp38-macosx_10_9_x86_64.whl", hash = "sha256:d2d9808ea7b4af864f35ea216be506ecec180628aced0704e34aca0b040ffe46"},
    {file = "PyYAML-5.4.1-cp38-cp38-manylinux1_x86_64.whl", hash = "sha256:8c1be557ee92a20f184922c7b6424e8ab6691788e6d86137c5d93c1a6ec1b8fb"},
    {file = "PyYAML-5.4.1-cp38-cp38-manylinux2014_aarch64.whl", hash = "sha256:fd7f6999a8070df521b6384004ef42833b9bd62cfee11a09bda1079b4b704247"},
    {file = "PyYAML-5.4.1-cp38-cp38-manylinux2014_s390x.whl", hash = "sha256:bfb51918d4ff3d77c1c856a9699f8492c612cde32fd3bcd344af9be34999bfdc"},
    {file = "PyYAML-5.4.1-cp38-cp38-win32.whl", hash = "sha256:fa5ae20527d8e831e8230cbffd9f8fe952815b2b7dae6ffec25318803a7528fc"},
    {file = "PyYAML-5.4.1-cp38-cp38-win_amd64.whl", hash = "sha256:0f5f5786c0e09baddcd8b4b45f20a7b5d61a7e7e99846e3c799b05c7c53fa696"},
    {file = "PyYAML-5.4.1-cp39-cp39-macosx_10_9_x86_64.whl", hash = "sha256:294db365efa064d00b8d1ef65d8ea2c3426ac366c0c4368d930bf1c5fb497f77"},
    {file = "PyYAML-5.4.1-cp39-cp39-manylinux1_x86_64.whl", hash = "sha256:74c1485f7707cf707a7aef42ef6322b8f97921bd89be2ab6317fd782c2d53183"},
    {file = "PyYAML-5.4.1-cp39-cp39-manylinux2014_aarch64.whl", hash = "sha256:d483ad4e639292c90170eb6f7783ad19490e7a8defb3e46f97dfe4bacae89122"},
    {file = "PyYAML-5.4.1-cp39-cp39-manylinux2014_s390x.whl", hash = "sha256:fdc842473cd33f45ff6bce46aea678a54e3d21f1b61a7750ce3c498eedfe25d6"},
    {file = "PyYAML-5.4.1-cp39-cp39-win32.whl", hash = "sha256:49d4cdd9065b9b6e206d0595fee27a96b5dd22618e7520c33204a4a3239d5b10"},
    {file = "PyYAML-5.4.1-cp39-cp39-win_amd64.whl", hash = "sha256:c20cfa2d49991c8b4147af39859b167664f2ad4561704ee74c1de03318e898db"},
    {file = "PyYAML-5.4.1.tar.gz", hash = "sha256:607774cbba28732bfa802b54baa7484215f530991055bb562efbed5b2f20a45e"},
]
pyzmq = [
    {file = "pyzmq-22.3.0-cp310-cp310-macosx_10_15_universal2.whl", hash = "sha256:6b217b8f9dfb6628f74b94bdaf9f7408708cb02167d644edca33f38746ca12dd"},
    {file = "pyzmq-22.3.0-cp310-cp310-macosx_10_9_x86_64.whl", hash = "sha256:2841997a0d85b998cbafecb4183caf51fd19c4357075dfd33eb7efea57e4c149"},
    {file = "pyzmq-22.3.0-cp310-cp310-manylinux_2_12_i686.manylinux2010_i686.whl", hash = "sha256:f89468059ebc519a7acde1ee50b779019535db8dcf9b8c162ef669257fef7a93"},
    {file = "pyzmq-22.3.0-cp310-cp310-manylinux_2_12_x86_64.manylinux2010_x86_64.whl", hash = "sha256:ea12133df25e3a6918718fbb9a510c6ee5d3fdd5a346320421aac3882f4feeea"},
    {file = "pyzmq-22.3.0-cp310-cp310-manylinux_2_17_aarch64.manylinux2014_aarch64.whl", hash = "sha256:76c532fd68b93998aab92356be280deec5de8f8fe59cd28763d2cc8a58747b7f"},
    {file = "pyzmq-22.3.0-cp310-cp310-win32.whl", hash = "sha256:67db33bea0a29d03e6eeec55a8190e033318cee3cbc732ba8fd939617cbf762d"},
    {file = "pyzmq-22.3.0-cp310-cp310-win_amd64.whl", hash = "sha256:7661fc1d5cb73481cf710a1418a4e1e301ed7d5d924f91c67ba84b2a1b89defd"},
    {file = "pyzmq-22.3.0-cp36-cp36m-macosx_10_9_x86_64.whl", hash = "sha256:79244b9e97948eaf38695f4b8e6fc63b14b78cc37f403c6642ba555517ac1268"},
    {file = "pyzmq-22.3.0-cp36-cp36m-manylinux_2_17_aarch64.manylinux2014_aarch64.whl", hash = "sha256:ab888624ed68930442a3f3b0b921ad7439c51ba122dbc8c386e6487a658e4a4e"},
    {file = "pyzmq-22.3.0-cp36-cp36m-manylinux_2_5_i686.manylinux1_i686.whl", hash = "sha256:18cd854b423fce44951c3a4d3e686bac8f1243d954f579e120a1714096637cc0"},
    {file = "pyzmq-22.3.0-cp36-cp36m-manylinux_2_5_x86_64.manylinux1_x86_64.whl", hash = "sha256:de8df0684398bd74ad160afdc2a118ca28384ac6f5e234eb0508858d8d2d9364"},
    {file = "pyzmq-22.3.0-cp36-cp36m-win32.whl", hash = "sha256:3c1895c95be92600233e476fe283f042e71cf8f0b938aabf21b7aafa62a8dac9"},
    {file = "pyzmq-22.3.0-cp36-cp36m-win_amd64.whl", hash = "sha256:851977788b9caa8ed011f5f643d3ee8653af02c5fc723fa350db5125abf2be7b"},
    {file = "pyzmq-22.3.0-cp37-cp37m-macosx_10_9_x86_64.whl", hash = "sha256:b4ebed0977f92320f6686c96e9e8dd29eed199eb8d066936bac991afc37cbb70"},
    {file = "pyzmq-22.3.0-cp37-cp37m-manylinux_2_17_aarch64.manylinux2014_aarch64.whl", hash = "sha256:42abddebe2c6a35180ca549fadc7228d23c1e1f76167c5ebc8a936b5804ea2df"},
    {file = "pyzmq-22.3.0-cp37-cp37m-manylinux_2_5_i686.manylinux1_i686.whl", hash = "sha256:c1e41b32d6f7f9c26bc731a8b529ff592f31fc8b6ef2be9fa74abd05c8a342d7"},
    {file = "pyzmq-22.3.0-cp37-cp37m-manylinux_2_5_x86_64.manylinux1_x86_64.whl", hash = "sha256:be4e0f229cf3a71f9ecd633566bd6f80d9fa6afaaff5489492be63fe459ef98c"},
    {file = "pyzmq-22.3.0-cp37-cp37m-win32.whl", hash = "sha256:7c58f598d9fcc52772b89a92d72bf8829c12d09746a6d2c724c5b30076c1f11d"},
    {file = "pyzmq-22.3.0-cp37-cp37m-win_amd64.whl", hash = "sha256:2b97502c16a5ec611cd52410bdfaab264997c627a46b0f98d3f666227fd1ea2d"},
    {file = "pyzmq-22.3.0-cp38-cp38-macosx_10_9_x86_64.whl", hash = "sha256:d728b08448e5ac3e4d886b165385a262883c34b84a7fe1166277fe675e1c197a"},
    {file = "pyzmq-22.3.0-cp38-cp38-manylinux_2_12_i686.manylinux2010_i686.whl", hash = "sha256:480b9931bfb08bf8b094edd4836271d4d6b44150da051547d8c7113bf947a8b0"},
    {file = "pyzmq-22.3.0-cp38-cp38-manylinux_2_12_x86_64.manylinux2010_x86_64.whl", hash = "sha256:7dc09198e4073e6015d9a8ea093fc348d4e59de49382476940c3dd9ae156fba8"},
    {file = "pyzmq-22.3.0-cp38-cp38-manylinux_2_17_aarch64.manylinux2014_aarch64.whl", hash = "sha256:0ca6cd58f62a2751728016d40082008d3b3412a7f28ddfb4a2f0d3c130f69e74"},
    {file = "pyzmq-22.3.0-cp38-cp38-win32.whl", hash = "sha256:c0f84360dcca3481e8674393bdf931f9f10470988f87311b19d23cda869bb6b7"},
    {file = "pyzmq-22.3.0-cp38-cp38-win_amd64.whl", hash = "sha256:f762442bab706fd874064ca218b33a1d8e40d4938e96c24dafd9b12e28017f45"},
    {file = "pyzmq-22.3.0-cp39-cp39-macosx_10_15_universal2.whl", hash = "sha256:954e73c9cd4d6ae319f1c936ad159072b6d356a92dcbbabfd6e6204b9a79d356"},
    {file = "pyzmq-22.3.0-cp39-cp39-macosx_10_9_x86_64.whl", hash = "sha256:f43b4a2e6218371dd4f41e547bd919ceeb6ebf4abf31a7a0669cd11cd91ea973"},
    {file = "pyzmq-22.3.0-cp39-cp39-manylinux_2_12_i686.manylinux2010_i686.whl", hash = "sha256:acebba1a23fb9d72b42471c3771b6f2f18dcd46df77482612054bd45c07dfa36"},
    {file = "pyzmq-22.3.0-cp39-cp39-manylinux_2_12_x86_64.manylinux2010_x86_64.whl", hash = "sha256:cf98fd7a6c8aaa08dbc699ffae33fd71175696d78028281bc7b832b26f00ca57"},
    {file = "pyzmq-22.3.0-cp39-cp39-manylinux_2_17_aarch64.manylinux2014_aarch64.whl", hash = "sha256:d072f7dfbdb184f0786d63bda26e8a0882041b1e393fbe98940395f7fab4c5e2"},
    {file = "pyzmq-22.3.0-cp39-cp39-win32.whl", hash = "sha256:e6a02cf7271ee94674a44f4e62aa061d2d049001c844657740e156596298b70b"},
    {file = "pyzmq-22.3.0-cp39-cp39-win_amd64.whl", hash = "sha256:d3dcb5548ead4f1123851a5ced467791f6986d68c656bc63bfff1bf9e36671e2"},
    {file = "pyzmq-22.3.0-pp37-pypy37_pp73-macosx_10_9_x86_64.whl", hash = "sha256:3a4c9886d61d386b2b493377d980f502186cd71d501fffdba52bd2a0880cef4f"},
    {file = "pyzmq-22.3.0-pp37-pypy37_pp73-manylinux_2_12_i686.manylinux2010_i686.whl", hash = "sha256:80e043a89c6cadefd3a0712f8a1322038e819ebe9dbac7eca3bce1721bcb63bf"},
    {file = "pyzmq-22.3.0-pp37-pypy37_pp73-manylinux_2_12_x86_64.manylinux2010_x86_64.whl", hash = "sha256:1621e7a2af72cced1f6ec8ca8ca91d0f76ac236ab2e8828ac8fe909512d566cb"},
    {file = "pyzmq-22.3.0-pp37-pypy37_pp73-win_amd64.whl", hash = "sha256:d6157793719de168b199194f6b6173f0ccd3bf3499e6870fac17086072e39115"},
    {file = "pyzmq-22.3.0.tar.gz", hash = "sha256:8eddc033e716f8c91c6a2112f0a8ebc5e00532b4a6ae1eb0ccc48e027f9c671c"},
]
requests = [
    {file = "requests-2.26.0-py2.py3-none-any.whl", hash = "sha256:6c1246513ecd5ecd4528a0906f910e8f0f9c6b8ec72030dc9fd154dc1a6efd24"},
    {file = "requests-2.26.0.tar.gz", hash = "sha256:b8aa58f8cf793ffd8782d3d8cb19e66ef36f7aba4353eec859e74678b01b07a7"},
]
requests-oauthlib = [
    {file = "requests-oauthlib-1.3.0.tar.gz", hash = "sha256:b4261601a71fd721a8bd6d7aa1cc1d6a8a93b4a9f5e96626f8e4d91e8beeaa6a"},
    {file = "requests_oauthlib-1.3.0-py2.py3-none-any.whl", hash = "sha256:7f71572defaecd16372f9006f33c2ec8c077c3cfa6f5911a9a90202beb513f3d"},
    {file = "requests_oauthlib-1.3.0-py3.7.egg", hash = "sha256:fa6c47b933f01060936d87ae9327fead68768b69c6c9ea2109c48be30f2d4dbc"},
]
rsa = [
    {file = "rsa-4.7.2-py3-none-any.whl", hash = "sha256:78f9a9bf4e7be0c5ded4583326e7461e3a3c5aae24073648b4bdfa797d78c9d2"},
    {file = "rsa-4.7.2.tar.gz", hash = "sha256:9d689e6ca1b3038bc82bf8d23e944b6b6037bc02301a574935b2dd946e0353b9"},
]
ruptures = [
    {file = "ruptures-1.1.3-cp36-cp36m-macosx_10_9_x86_64.whl", hash = "sha256:517b50f32f433198cee89b7a4231b6b244c3d46c7f09cbe1f2e1975e560d2cfc"},
    {file = "ruptures-1.1.3-cp36-cp36m-manylinux1_i686.whl", hash = "sha256:53ac2905084470c479b7be2885c688b819fdef8c3e5527b8a4a7b7ee562f4cfc"},
    {file = "ruptures-1.1.3-cp36-cp36m-manylinux1_x86_64.whl", hash = "sha256:304b7876a5b0e1bced9c0d1dfe287e25189792939ed8cad765ea524fec69f034"},
    {file = "ruptures-1.1.3-cp36-cp36m-manylinux2010_i686.whl", hash = "sha256:1341e881cae763fdeea7fd76edafe020f02f367b902169513e4e253109b2aa7b"},
    {file = "ruptures-1.1.3-cp36-cp36m-manylinux2010_x86_64.whl", hash = "sha256:87a153129e1a5e5a5a4f554ecec0154ca5977e34dc098e286c0aa472cd832d4b"},
    {file = "ruptures-1.1.3-cp36-cp36m-win32.whl", hash = "sha256:1a3b435dda84792c8ef2ba9bec121eb5c4b6f532505a4ab24ea5a45c6f82341d"},
    {file = "ruptures-1.1.3-cp36-cp36m-win_amd64.whl", hash = "sha256:2ea7f016daefa1943ed5b48a10a64be36222250a747594324dbe94e4c05157b3"},
    {file = "ruptures-1.1.3-cp37-cp37m-macosx_10_9_x86_64.whl", hash = "sha256:7b82789540e8e1e1c7c7a7d8eac7a82fe7c21756376820d9316025fe457c690a"},
    {file = "ruptures-1.1.3-cp37-cp37m-manylinux1_i686.whl", hash = "sha256:8f6be2c2ba27a9cbc07080c3c9053115763a9941be9322a9b258502cbe302a23"},
    {file = "ruptures-1.1.3-cp37-cp37m-manylinux1_x86_64.whl", hash = "sha256:8cd6ba06d4e2fe7e361e72e8b965ea7fd9f4c1cf76e5eb1c5482b37bacdc80a9"},
    {file = "ruptures-1.1.3-cp37-cp37m-manylinux2010_i686.whl", hash = "sha256:d2091ab1710ba482b14bdfc2065fe0745d77618bb22ef6776d56fd0d2e933fd9"},
    {file = "ruptures-1.1.3-cp37-cp37m-manylinux2010_x86_64.whl", hash = "sha256:471e51cd4ca208234b02ae6d5a1b0707c55a2ba999a05c188c94e9d216e37d2c"},
    {file = "ruptures-1.1.3-cp37-cp37m-win32.whl", hash = "sha256:806716ec33c3f8663493310f597629e97df176b0edc75c3c16869dcfe5acbd82"},
    {file = "ruptures-1.1.3-cp37-cp37m-win_amd64.whl", hash = "sha256:904949f9e47de8857969e2f6b8713d0bb17f6252b9f1cb0cc0464b8fe1fe8250"},
    {file = "ruptures-1.1.3-cp38-cp38-macosx_10_9_x86_64.whl", hash = "sha256:5fa525ff610b3535ac219f9b52893e109368fa0d9c50df3e94d71f07c705a538"},
    {file = "ruptures-1.1.3-cp38-cp38-manylinux1_i686.whl", hash = "sha256:92fcd5ef853ec002e7a25aee55cd60c734e4742a3168c014fb87d4e48d0c08ca"},
    {file = "ruptures-1.1.3-cp38-cp38-manylinux1_x86_64.whl", hash = "sha256:8f64dabd05c3936ed5f1cdb5c6331b732d476f66df640b7acbf165880b49838c"},
    {file = "ruptures-1.1.3-cp38-cp38-manylinux2010_i686.whl", hash = "sha256:90182c68101a849c80d6d965f56b5ee4ac54c828dea2edaf7e1862d59a58ea92"},
    {file = "ruptures-1.1.3-cp38-cp38-manylinux2010_x86_64.whl", hash = "sha256:53986e9c0da4e7c9dd26b0853a2e8f0900e4b8b5eb05cf506d22c8ce6a56541e"},
    {file = "ruptures-1.1.3-cp38-cp38-win32.whl", hash = "sha256:4681df4e23401a51bd82bd53e0fc1b53e1fb8028327fdf285f543415b2f04c41"},
    {file = "ruptures-1.1.3-cp38-cp38-win_amd64.whl", hash = "sha256:cb388f7317ddbff299238667e7e5076e60eec92606e65ce6bb04620005bd0158"},
    {file = "ruptures-1.1.3-cp39-cp39-macosx_10_9_x86_64.whl", hash = "sha256:1245e8544b252e4472ac2e9d145b787e5caef89a8c289370592c97e58fedab4e"},
    {file = "ruptures-1.1.3-cp39-cp39-manylinux1_i686.whl", hash = "sha256:3257030e17499a9a47a9da94a8d9d7f15164237386913c424cfb4deb787db23d"},
    {file = "ruptures-1.1.3-cp39-cp39-manylinux1_x86_64.whl", hash = "sha256:684a93e44d792fa6e60f86b974f5a0559a4a5c25364532daa7d62fca73eb8189"},
    {file = "ruptures-1.1.3-cp39-cp39-manylinux2010_i686.whl", hash = "sha256:256c6f81373aa4ed34e2def9c4f060aac530e06eb4c305807de6144a36af3702"},
    {file = "ruptures-1.1.3-cp39-cp39-manylinux2010_x86_64.whl", hash = "sha256:9476aa7702f60377a41486fb956458cfc226f12fc61bda6b579f19c9c3d847cf"},
    {file = "ruptures-1.1.3.tar.gz", hash = "sha256:e3845f5ccc91fe958a120b6bfbc35092b690f09e76d16df4b550b6362ac67b67"},
]
saxpy = [
    {file = "saxpy-1.0.1.dev167-py2-none-any.whl", hash = "sha256:dcab8e87c9a6aa67f9ae1940ed9d5eb9f222f8952e05eb473e85a6d9fc2f7155"},
    {file = "saxpy-1.0.1.dev167.tar.gz", hash = "sha256:1e223cacd9404f366434be3137224356568d2ef3d4ab88d8412ef7ab91405744"},
]
scikit-learn = [
    {file = "scikit-learn-0.24.2.tar.gz", hash = "sha256:d14701a12417930392cd3898e9646cf5670c190b933625ebe7511b1f7d7b8736"},
    {file = "scikit_learn-0.24.2-cp36-cp36m-macosx_10_13_x86_64.whl", hash = "sha256:d5bf9c863ba4717b3917b5227463ee06860fc43931dc9026747de416c0a10fee"},
    {file = "scikit_learn-0.24.2-cp36-cp36m-manylinux1_i686.whl", hash = "sha256:5beaeb091071625e83f5905192d8aecde65ba2f26f8b6719845bbf586f7a04a1"},
    {file = "scikit_learn-0.24.2-cp36-cp36m-manylinux1_x86_64.whl", hash = "sha256:06ffdcaaf81e2a3b1b50c3ac6842cfb13df2d8b737d61f64643ed61da7389cde"},
    {file = "scikit_learn-0.24.2-cp36-cp36m-manylinux2010_i686.whl", hash = "sha256:fec42690a2eb646b384eafb021c425fab48991587edb412d4db77acc358b27ce"},
    {file = "scikit_learn-0.24.2-cp36-cp36m-manylinux2010_x86_64.whl", hash = "sha256:5ff3e4e4cf7592d36541edec434e09fb8ab9ba6b47608c4ffe30c9038d301897"},
    {file = "scikit_learn-0.24.2-cp36-cp36m-manylinux2014_aarch64.whl", hash = "sha256:3cbd734e1aefc7c5080e6b6973fe062f97c26a1cdf1a991037ca196ce1c8f427"},
    {file = "scikit_learn-0.24.2-cp36-cp36m-win32.whl", hash = "sha256:f74429a07fedb36a03c159332b914e6de757176064f9fed94b5f79ebac07d913"},
    {file = "scikit_learn-0.24.2-cp36-cp36m-win_amd64.whl", hash = "sha256:dd968a174aa82f3341a615a033fa6a8169e9320cbb46130686562db132d7f1f0"},
    {file = "scikit_learn-0.24.2-cp37-cp37m-macosx_10_13_x86_64.whl", hash = "sha256:49ec0b1361da328da9bb7f1a162836028e72556356adeb53342f8fae6b450d47"},
    {file = "scikit_learn-0.24.2-cp37-cp37m-manylinux1_i686.whl", hash = "sha256:f18c3ed484eeeaa43a0d45dc2efb4d00fc6542ccdcfa2c45d7b635096a2ae534"},
    {file = "scikit_learn-0.24.2-cp37-cp37m-manylinux1_x86_64.whl", hash = "sha256:cdf24c1b9bbeb4936456b42ac5bd32c60bb194a344951acb6bfb0cddee5439a4"},
    {file = "scikit_learn-0.24.2-cp37-cp37m-manylinux2010_i686.whl", hash = "sha256:d177fe1ff47cc235942d628d41ee5b1c6930d8f009f1a451c39b5411e8d0d4cf"},
    {file = "scikit_learn-0.24.2-cp37-cp37m-manylinux2010_x86_64.whl", hash = "sha256:f3ec00f023d84526381ad0c0f2cff982852d035c921bbf8ceb994f4886c00c64"},
    {file = "scikit_learn-0.24.2-cp37-cp37m-manylinux2014_aarch64.whl", hash = "sha256:ae19ac105cf7ce8c205a46166992fdec88081d6e783ab6e38ecfbe45729f3c39"},
    {file = "scikit_learn-0.24.2-cp37-cp37m-win32.whl", hash = "sha256:f0ed4483c258fb23150e31b91ea7d25ff8495dba108aea0b0d4206a777705350"},
    {file = "scikit_learn-0.24.2-cp37-cp37m-win_amd64.whl", hash = "sha256:39b7e3b71bcb1fe46397185d6c1a5db1c441e71c23c91a31e7ad8cc3f7305f9a"},
    {file = "scikit_learn-0.24.2-cp38-cp38-macosx_10_13_x86_64.whl", hash = "sha256:90a297330f608adeb4d2e9786c6fda395d3150739deb3d42a86d9a4c2d15bc1d"},
    {file = "scikit_learn-0.24.2-cp38-cp38-manylinux1_i686.whl", hash = "sha256:f1d2108e770907540b5248977e4cff9ffaf0f73d0d13445ee938df06ca7579c6"},
    {file = "scikit_learn-0.24.2-cp38-cp38-manylinux1_x86_64.whl", hash = "sha256:1eec963fe9ffc827442c2e9333227c4d49749a44e592f305398c1db5c1563393"},
    {file = "scikit_learn-0.24.2-cp38-cp38-manylinux2010_i686.whl", hash = "sha256:2db429090b98045d71218a9ba913cc9b3fe78e0ba0b6b647d8748bc6d5a44080"},
    {file = "scikit_learn-0.24.2-cp38-cp38-manylinux2010_x86_64.whl", hash = "sha256:62214d2954377fcf3f31ec867dd4e436df80121e7a32947a0b3244f58f45e455"},
    {file = "scikit_learn-0.24.2-cp38-cp38-manylinux2014_aarch64.whl", hash = "sha256:8fac72b9688176922f9f54fda1ba5f7ffd28cbeb9aad282760186e8ceba9139a"},
    {file = "scikit_learn-0.24.2-cp38-cp38-win32.whl", hash = "sha256:ae426e3a52842c6b6d77d00f906b6031c8c2cfdfabd6af7511bb4bc9a68d720e"},
    {file = "scikit_learn-0.24.2-cp38-cp38-win_amd64.whl", hash = "sha256:038f4e9d6ef10e1f3fe82addc3a14735c299866eb10f2c77c090410904828312"},
    {file = "scikit_learn-0.24.2-cp39-cp39-macosx_10_13_x86_64.whl", hash = "sha256:48f273836e19901ba2beecd919f7b352f09310ce67c762f6e53bc6b81cacf1f0"},
    {file = "scikit_learn-0.24.2-cp39-cp39-manylinux1_i686.whl", hash = "sha256:a2a47449093dcf70babc930beba2ca0423cb7df2fa5fd76be5260703d67fa574"},
    {file = "scikit_learn-0.24.2-cp39-cp39-manylinux1_x86_64.whl", hash = "sha256:0e71ce9c7cbc20f6f8b860107ce15114da26e8675238b4b82b7e7cd37ca0c087"},
    {file = "scikit_learn-0.24.2-cp39-cp39-manylinux2010_i686.whl", hash = "sha256:2754c85b2287333f9719db7f23fb7e357f436deed512db3417a02bf6f2830aa5"},
    {file = "scikit_learn-0.24.2-cp39-cp39-manylinux2010_x86_64.whl", hash = "sha256:7be1b88c23cfac46e06404582215a917017cd2edaa2e4d40abe6aaff5458f24b"},
    {file = "scikit_learn-0.24.2-cp39-cp39-manylinux2014_aarch64.whl", hash = "sha256:4e6198675a6f9d333774671bd536668680eea78e2e81c0b19e57224f58d17f37"},
    {file = "scikit_learn-0.24.2-cp39-cp39-win32.whl", hash = "sha256:cbdb0b3db99dd1d5f69d31b4234367d55475add31df4d84a3bd690ef017b55e2"},
    {file = "scikit_learn-0.24.2-cp39-cp39-win_amd64.whl", hash = "sha256:40556bea1ef26ef54bc678d00cf138a63069144a0b5f3a436eecd8f3468b903e"},
]
scipy = [
    {file = "scipy-1.5.4-cp36-cp36m-macosx_10_9_x86_64.whl", hash = "sha256:4f12d13ffbc16e988fa40809cbbd7a8b45bc05ff6ea0ba8e3e41f6f4db3a9e47"},
    {file = "scipy-1.5.4-cp36-cp36m-manylinux1_i686.whl", hash = "sha256:a254b98dbcc744c723a838c03b74a8a34c0558c9ac5c86d5561703362231107d"},
    {file = "scipy-1.5.4-cp36-cp36m-manylinux1_x86_64.whl", hash = "sha256:368c0f69f93186309e1b4beb8e26d51dd6f5010b79264c0f1e9ca00cd92ea8c9"},
    {file = "scipy-1.5.4-cp36-cp36m-manylinux2014_aarch64.whl", hash = "sha256:4598cf03136067000855d6b44d7a1f4f46994164bcd450fb2c3d481afc25dd06"},
    {file = "scipy-1.5.4-cp36-cp36m-win32.whl", hash = "sha256:e98d49a5717369d8241d6cf33ecb0ca72deee392414118198a8e5b4c35c56340"},
    {file = "scipy-1.5.4-cp36-cp36m-win_amd64.whl", hash = "sha256:65923bc3809524e46fb7eb4d6346552cbb6a1ffc41be748535aa502a2e3d3389"},
    {file = "scipy-1.5.4-cp37-cp37m-macosx_10_9_x86_64.whl", hash = "sha256:9ad4fcddcbf5dc67619379782e6aeef41218a79e17979aaed01ed099876c0e62"},
    {file = "scipy-1.5.4-cp37-cp37m-manylinux1_i686.whl", hash = "sha256:f87b39f4d69cf7d7529d7b1098cb712033b17ea7714aed831b95628f483fd012"},
    {file = "scipy-1.5.4-cp37-cp37m-manylinux1_x86_64.whl", hash = "sha256:25b241034215247481f53355e05f9e25462682b13bd9191359075682adcd9554"},
    {file = "scipy-1.5.4-cp37-cp37m-manylinux2014_aarch64.whl", hash = "sha256:fa789583fc94a7689b45834453fec095245c7e69c58561dc159b5d5277057e4c"},
    {file = "scipy-1.5.4-cp37-cp37m-win32.whl", hash = "sha256:d6d25c41a009e3c6b7e757338948d0076ee1dd1770d1c09ec131f11946883c54"},
    {file = "scipy-1.5.4-cp37-cp37m-win_amd64.whl", hash = "sha256:2c872de0c69ed20fb1a9b9cf6f77298b04a26f0b8720a5457be08be254366c6e"},
    {file = "scipy-1.5.4-cp38-cp38-macosx_10_9_x86_64.whl", hash = "sha256:e360cb2299028d0b0d0f65a5c5e51fc16a335f1603aa2357c25766c8dab56938"},
    {file = "scipy-1.5.4-cp38-cp38-manylinux1_i686.whl", hash = "sha256:3397c129b479846d7eaa18f999369a24322d008fac0782e7828fa567358c36ce"},
    {file = "scipy-1.5.4-cp38-cp38-manylinux1_x86_64.whl", hash = "sha256:168c45c0c32e23f613db7c9e4e780bc61982d71dcd406ead746c7c7c2f2004ce"},
    {file = "scipy-1.5.4-cp38-cp38-manylinux2014_aarch64.whl", hash = "sha256:213bc59191da2f479984ad4ec39406bf949a99aba70e9237b916ce7547b6ef42"},
    {file = "scipy-1.5.4-cp38-cp38-win32.whl", hash = "sha256:634568a3018bc16a83cda28d4f7aed0d803dd5618facb36e977e53b2df868443"},
    {file = "scipy-1.5.4-cp38-cp38-win_amd64.whl", hash = "sha256:b03c4338d6d3d299e8ca494194c0ae4f611548da59e3c038813f1a43976cb437"},
    {file = "scipy-1.5.4-cp39-cp39-macosx_10_9_x86_64.whl", hash = "sha256:3d5db5d815370c28d938cf9b0809dade4acf7aba57eaf7ef733bfedc9b2474c4"},
    {file = "scipy-1.5.4-cp39-cp39-manylinux1_i686.whl", hash = "sha256:6b0ceb23560f46dd236a8ad4378fc40bad1783e997604ba845e131d6c680963e"},
    {file = "scipy-1.5.4-cp39-cp39-manylinux1_x86_64.whl", hash = "sha256:ed572470af2438b526ea574ff8f05e7f39b44ac37f712105e57fc4d53a6fb660"},
    {file = "scipy-1.5.4-cp39-cp39-manylinux2014_aarch64.whl", hash = "sha256:8c8d6ca19c8497344b810b0b0344f8375af5f6bb9c98bd42e33f747417ab3f57"},
    {file = "scipy-1.5.4-cp39-cp39-win32.whl", hash = "sha256:d84cadd7d7998433334c99fa55bcba0d8b4aeff0edb123b2a1dfcface538e474"},
    {file = "scipy-1.5.4-cp39-cp39-win_amd64.whl", hash = "sha256:cc1f78ebc982cd0602c9a7615d878396bec94908db67d4ecddca864d049112f2"},
    {file = "scipy-1.5.4.tar.gz", hash = "sha256:4a453d5e5689de62e5d38edf40af3f17560bfd63c9c5bd228c18c1f99afa155b"},
]
seaborn = [
    {file = "seaborn-0.11.2-py3-none-any.whl", hash = "sha256:85a6baa9b55f81a0623abddc4a26b334653ff4c6b18c418361de19dbba0ef283"},
    {file = "seaborn-0.11.2.tar.gz", hash = "sha256:cf45e9286d40826864be0e3c066f98536982baf701a7caa386511792d61ff4f6"},
]
semver = [
    {file = "semver-2.13.0-py2.py3-none-any.whl", hash = "sha256:ced8b23dceb22134307c1b8abfa523da14198793d9787ac838e70e29e77458d4"},
    {file = "semver-2.13.0.tar.gz", hash = "sha256:fa0fe2722ee1c3f57eac478820c3a5ae2f624af8264cbdf9000c980ff7f75e3f"},
]
send2trash = [
    {file = "Send2Trash-1.8.0-py3-none-any.whl", hash = "sha256:f20eaadfdb517eaca5ce077640cb261c7d2698385a6a0f072a4a5447fd49fa08"},
    {file = "Send2Trash-1.8.0.tar.gz", hash = "sha256:d2c24762fd3759860a0aff155e45871447ea58d2be6bdd39b5c8f966a0c99c2d"},
]
sentry-sdk = [
    {file = "sentry-sdk-1.4.3.tar.gz", hash = "sha256:b9844751e40710e84a457c5bc29b21c383ccb2b63d76eeaad72f7f1c808c8828"},
    {file = "sentry_sdk-1.4.3-py2.py3-none-any.whl", hash = "sha256:c091cc7115ff25fe3a0e410dbecd7a996f81a3f6137d2272daef32d6c3cfa6dc"},
]
setuptools-git = [
    {file = "setuptools-git-1.2.tar.gz", hash = "sha256:ff64136da01aabba76ae88b050e7197918d8b2139ccbf6144e14d472b9c40445"},
    {file = "setuptools_git-1.2-py2.py3-none-any.whl", hash = "sha256:e7764dccce7d97b4b5a330d7b966aac6f9ac026385743fd6cedad553f2494cfa"},
]
shortuuid = [
    {file = "shortuuid-1.0.1-py3-none-any.whl", hash = "sha256:492c7402ff91beb1342a5898bd61ea953985bf24a41cd9f247409aa2e03c8f77"},
    {file = "shortuuid-1.0.1.tar.gz", hash = "sha256:3c11d2007b915c43bee3e10625f068d8a349e04f0d81f08f5fa08507427ebf1f"},
]
six = [
    {file = "six-1.16.0-py2.py3-none-any.whl", hash = "sha256:8abb2f1d86890a2dfb989f9a77cfcfd3e47c2a354b01111771326f8aa26e0254"},
    {file = "six-1.16.0.tar.gz", hash = "sha256:1e61c37477a1626458e36f7b1d82aa5c9b094fa4802892072e49de9c60c4c926"},
]
smmap = [
    {file = "smmap-4.0.0-py2.py3-none-any.whl", hash = "sha256:a9a7479e4c572e2e775c404dcd3080c8dc49f39918c2cf74913d30c4c478e3c2"},
    {file = "smmap-4.0.0.tar.gz", hash = "sha256:7e65386bd122d45405ddf795637b7f7d2b532e7e401d46bbe3fb49b9986d5182"},
]
snowballstemmer = [
    {file = "snowballstemmer-2.1.0-py2.py3-none-any.whl", hash = "sha256:b51b447bea85f9968c13b650126a888aabd4cb4463fca868ec596826325dedc2"},
    {file = "snowballstemmer-2.1.0.tar.gz", hash = "sha256:e997baa4f2e9139951b6f4c631bad912dfd3c792467e2f03d7239464af90e914"},
]
sphinx = [
    {file = "Sphinx-3.5.4-py3-none-any.whl", hash = "sha256:2320d4e994a191f4b4be27da514e46b3d6b420f2ff895d064f52415d342461e8"},
    {file = "Sphinx-3.5.4.tar.gz", hash = "sha256:19010b7b9fa0dc7756a6e105b2aacd3a80f798af3c25c273be64d7beeb482cb1"},
]
sphinx-mathjax-offline = [
    {file = "sphinx-mathjax-offline-0.0.1.tar.gz", hash = "sha256:55c53aeb555620f8b0ec0b26083d58ba629edbf6e0306117c3ae3028fea9aed0"},
    {file = "sphinx_mathjax_offline-0.0.1-py3-none-any.whl", hash = "sha256:df11439f39b342bc89a8562f1c6fc44b4c0e72a7a542e291a620bd02d8b26184"},
]
sphinx-rtd-theme = [
    {file = "sphinx_rtd_theme-0.5.2-py2.py3-none-any.whl", hash = "sha256:4a05bdbe8b1446d77a01e20a23ebc6777c74f43237035e76be89699308987d6f"},
    {file = "sphinx_rtd_theme-0.5.2.tar.gz", hash = "sha256:32bd3b5d13dc8186d7a42fc816a23d32e83a4827d7d9882948e7b837c232da5a"},
]
sphinxcontrib-applehelp = [
    {file = "sphinxcontrib-applehelp-1.0.2.tar.gz", hash = "sha256:a072735ec80e7675e3f432fcae8610ecf509c5f1869d17e2eecff44389cdbc58"},
    {file = "sphinxcontrib_applehelp-1.0.2-py2.py3-none-any.whl", hash = "sha256:806111e5e962be97c29ec4c1e7fe277bfd19e9652fb1a4392105b43e01af885a"},
]
sphinxcontrib-devhelp = [
    {file = "sphinxcontrib-devhelp-1.0.2.tar.gz", hash = "sha256:ff7f1afa7b9642e7060379360a67e9c41e8f3121f2ce9164266f61b9f4b338e4"},
    {file = "sphinxcontrib_devhelp-1.0.2-py2.py3-none-any.whl", hash = "sha256:8165223f9a335cc1af7ffe1ed31d2871f325254c0423bc0c4c7cd1c1e4734a2e"},
]
sphinxcontrib-htmlhelp = [
    {file = "sphinxcontrib-htmlhelp-2.0.0.tar.gz", hash = "sha256:f5f8bb2d0d629f398bf47d0d69c07bc13b65f75a81ad9e2f71a63d4b7a2f6db2"},
    {file = "sphinxcontrib_htmlhelp-2.0.0-py2.py3-none-any.whl", hash = "sha256:d412243dfb797ae3ec2b59eca0e52dac12e75a241bf0e4eb861e450d06c6ed07"},
]
sphinxcontrib-jsmath = [
    {file = "sphinxcontrib-jsmath-1.0.1.tar.gz", hash = "sha256:a9925e4a4587247ed2191a22df5f6970656cb8ca2bd6284309578f2153e0c4b8"},
    {file = "sphinxcontrib_jsmath-1.0.1-py2.py3-none-any.whl", hash = "sha256:2ec2eaebfb78f3f2078e73666b1415417a116cc848b72e5172e596c871103178"},
]
sphinxcontrib-qthelp = [
    {file = "sphinxcontrib-qthelp-1.0.3.tar.gz", hash = "sha256:4c33767ee058b70dba89a6fc5c1892c0d57a54be67ddd3e7875a18d14cba5a72"},
    {file = "sphinxcontrib_qthelp-1.0.3-py2.py3-none-any.whl", hash = "sha256:bd9fc24bcb748a8d51fd4ecaade681350aa63009a347a8c14e637895444dfab6"},
]
sphinxcontrib-serializinghtml = [
    {file = "sphinxcontrib-serializinghtml-1.1.5.tar.gz", hash = "sha256:aa5f6de5dfdf809ef505c4895e51ef5c9eac17d0f287933eb49ec495280b6952"},
    {file = "sphinxcontrib_serializinghtml-1.1.5-py2.py3-none-any.whl", hash = "sha256:352a9a00ae864471d3a7ead8d7d79f5fc0b57e8b3f95e9867eb9eb28999b92fd"},
]
sqlalchemy = [
    {file = "SQLAlchemy-1.4.25-cp27-cp27m-macosx_10_14_x86_64.whl", hash = "sha256:a36ea43919e51b0de0c0bc52bcfdad7683f6ea9fb81b340cdabb9df0e045e0f7"},
    {file = "SQLAlchemy-1.4.25-cp27-cp27m-manylinux_2_5_x86_64.manylinux1_x86_64.whl", hash = "sha256:75cd5d48389a7635393ff5a9214b90695c06b3d74912109c3b00ce7392b69c6c"},
    {file = "SQLAlchemy-1.4.25-cp27-cp27m-win32.whl", hash = "sha256:16ef07e102d2d4f974ba9b0d4ac46345a411ad20ad988b3654d59ff08e553b1c"},
    {file = "SQLAlchemy-1.4.25-cp27-cp27m-win_amd64.whl", hash = "sha256:a79abdb404d9256afb8aeaa0d3a4bc7d3b6d8b66103d8b0f2f91febd3909976e"},
    {file = "SQLAlchemy-1.4.25-cp27-cp27mu-manylinux_2_5_x86_64.manylinux1_x86_64.whl", hash = "sha256:7ad59e2e16578b6c1a2873e4888134112365605b08a6067dd91e899e026efa1c"},
    {file = "SQLAlchemy-1.4.25-cp36-cp36m-macosx_10_14_x86_64.whl", hash = "sha256:a505ecc0642f52e7c65afb02cc6181377d833b7df0994ecde15943b18d0fa89c"},
    {file = "SQLAlchemy-1.4.25-cp36-cp36m-manylinux_2_17_aarch64.manylinux2014_aarch64.whl", hash = "sha256:a28fe28c359835f3be20c89efd517b35e8f97dbb2ca09c6cf0d9ac07f62d7ef6"},
    {file = "SQLAlchemy-1.4.25-cp36-cp36m-manylinux_2_5_x86_64.manylinux1_x86_64.manylinux_2_12_x86_64.manylinux2010_x86_64.whl", hash = "sha256:41a916d815a3a23cb7fff8d11ad0c9b93369ac074e91e428075e088fe57d5358"},
    {file = "SQLAlchemy-1.4.25-cp36-cp36m-manylinux_2_5_x86_64.manylinux1_x86_64.manylinux_2_17_x86_64.manylinux2014_x86_64.whl", hash = "sha256:842c49dd584aedd75c2ee05f6c950730c3ffcddd21c5824ed0f820808387e1e3"},
    {file = "SQLAlchemy-1.4.25-cp36-cp36m-win32.whl", hash = "sha256:6b602e3351f59f3999e9fb8b87e5b95cb2faab6a6ecdb482382ac6fdfbee5266"},
    {file = "SQLAlchemy-1.4.25-cp36-cp36m-win_amd64.whl", hash = "sha256:6400b22e4e41cc27623a9a75630b7719579cd9a3a2027bcf16ad5aaa9a7806c0"},
    {file = "SQLAlchemy-1.4.25-cp37-cp37m-macosx_10_14_x86_64.whl", hash = "sha256:dd4ed12a775f2cde4519f4267d3601990a97d8ecde5c944ab06bfd6e8e8ea177"},
    {file = "SQLAlchemy-1.4.25-cp37-cp37m-manylinux_2_17_aarch64.manylinux2014_aarch64.whl", hash = "sha256:7b7778a205f956755e05721eebf9f11a6ac18b2409bff5db53ce5fe7ede79831"},
    {file = "SQLAlchemy-1.4.25-cp37-cp37m-manylinux_2_5_x86_64.manylinux1_x86_64.manylinux_2_12_x86_64.manylinux2010_x86_64.whl", hash = "sha256:08d9396a2a38e672133266b31ed39b2b1f2b5ec712b5bff5e08033970563316a"},
    {file = "SQLAlchemy-1.4.25-cp37-cp37m-manylinux_2_5_x86_64.manylinux1_x86_64.manylinux_2_17_x86_64.manylinux2014_x86_64.whl", hash = "sha256:e93978993a2ad0af43f132be3ea8805f56b2f2cd223403ec28d3e7d5c6d39ed1"},
    {file = "SQLAlchemy-1.4.25-cp37-cp37m-win32.whl", hash = "sha256:0566a6e90951590c0307c75f9176597c88ef4be2724958ca1d28e8ae05ec8822"},
    {file = "SQLAlchemy-1.4.25-cp37-cp37m-win_amd64.whl", hash = "sha256:0b08a53e40b34205acfeb5328b832f44437956d673a6c09fce55c66ab0e54916"},
    {file = "SQLAlchemy-1.4.25-cp38-cp38-macosx_10_14_x86_64.whl", hash = "sha256:33a1e86abad782e90976de36150d910748b58e02cd7d35680d441f9a76806c18"},
    {file = "SQLAlchemy-1.4.25-cp38-cp38-manylinux_2_17_aarch64.manylinux2014_aarch64.whl", hash = "sha256:2ed67aae8cde4d32aacbdba4f7f38183d14443b714498eada5e5a7a37769c0b7"},
    {file = "SQLAlchemy-1.4.25-cp38-cp38-manylinux_2_5_x86_64.manylinux1_x86_64.manylinux_2_12_x86_64.manylinux2010_x86_64.whl", hash = "sha256:1ebd69365717becaa1b618220a3df97f7c08aa68e759491de516d1c3667bba54"},
    {file = "SQLAlchemy-1.4.25-cp38-cp38-manylinux_2_5_x86_64.manylinux1_x86_64.manylinux_2_17_x86_64.manylinux2014_x86_64.whl", hash = "sha256:26b0cd2d5c7ea96d3230cb20acac3d89de3b593339c1447b4d64bfcf4eac1110"},
    {file = "SQLAlchemy-1.4.25-cp38-cp38-win32.whl", hash = "sha256:c211e8ec81522ce87b0b39f0cf0712c998d4305a030459a0e115a2b3dc71598f"},
    {file = "SQLAlchemy-1.4.25-cp38-cp38-win_amd64.whl", hash = "sha256:9a1df8c93a0dd9cef0839917f0c6c49f46c75810cf8852be49884da4a7de3c59"},
    {file = "SQLAlchemy-1.4.25-cp39-cp39-macosx_10_14_x86_64.whl", hash = "sha256:1b38db2417b9f7005d6ceba7ce2a526bf10e3f6f635c0f163e6ed6a42b5b62b2"},
    {file = "SQLAlchemy-1.4.25-cp39-cp39-manylinux_2_17_aarch64.manylinux2014_aarch64.whl", hash = "sha256:e37621b37c73b034997b5116678862f38ee70e5a054821c7b19d0e55df270dec"},
    {file = "SQLAlchemy-1.4.25-cp39-cp39-manylinux_2_5_x86_64.manylinux1_x86_64.manylinux_2_12_x86_64.manylinux2010_x86_64.whl", hash = "sha256:91cd87d1de0111eaca11ccc3d31af441c753fa2bc22df72e5009cfb0a1af5b03"},
    {file = "SQLAlchemy-1.4.25-cp39-cp39-manylinux_2_5_x86_64.manylinux1_x86_64.manylinux_2_17_x86_64.manylinux2014_x86_64.whl", hash = "sha256:90fe429285b171bcc252e21515703bdc2a4721008d1f13aa5b7150336f8a8493"},
    {file = "SQLAlchemy-1.4.25-cp39-cp39-win32.whl", hash = "sha256:6003771ea597346ab1e97f2f58405c6cacbf6a308af3d28a9201a643c0ac7bb3"},
    {file = "SQLAlchemy-1.4.25-cp39-cp39-win_amd64.whl", hash = "sha256:9ebe49c3960aa2219292ea2e5df6acdc425fc828f2f3d50b4cfae1692bcb5f02"},
    {file = "SQLAlchemy-1.4.25.tar.gz", hash = "sha256:1adf3d25e2e33afbcd48cfad8076f9378793be43e7fec3e4334306cac6bec138"},
]
statsmodels = [
    {file = "statsmodels-0.12.2-cp36-cp36m-macosx_10_15_x86_64.whl", hash = "sha256:c1d98ce2072f5e772cbf91d05475490368da5d3ee4a3150062330c7b83221ceb"},
    {file = "statsmodels-0.12.2-cp36-cp36m-manylinux1_i686.whl", hash = "sha256:4184487e9c281acad3d0bda19445c69db292f0dbb18f25ebf56a7966a0a28eef"},
    {file = "statsmodels-0.12.2-cp36-cp36m-manylinux1_x86_64.whl", hash = "sha256:37e107fa11299090ed90f93c7172162b850c28fd09999937b971926813e887c5"},
    {file = "statsmodels-0.12.2-cp36-none-win32.whl", hash = "sha256:5d3e7333e1c5b234797ed57c3d1533371374c1e1e7e7ed54d27805611f96e2d5"},
    {file = "statsmodels-0.12.2-cp36-none-win_amd64.whl", hash = "sha256:aaf3c75fd22cb9dcf9c1b28f8ae87521310870f4dd8a6a4f1010f1e46d992377"},
    {file = "statsmodels-0.12.2-cp37-cp37m-macosx_10_15_x86_64.whl", hash = "sha256:c48b7cbb37a651bb1cd23614abc10f447845ad3c3a713bf74e2aad20cfc94ae7"},
    {file = "statsmodels-0.12.2-cp37-cp37m-manylinux1_i686.whl", hash = "sha256:a3bd3922463dda8ad33e5e5075d2080e9e012aeb2032b5cdaeea9b79c2472000"},
    {file = "statsmodels-0.12.2-cp37-cp37m-manylinux1_x86_64.whl", hash = "sha256:43de84bc08c8b9f778502aed7a476d6e68674e6878718e533b07d569cf0927a9"},
    {file = "statsmodels-0.12.2-cp37-none-win32.whl", hash = "sha256:0197855aa1d40c42532d6a75b4ca72e30826a50d90ec3047a404f9702d8b814f"},
    {file = "statsmodels-0.12.2-cp37-none-win_amd64.whl", hash = "sha256:93273aa1c31caf59bcce9790ca4c3f54fdc45a37c61084d06f1ba4fbe56e7752"},
    {file = "statsmodels-0.12.2-cp38-cp38-macosx_10_15_x86_64.whl", hash = "sha256:3e94306d4c07e332532ea4911d1f1d1f661c79aa73f22c5bb22e6dd47b40d562"},
    {file = "statsmodels-0.12.2-cp38-cp38-manylinux1_i686.whl", hash = "sha256:f3a7622f3d0ce2fc204f43b74de4e03e42775609705bf94d656b730482ca935a"},
    {file = "statsmodels-0.12.2-cp38-cp38-manylinux1_x86_64.whl", hash = "sha256:587deb788e7f8f3f866d28e812cf5c082b4d4a2d3f5beea94d0e9699ea71ef22"},
    {file = "statsmodels-0.12.2-cp38-none-win32.whl", hash = "sha256:cbbdf6f708c9a1f1fad5cdea5e4342d6fdb37e42e92288c2cf906b99976ffe15"},
    {file = "statsmodels-0.12.2-cp38-none-win_amd64.whl", hash = "sha256:1fa720e895112a1b04b27002218b0ea7f10dd1d9cffd1c018c88bbfb82520f57"},
    {file = "statsmodels-0.12.2-cp39-cp39-macosx_10_15_x86_64.whl", hash = "sha256:c3782ce846a52862ac72f89d22b6b1ca13d877bc593872309228a6f05d934321"},
    {file = "statsmodels-0.12.2-cp39-cp39-manylinux1_i686.whl", hash = "sha256:8f93cb3f7d87c1fc7e51b3b239371c25a17a0a8e782467fdf4788cfef600724a"},
    {file = "statsmodels-0.12.2-cp39-cp39-manylinux1_x86_64.whl", hash = "sha256:f61f33f64760a22100b6b146217823f73cfedd251c9bdbd58453ca94e63326c7"},
    {file = "statsmodels-0.12.2-cp39-none-win32.whl", hash = "sha256:3aab85174444f1bcad1e9218a3d3db08f0f86eeb97985236ca8605a0a39ce305"},
    {file = "statsmodels-0.12.2-cp39-none-win_amd64.whl", hash = "sha256:94d3632d56c13eebebaefb52bd4b43144ad5a131337b57842f46db826fa7d2d3"},
    {file = "statsmodels-0.12.2.tar.gz", hash = "sha256:8ad7a7ae7cdd929095684118e3b05836c0ccb08b6a01fe984159475d174a1b10"},
]
stevedore = [
    {file = "stevedore-3.4.0-py3-none-any.whl", hash = "sha256:920ce6259f0b2498aaa4545989536a27e4e4607b8318802d7ddc3a533d3d069e"},
    {file = "stevedore-3.4.0.tar.gz", hash = "sha256:59b58edb7f57b11897f150475e7bc0c39c5381f0b8e3fa9f5c20ce6c89ec4aa1"},
]
subprocess32 = [
    {file = "subprocess32-3.5.4-cp27-cp27m-macosx_10_6_intel.whl", hash = "sha256:88e37c1aac5388df41cc8a8456bb49ebffd321a3ad4d70358e3518176de3a56b"},
    {file = "subprocess32-3.5.4-cp27-cp27mu-manylinux2014_x86_64.whl", hash = "sha256:e45d985aef903c5b7444d34350b05da91a9e0ea015415ab45a21212786c649d0"},
    {file = "subprocess32-3.5.4.tar.gz", hash = "sha256:eb2937c80497978d181efa1b839ec2d9622cf9600a039a79d0e108d1f9aec79d"},
]
tenacity = [
    {file = "tenacity-8.0.1-py3-none-any.whl", hash = "sha256:f78f4ea81b0fabc06728c11dc2a8c01277bfc5181b321a4770471902e3eb844a"},
    {file = "tenacity-8.0.1.tar.gz", hash = "sha256:43242a20e3e73291a28bcbcacfd6e000b02d3857a9a9fff56b297a27afdc932f"},
]
tensorboard = [
    {file = "tensorboard-2.6.0-py3-none-any.whl", hash = "sha256:f7dac4cdfb52d14c9e3f74585ce2aaf8e6203620a864e51faf84988b09f7bbdb"},
]
tensorboard-data-server = [
    {file = "tensorboard_data_server-0.6.1-py3-none-any.whl", hash = "sha256:809fe9887682d35c1f7d1f54f0f40f98bb1f771b14265b453ca051e2ce58fca7"},
    {file = "tensorboard_data_server-0.6.1-py3-none-macosx_10_9_x86_64.whl", hash = "sha256:fa8cef9be4fcae2f2363c88176638baf2da19c5ec90addb49b1cde05c95c88ee"},
    {file = "tensorboard_data_server-0.6.1-py3-none-manylinux2010_x86_64.whl", hash = "sha256:d8237580755e58eff68d1f3abefb5b1e39ae5c8b127cc40920f9c4fb33f4b98a"},
]
tensorboard-plugin-wit = [
    {file = "tensorboard_plugin_wit-1.8.0-py3-none-any.whl", hash = "sha256:2a80d1c551d741e99b2f197bb915d8a133e24adb8da1732b840041860f91183a"},
]
termcolor = [
    {file = "termcolor-1.1.0.tar.gz", hash = "sha256:1d6d69ce66211143803fbc56652b41d73b4a400a2891d7bf7a1cdf4c02de613b"},
]
terminado = [
    {file = "terminado-0.12.1-py3-none-any.whl", hash = "sha256:09fdde344324a1c9c6e610ee4ca165c4bb7f5bbf982fceeeb38998a988ef8452"},
    {file = "terminado-0.12.1.tar.gz", hash = "sha256:b20fd93cc57c1678c799799d117874367cc07a3d2d55be95205b1a88fa08393f"},
]
testpath = [
    {file = "testpath-0.5.0-py3-none-any.whl", hash = "sha256:8044f9a0bab6567fc644a3593164e872543bb44225b0e24846e2c89237937589"},
    {file = "testpath-0.5.0.tar.gz", hash = "sha256:1acf7a0bcd3004ae8357409fc33751e16d37ccc650921da1094a86581ad1e417"},
]
threadpoolctl = [
    {file = "threadpoolctl-2.2.0-py3-none-any.whl", hash = "sha256:e5a995e3ffae202758fa8a90082e35783b9370699627ae2733cd1c3a73553616"},
    {file = "threadpoolctl-2.2.0.tar.gz", hash = "sha256:86d4b6801456d780e94681d155779058759eaef3c3564758b17b6c99db5f81cb"},
]
toml = [
    {file = "toml-0.10.2-py2.py3-none-any.whl", hash = "sha256:806143ae5bfb6a3c6e736a764057db0e6a0e05e338b5630894a5f779cabb4f9b"},
    {file = "toml-0.10.2.tar.gz", hash = "sha256:b3bda1d108d5dd99f4a20d24d9c348e91c4db7ab1b749200bded2f839ccbe68f"},
]
torch = [
    {file = "torch-1.8.1-cp36-cp36m-manylinux1_x86_64.whl", hash = "sha256:f23eeb1a48cc39209d986c418ad7e02227eee973da45c0c42d36b1aec72f4940"},
    {file = "torch-1.8.1-cp36-cp36m-manylinux2014_aarch64.whl", hash = "sha256:4ace9c5bb94d5a7b9582cd089993201658466e9c59ff88bd4e9e08f6f072d1cf"},
    {file = "torch-1.8.1-cp36-cp36m-win_amd64.whl", hash = "sha256:6ffa1e7ae079c7cb828712cb0cdaae5cc4fb87c16a607e6d14526b62c20bcc17"},
    {file = "torch-1.8.1-cp36-none-macosx_10_9_x86_64.whl", hash = "sha256:16f2630d9604c4ee28ea7d6e388e2264cd7bc6031c6ecd796bae3f56b5efa9a3"},
    {file = "torch-1.8.1-cp37-cp37m-manylinux1_x86_64.whl", hash = "sha256:95b7bbbacc3f28fe438f418392ceeae146a01adc03b29d44917d55214ac234c9"},
    {file = "torch-1.8.1-cp37-cp37m-manylinux2014_aarch64.whl", hash = "sha256:55137feb2f5a0dc7aced5bba690dcdb7652054ad3452b09a2bbb59f02a11e9ff"},
    {file = "torch-1.8.1-cp37-cp37m-win_amd64.whl", hash = "sha256:8ad2252bf09833dcf46a536a78544e349b8256a370e03a98627ebfb118d9555b"},
    {file = "torch-1.8.1-cp37-none-macosx_10_9_x86_64.whl", hash = "sha256:1388b30fbd262c1a053d6c9ace73bb0bd8f5871b4892b6f3e02d1d7bc9768563"},
    {file = "torch-1.8.1-cp38-cp38-manylinux1_x86_64.whl", hash = "sha256:e7ad1649adb7dc2a450e70a3e51240b84fa4746c69c8f98989ce0c254f9fba3a"},
    {file = "torch-1.8.1-cp38-cp38-manylinux2014_aarch64.whl", hash = "sha256:3e4190c04dfd89c59bad06d5fe451446643a65e6d2607cc989eb1001ee76e12f"},
    {file = "torch-1.8.1-cp38-cp38-win_amd64.whl", hash = "sha256:5c2e9a33d44cdb93ebd739b127ffd7da786bf5f740539539195195b186a05f6c"},
    {file = "torch-1.8.1-cp38-none-macosx_10_9_x86_64.whl", hash = "sha256:c6ede2ae4dcd8214b63e047efabafa92493605205a947574cf358216ca4e440a"},
    {file = "torch-1.8.1-cp39-cp39-manylinux1_x86_64.whl", hash = "sha256:ce7d435426f3dd14f95710d779aa46e9cd5e077d512488e813f7589fdc024f78"},
    {file = "torch-1.8.1-cp39-cp39-manylinux2014_aarch64.whl", hash = "sha256:a50ea8ed900927fb30cadb63aa7a32fdd59c7d7abe5012348dfbe35a8355c083"},
    {file = "torch-1.8.1-cp39-cp39-win_amd64.whl", hash = "sha256:dac4d10494e74f7e553c92d7263e19ea501742c4825ddd26c4decfa27be95981"},
    {file = "torch-1.8.1-cp39-none-macosx_10_9_x86_64.whl", hash = "sha256:225ee4238c019b28369c71977327deeeb2bd1c6b8557e6fcf631b8866bdc5447"},
]
torchmetrics = [
    {file = "torchmetrics-0.5.1-py3-none-any.whl", hash = "sha256:4e5497bc5c9d19fa520748cda89f6d863868bb5be33ec47d2834c0988bf737c5"},
    {file = "torchmetrics-0.5.1.tar.gz", hash = "sha256:22fbcb6fc05348ca3f2bd06e0763e88411a6b68c2b9fc26084b39d40cc4021b0"},
]
tornado = [
    {file = "tornado-6.1-cp35-cp35m-macosx_10_9_x86_64.whl", hash = "sha256:d371e811d6b156d82aa5f9a4e08b58debf97c302a35714f6f45e35139c332e32"},
    {file = "tornado-6.1-cp35-cp35m-manylinux1_i686.whl", hash = "sha256:0d321a39c36e5f2c4ff12b4ed58d41390460f798422c4504e09eb5678e09998c"},
    {file = "tornado-6.1-cp35-cp35m-manylinux1_x86_64.whl", hash = "sha256:9de9e5188a782be6b1ce866e8a51bc76a0fbaa0e16613823fc38e4fc2556ad05"},
    {file = "tornado-6.1-cp35-cp35m-manylinux2010_i686.whl", hash = "sha256:61b32d06ae8a036a6607805e6720ef00a3c98207038444ba7fd3d169cd998910"},
    {file = "tornado-6.1-cp35-cp35m-manylinux2010_x86_64.whl", hash = "sha256:3e63498f680547ed24d2c71e6497f24bca791aca2fe116dbc2bd0ac7f191691b"},
    {file = "tornado-6.1-cp35-cp35m-manylinux2014_aarch64.whl", hash = "sha256:6c77c9937962577a6a76917845d06af6ab9197702a42e1346d8ae2e76b5e3675"},
    {file = "tornado-6.1-cp35-cp35m-win32.whl", hash = "sha256:6286efab1ed6e74b7028327365cf7346b1d777d63ab30e21a0f4d5b275fc17d5"},
    {file = "tornado-6.1-cp35-cp35m-win_amd64.whl", hash = "sha256:fa2ba70284fa42c2a5ecb35e322e68823288a4251f9ba9cc77be04ae15eada68"},
    {file = "tornado-6.1-cp36-cp36m-macosx_10_9_x86_64.whl", hash = "sha256:0a00ff4561e2929a2c37ce706cb8233b7907e0cdc22eab98888aca5dd3775feb"},
    {file = "tornado-6.1-cp36-cp36m-manylinux1_i686.whl", hash = "sha256:748290bf9112b581c525e6e6d3820621ff020ed95af6f17fedef416b27ed564c"},
    {file = "tornado-6.1-cp36-cp36m-manylinux1_x86_64.whl", hash = "sha256:e385b637ac3acaae8022e7e47dfa7b83d3620e432e3ecb9a3f7f58f150e50921"},
    {file = "tornado-6.1-cp36-cp36m-manylinux2010_i686.whl", hash = "sha256:25ad220258349a12ae87ede08a7b04aca51237721f63b1808d39bdb4b2164558"},
    {file = "tornado-6.1-cp36-cp36m-manylinux2010_x86_64.whl", hash = "sha256:65d98939f1a2e74b58839f8c4dab3b6b3c1ce84972ae712be02845e65391ac7c"},
    {file = "tornado-6.1-cp36-cp36m-manylinux2014_aarch64.whl", hash = "sha256:e519d64089b0876c7b467274468709dadf11e41d65f63bba207e04217f47c085"},
    {file = "tornado-6.1-cp36-cp36m-win32.whl", hash = "sha256:b87936fd2c317b6ee08a5741ea06b9d11a6074ef4cc42e031bc6403f82a32575"},
    {file = "tornado-6.1-cp36-cp36m-win_amd64.whl", hash = "sha256:cc0ee35043162abbf717b7df924597ade8e5395e7b66d18270116f8745ceb795"},
    {file = "tornado-6.1-cp37-cp37m-macosx_10_9_x86_64.whl", hash = "sha256:7250a3fa399f08ec9cb3f7b1b987955d17e044f1ade821b32e5f435130250d7f"},
    {file = "tornado-6.1-cp37-cp37m-manylinux1_i686.whl", hash = "sha256:ed3ad863b1b40cd1d4bd21e7498329ccaece75db5a5bf58cd3c9f130843e7102"},
    {file = "tornado-6.1-cp37-cp37m-manylinux1_x86_64.whl", hash = "sha256:dcef026f608f678c118779cd6591c8af6e9b4155c44e0d1bc0c87c036fb8c8c4"},
    {file = "tornado-6.1-cp37-cp37m-manylinux2010_i686.whl", hash = "sha256:70dec29e8ac485dbf57481baee40781c63e381bebea080991893cd297742b8fd"},
    {file = "tornado-6.1-cp37-cp37m-manylinux2010_x86_64.whl", hash = "sha256:d3f7594930c423fd9f5d1a76bee85a2c36fd8b4b16921cae7e965f22575e9c01"},
    {file = "tornado-6.1-cp37-cp37m-manylinux2014_aarch64.whl", hash = "sha256:3447475585bae2e77ecb832fc0300c3695516a47d46cefa0528181a34c5b9d3d"},
    {file = "tornado-6.1-cp37-cp37m-win32.whl", hash = "sha256:e7229e60ac41a1202444497ddde70a48d33909e484f96eb0da9baf8dc68541df"},
    {file = "tornado-6.1-cp37-cp37m-win_amd64.whl", hash = "sha256:cb5ec8eead331e3bb4ce8066cf06d2dfef1bfb1b2a73082dfe8a161301b76e37"},
    {file = "tornado-6.1-cp38-cp38-macosx_10_9_x86_64.whl", hash = "sha256:20241b3cb4f425e971cb0a8e4ffc9b0a861530ae3c52f2b0434e6c1b57e9fd95"},
    {file = "tornado-6.1-cp38-cp38-manylinux1_i686.whl", hash = "sha256:c77da1263aa361938476f04c4b6c8916001b90b2c2fdd92d8d535e1af48fba5a"},
    {file = "tornado-6.1-cp38-cp38-manylinux1_x86_64.whl", hash = "sha256:fba85b6cd9c39be262fcd23865652920832b61583de2a2ca907dbd8e8a8c81e5"},
    {file = "tornado-6.1-cp38-cp38-manylinux2010_i686.whl", hash = "sha256:1e8225a1070cd8eec59a996c43229fe8f95689cb16e552d130b9793cb570a288"},
    {file = "tornado-6.1-cp38-cp38-manylinux2010_x86_64.whl", hash = "sha256:d14d30e7f46a0476efb0deb5b61343b1526f73ebb5ed84f23dc794bdb88f9d9f"},
    {file = "tornado-6.1-cp38-cp38-manylinux2014_aarch64.whl", hash = "sha256:8f959b26f2634a091bb42241c3ed8d3cedb506e7c27b8dd5c7b9f745318ddbb6"},
    {file = "tornado-6.1-cp38-cp38-win32.whl", hash = "sha256:34ca2dac9e4d7afb0bed4677512e36a52f09caa6fded70b4e3e1c89dbd92c326"},
    {file = "tornado-6.1-cp38-cp38-win_amd64.whl", hash = "sha256:6196a5c39286cc37c024cd78834fb9345e464525d8991c21e908cc046d1cc02c"},
    {file = "tornado-6.1-cp39-cp39-macosx_10_9_x86_64.whl", hash = "sha256:f0ba29bafd8e7e22920567ce0d232c26d4d47c8b5cf4ed7b562b5db39fa199c5"},
    {file = "tornado-6.1-cp39-cp39-manylinux1_i686.whl", hash = "sha256:33892118b165401f291070100d6d09359ca74addda679b60390b09f8ef325ffe"},
    {file = "tornado-6.1-cp39-cp39-manylinux1_x86_64.whl", hash = "sha256:7da13da6f985aab7f6f28debab00c67ff9cbacd588e8477034c0652ac141feea"},
    {file = "tornado-6.1-cp39-cp39-manylinux2010_i686.whl", hash = "sha256:e0791ac58d91ac58f694d8d2957884df8e4e2f6687cdf367ef7eb7497f79eaa2"},
    {file = "tornado-6.1-cp39-cp39-manylinux2010_x86_64.whl", hash = "sha256:66324e4e1beede9ac79e60f88de548da58b1f8ab4b2f1354d8375774f997e6c0"},
    {file = "tornado-6.1-cp39-cp39-manylinux2014_aarch64.whl", hash = "sha256:a48900ecea1cbb71b8c71c620dee15b62f85f7c14189bdeee54966fbd9a0c5bd"},
    {file = "tornado-6.1-cp39-cp39-win32.whl", hash = "sha256:d3d20ea5782ba63ed13bc2b8c291a053c8d807a8fa927d941bd718468f7b950c"},
    {file = "tornado-6.1-cp39-cp39-win_amd64.whl", hash = "sha256:548430be2740e327b3fe0201abe471f314741efcb0067ec4f2d7dcfb4825f3e4"},
    {file = "tornado-6.1.tar.gz", hash = "sha256:33c6e81d7bd55b468d2e793517c909b139960b6c790a60b7991b9b6b76fb9791"},
]
tqdm = [
    {file = "tqdm-4.62.3-py2.py3-none-any.whl", hash = "sha256:8dd278a422499cd6b727e6ae4061c40b48fce8b76d1ccbf5d34fca9b7f925b0c"},
    {file = "tqdm-4.62.3.tar.gz", hash = "sha256:d359de7217506c9851b7869f3708d8ee53ed70a1b8edbba4dbcb47442592920d"},
]
traitlets = [
    {file = "traitlets-4.3.3-py2.py3-none-any.whl", hash = "sha256:70b4c6a1d9019d7b4f6846832288f86998aa3b9207c6821f3578a6a6a467fe44"},
    {file = "traitlets-4.3.3.tar.gz", hash = "sha256:d023ee369ddd2763310e4c3eae1ff649689440d4ae59d7485eb4cfbbe3e359f7"},
]
typer = [
    {file = "typer-0.4.0-py3-none-any.whl", hash = "sha256:d81169725140423d072df464cad1ff25ee154ef381aaf5b8225352ea187ca338"},
    {file = "typer-0.4.0.tar.gz", hash = "sha256:63c3aeab0549750ffe40da79a1b524f60e08a2cbc3126c520ebf2eeaf507f5dd"},
]
typing-extensions = [
    {file = "typing_extensions-3.10.0.2-py2-none-any.whl", hash = "sha256:d8226d10bc02a29bcc81df19a26e56a9647f8b0a6d4a83924139f4a8b01f17b7"},
    {file = "typing_extensions-3.10.0.2-py3-none-any.whl", hash = "sha256:f1d25edafde516b146ecd0613dabcc61409817af4766fbbcfb8d1ad4ec441a34"},
    {file = "typing_extensions-3.10.0.2.tar.gz", hash = "sha256:49f75d16ff11f1cd258e1b988ccff82a3ca5570217d7ad8c5f48205dd99a677e"},
]
ujson = [
    {file = "ujson-4.2.0-cp310-cp310-macosx_10_14_x86_64.whl", hash = "sha256:02f5a6acc5aa5b054c32bdccd17064c2cbd07c81b3a49449589a4552888f1961"},
    {file = "ujson-4.2.0-cp310-cp310-manylinux_2_17_aarch64.manylinux2014_aarch64.whl", hash = "sha256:e7c8cffd9e45248569fa576d19b043951a3edc67cbee3dca2a6b77e6998cb1ec"},
    {file = "ujson-4.2.0-cp310-cp310-manylinux_2_17_x86_64.manylinux2014_x86_64.whl", hash = "sha256:d0abc1526d32ebe2f2b6fefcf82b9ee8661da3f45ecac087beee6aeaa21b39ec"},
    {file = "ujson-4.2.0-cp310-cp310-manylinux_2_5_i686.manylinux1_i686.manylinux_2_17_i686.manylinux2014_i686.whl", hash = "sha256:26ebe3ac1e0d18d58e11dbf7cdd0459adcefd5c025ede99be7fceae47bd1bfc6"},
    {file = "ujson-4.2.0-cp310-cp310-musllinux_1_1_aarch64.whl", hash = "sha256:6e8c30186eaa4f982b9b56cad30b173b71aac9d6a393d97cbcbc4ca805e87943"},
    {file = "ujson-4.2.0-cp310-cp310-musllinux_1_1_x86_64.whl", hash = "sha256:0db1acd8dbbf120095ce4ab118585219066ea2860332df2385a435c585036cae"},
    {file = "ujson-4.2.0-cp310-cp310-win32.whl", hash = "sha256:68088596e237dcda862c1760d1feb2236a8cc36804507a9fcfaa3ed21442ff64"},
    {file = "ujson-4.2.0-cp310-cp310-win_amd64.whl", hash = "sha256:dd98d659365fb9271d9f9ba21160670ddfecb93deaec8a5350519a0ab3604654"},
    {file = "ujson-4.2.0-cp36-cp36m-macosx_10_14_x86_64.whl", hash = "sha256:42f8def3e44d880774f644b53b4701a46889a9506e3fdc191c314c9e2e9b2a38"},
    {file = "ujson-4.2.0-cp36-cp36m-manylinux_2_17_aarch64.manylinux2014_aarch64.whl", hash = "sha256:bc9e2e6933ecec17a7d351116f555caee84b798076a4c5276ab1e8654c83bd90"},
    {file = "ujson-4.2.0-cp36-cp36m-manylinux_2_17_x86_64.manylinux2014_x86_64.whl", hash = "sha256:adca402a97b8388c378d92c55b2bf4e8402baa5dfa059a85870a41e2f142a0d0"},
    {file = "ujson-4.2.0-cp36-cp36m-manylinux_2_5_i686.manylinux1_i686.manylinux_2_17_i686.manylinux2014_i686.whl", hash = "sha256:0076de81aadc287f025525969bbc1272703be92933e988e5663a76ec5863628f"},
    {file = "ujson-4.2.0-cp36-cp36m-musllinux_1_1_aarch64.whl", hash = "sha256:ff0ae4b1dc70c3362b04f4127e228b17e84946de611f85b32f565b990762deaf"},
    {file = "ujson-4.2.0-cp36-cp36m-musllinux_1_1_x86_64.whl", hash = "sha256:40235c3704ac7f29b24a7a785f856e1c45a567c8cd4b57a025f516733e358972"},
    {file = "ujson-4.2.0-cp36-cp36m-win32.whl", hash = "sha256:32f4340c8d6a34e7fa1f9447919ebd4b6256afef0965868d51ea3cdf0694a8f7"},
    {file = "ujson-4.2.0-cp36-cp36m-win_amd64.whl", hash = "sha256:bac42d0131740b6f1d2b6a15f770c1fef0db97d05aba8564f3c75bb59a9c91c7"},
    {file = "ujson-4.2.0-cp37-cp37m-macosx_10_14_x86_64.whl", hash = "sha256:0ebc82847938e417092fd463e593da39a280fd12585b998e435a2a45bb7a33f7"},
    {file = "ujson-4.2.0-cp37-cp37m-manylinux_2_17_aarch64.manylinux2014_aarch64.whl", hash = "sha256:6bccfff9910fbe3dae6a17ec080c48fca0bfe939b18e4b2622122109d4d2570d"},
    {file = "ujson-4.2.0-cp37-cp37m-manylinux_2_17_x86_64.manylinux2014_x86_64.whl", hash = "sha256:8ec19982b7a40fb526b8ffd6edfff2c5c10556a54416d554c4bc83b1e4140a4c"},
    {file = "ujson-4.2.0-cp37-cp37m-manylinux_2_5_i686.manylinux1_i686.manylinux_2_17_i686.manylinux2014_i686.whl", hash = "sha256:3697cae44a92c2264cf307d4cdd9ea436faa75a009d35a4097362a6bbf221a1b"},
    {file = "ujson-4.2.0-cp37-cp37m-musllinux_1_1_aarch64.whl", hash = "sha256:b55dde52028f3c426197b9a928618fbb2b548172eb45824ddb19cdcdf8e493f9"},
    {file = "ujson-4.2.0-cp37-cp37m-musllinux_1_1_x86_64.whl", hash = "sha256:d9a0252da73d8b69de60811252cbfde215d76ee6eea935a519e223353352026c"},
    {file = "ujson-4.2.0-cp37-cp37m-win32.whl", hash = "sha256:a6e27ff0f92c719de004b806d84f471fff0157679e57517092b8f89345eb3a79"},
    {file = "ujson-4.2.0-cp37-cp37m-win_amd64.whl", hash = "sha256:50f413177206373b3568dff28c091b2d8c9145e5e54b0a524d3823293d7a29b8"},
    {file = "ujson-4.2.0-cp38-cp38-macosx_10_14_x86_64.whl", hash = "sha256:944dfdfae0cb4e4274a23e5070be913f7ff8f05666d8d143f2356cf873f9a77a"},
    {file = "ujson-4.2.0-cp38-cp38-manylinux_2_17_aarch64.manylinux2014_aarch64.whl", hash = "sha256:50ddff58727cc4f90ade4c818884c4f0fbeeb1f78f764ab2b2bc89cf1f4db126"},
    {file = "ujson-4.2.0-cp38-cp38-manylinux_2_17_x86_64.manylinux2014_x86_64.whl", hash = "sha256:78f8da27231b20d589319f743bd65011862691c102922be85c9f27e40656a0f7"},
    {file = "ujson-4.2.0-cp38-cp38-manylinux_2_5_i686.manylinux1_i686.manylinux_2_17_i686.manylinux2014_i686.whl", hash = "sha256:99322e08e53580867c9909637747343354b7028a8208dc5df3d09233c8f52c30"},
    {file = "ujson-4.2.0-cp38-cp38-musllinux_1_1_aarch64.whl", hash = "sha256:5f863b12d27867b733d380a9878fc8c3ad11d3aea8a3650c33e7a8c2a888e1eb"},
    {file = "ujson-4.2.0-cp38-cp38-musllinux_1_1_x86_64.whl", hash = "sha256:c53653a12f6ce67b12e7806c190cce1db09c75de31212a5a9adbdbd7a2aba116"},
    {file = "ujson-4.2.0-cp38-cp38-win32.whl", hash = "sha256:c9723a5e2743ded9bc6106cb04f86244dd779ad847d8ac189cfe808ab16946c1"},
    {file = "ujson-4.2.0-cp38-cp38-win_amd64.whl", hash = "sha256:fae1e251d9f9362ebc4adbbb252d0f4a023f66f180390624826fcb1812b808e9"},
    {file = "ujson-4.2.0-cp39-cp39-macosx_10_14_x86_64.whl", hash = "sha256:ab70a29914fc202f7c8f6353bb0622b91f878e2892e57a4c7293b341d5a85133"},
    {file = "ujson-4.2.0-cp39-cp39-manylinux_2_17_aarch64.manylinux2014_aarch64.whl", hash = "sha256:cf272e6302c62a42ed0125efcc1d891dd909bcfb3c6aa075d89de209b2b8e930"},
    {file = "ujson-4.2.0-cp39-cp39-manylinux_2_17_x86_64.manylinux2014_x86_64.whl", hash = "sha256:6182898d7031d083017f9be47c6d57f9c2155d9f4391b77ed6c020cab8e5a471"},
    {file = "ujson-4.2.0-cp39-cp39-manylinux_2_5_i686.manylinux1_i686.manylinux_2_17_i686.manylinux2014_i686.whl", hash = "sha256:5a885675252e041e19cb92ff76419251fdd1ab4c2ca9766cb3ecfa6ae07884d2"},
    {file = "ujson-4.2.0-cp39-cp39-musllinux_1_1_aarch64.whl", hash = "sha256:535f1e5b336f7a0573da59bd9352e9cc6a93185bf4b1d96fb3379e07b4fc619a"},
    {file = "ujson-4.2.0-cp39-cp39-musllinux_1_1_x86_64.whl", hash = "sha256:26e299caa9bfc2e532e16de38de2af48cde48258922cda5efc0dd447d42692fc"},
    {file = "ujson-4.2.0-cp39-cp39-win32.whl", hash = "sha256:fa68b25c987b73fb1c83ece34e52856c2c6da3031384f72638696c56fa8baca9"},
    {file = "ujson-4.2.0-cp39-cp39-win_amd64.whl", hash = "sha256:c7b2643b063f33e5e0d539cf2811793a7df9da525e63483f70c9262a343bd59d"},
    {file = "ujson-4.2.0-pp37-pypy37_pp73-manylinux_2_17_aarch64.manylinux2014_aarch64.whl", hash = "sha256:0d61ae7a505105a16220a4282dbd552bef76968203e5e4f5edfdbb03d3159e3a"},
    {file = "ujson-4.2.0-pp37-pypy37_pp73-manylinux_2_17_x86_64.manylinux2014_x86_64.whl", hash = "sha256:bff484c162bd77877bc9ae6333b0a684493037ce3c5d8b664e8339becf9ad139"},
    {file = "ujson-4.2.0-pp37-pypy37_pp73-manylinux_2_5_i686.manylinux1_i686.manylinux_2_17_i686.manylinux2014_i686.whl", hash = "sha256:74961587e9c1682d3e04fe29e02b67ec9c88cb0c3406ad94cc617d04c6fa6db2"},
    {file = "ujson-4.2.0.tar.gz", hash = "sha256:fffe509f556861c7343c6cba57ed05fe7bcf4b48a934a5b946ccb45428cf8883"},
]
urllib3 = [
    {file = "urllib3-1.26.7-py2.py3-none-any.whl", hash = "sha256:c4fdf4019605b6e5423637e01bc9fe4daef873709a7973e195ceba0a62bbc844"},
    {file = "urllib3-1.26.7.tar.gz", hash = "sha256:4987c65554f7a2dbf30c18fd48778ef124af6fab771a377103da0585e2336ece"},
]
wandb = [
    {file = "wandb-0.12.3-py2.py3-none-any.whl", hash = "sha256:a19ce00b89dc1fc55d5f695d96148cb8244022e9a4ed3fc21f02a0f5f0c15c38"},
    {file = "wandb-0.12.3.tar.gz", hash = "sha256:96d5d449b0b7e71641e7b01362a32bbfdc9e7a1599ded0ec930033ecbaec0e72"},
]
wcwidth = [
    {file = "wcwidth-0.2.5-py2.py3-none-any.whl", hash = "sha256:beb4802a9cebb9144e99086eff703a642a13d6a0052920003a230f3294bbe784"},
    {file = "wcwidth-0.2.5.tar.gz", hash = "sha256:c4d647b99872929fdb7bdcaa4fbe7f01413ed3d98077df798530e5b04f116c83"},
]
webencodings = [
    {file = "webencodings-0.5.1-py2.py3-none-any.whl", hash = "sha256:a0af1213f3c2226497a97e2b3aa01a7e4bee4f403f95be16fc9acd2947514a78"},
    {file = "webencodings-0.5.1.tar.gz", hash = "sha256:b36a1c245f2d304965eb4e0a82848379241dc04b865afcc4aab16748587e1923"},
]
werkzeug = [
    {file = "Werkzeug-2.0.1-py3-none-any.whl", hash = "sha256:6c1ec500dcdba0baa27600f6a22f6333d8b662d22027ff9f6202e3367413caa8"},
    {file = "Werkzeug-2.0.1.tar.gz", hash = "sha256:1de1db30d010ff1af14a009224ec49ab2329ad2cde454c8a708130642d579c42"},
]
widgetsnbextension = [
    {file = "widgetsnbextension-3.5.1-py2.py3-none-any.whl", hash = "sha256:bd314f8ceb488571a5ffea6cc5b9fc6cba0adaf88a9d2386b93a489751938bcd"},
    {file = "widgetsnbextension-3.5.1.tar.gz", hash = "sha256:079f87d87270bce047512400efd70238820751a11d2d8cb137a5a5bdbaf255c7"},
]
win32-setctime = [
    {file = "win32_setctime-1.0.3-py3-none-any.whl", hash = "sha256:dc925662de0a6eb987f0b01f599c01a8236cb8c62831c22d9cada09ad958243e"},
    {file = "win32_setctime-1.0.3.tar.gz", hash = "sha256:4e88556c32fdf47f64165a2180ba4552f8bb32c1103a2fafd05723a0bd42bd4b"},
]
yarl = [
    {file = "yarl-1.6.3-cp36-cp36m-macosx_10_14_x86_64.whl", hash = "sha256:0355a701b3998dcd832d0dc47cc5dedf3874f966ac7f870e0f3a6788d802d434"},
    {file = "yarl-1.6.3-cp36-cp36m-manylinux1_i686.whl", hash = "sha256:bafb450deef6861815ed579c7a6113a879a6ef58aed4c3a4be54400ae8871478"},
    {file = "yarl-1.6.3-cp36-cp36m-manylinux2014_aarch64.whl", hash = "sha256:547f7665ad50fa8563150ed079f8e805e63dd85def6674c97efd78eed6c224a6"},
    {file = "yarl-1.6.3-cp36-cp36m-manylinux2014_i686.whl", hash = "sha256:63f90b20ca654b3ecc7a8d62c03ffa46999595f0167d6450fa8383bab252987e"},
    {file = "yarl-1.6.3-cp36-cp36m-manylinux2014_ppc64le.whl", hash = "sha256:97b5bdc450d63c3ba30a127d018b866ea94e65655efaf889ebeabc20f7d12406"},
    {file = "yarl-1.6.3-cp36-cp36m-manylinux2014_s390x.whl", hash = "sha256:d8d07d102f17b68966e2de0e07bfd6e139c7c02ef06d3a0f8d2f0f055e13bb76"},
    {file = "yarl-1.6.3-cp36-cp36m-manylinux2014_x86_64.whl", hash = "sha256:15263c3b0b47968c1d90daa89f21fcc889bb4b1aac5555580d74565de6836366"},
    {file = "yarl-1.6.3-cp36-cp36m-win32.whl", hash = "sha256:b5dfc9a40c198334f4f3f55880ecf910adebdcb2a0b9a9c23c9345faa9185721"},
    {file = "yarl-1.6.3-cp36-cp36m-win_amd64.whl", hash = "sha256:b2e9a456c121e26d13c29251f8267541bd75e6a1ccf9e859179701c36a078643"},
    {file = "yarl-1.6.3-cp37-cp37m-macosx_10_14_x86_64.whl", hash = "sha256:ce3beb46a72d9f2190f9e1027886bfc513702d748047b548b05dab7dfb584d2e"},
    {file = "yarl-1.6.3-cp37-cp37m-manylinux1_i686.whl", hash = "sha256:2ce4c621d21326a4a5500c25031e102af589edb50c09b321049e388b3934eec3"},
    {file = "yarl-1.6.3-cp37-cp37m-manylinux2014_aarch64.whl", hash = "sha256:d26608cf178efb8faa5ff0f2d2e77c208f471c5a3709e577a7b3fd0445703ac8"},
    {file = "yarl-1.6.3-cp37-cp37m-manylinux2014_i686.whl", hash = "sha256:4c5bcfc3ed226bf6419f7a33982fb4b8ec2e45785a0561eb99274ebbf09fdd6a"},
    {file = "yarl-1.6.3-cp37-cp37m-manylinux2014_ppc64le.whl", hash = "sha256:4736eaee5626db8d9cda9eb5282028cc834e2aeb194e0d8b50217d707e98bb5c"},
    {file = "yarl-1.6.3-cp37-cp37m-manylinux2014_s390x.whl", hash = "sha256:68dc568889b1c13f1e4745c96b931cc94fdd0defe92a72c2b8ce01091b22e35f"},
    {file = "yarl-1.6.3-cp37-cp37m-manylinux2014_x86_64.whl", hash = "sha256:7356644cbed76119d0b6bd32ffba704d30d747e0c217109d7979a7bc36c4d970"},
    {file = "yarl-1.6.3-cp37-cp37m-win32.whl", hash = "sha256:00d7ad91b6583602eb9c1d085a2cf281ada267e9a197e8b7cae487dadbfa293e"},
    {file = "yarl-1.6.3-cp37-cp37m-win_amd64.whl", hash = "sha256:69ee97c71fee1f63d04c945f56d5d726483c4762845400a6795a3b75d56b6c50"},
    {file = "yarl-1.6.3-cp38-cp38-macosx_10_14_x86_64.whl", hash = "sha256:e46fba844f4895b36f4c398c5af062a9808d1f26b2999c58909517384d5deda2"},
    {file = "yarl-1.6.3-cp38-cp38-manylinux1_i686.whl", hash = "sha256:31ede6e8c4329fb81c86706ba8f6bf661a924b53ba191b27aa5fcee5714d18ec"},
    {file = "yarl-1.6.3-cp38-cp38-manylinux2014_aarch64.whl", hash = "sha256:fcbb48a93e8699eae920f8d92f7160c03567b421bc17362a9ffbbd706a816f71"},
    {file = "yarl-1.6.3-cp38-cp38-manylinux2014_i686.whl", hash = "sha256:72a660bdd24497e3e84f5519e57a9ee9220b6f3ac4d45056961bf22838ce20cc"},
    {file = "yarl-1.6.3-cp38-cp38-manylinux2014_ppc64le.whl", hash = "sha256:324ba3d3c6fee56e2e0b0d09bf5c73824b9f08234339d2b788af65e60040c959"},
    {file = "yarl-1.6.3-cp38-cp38-manylinux2014_s390x.whl", hash = "sha256:e6b5460dc5ad42ad2b36cca524491dfcaffbfd9c8df50508bddc354e787b8dc2"},
    {file = "yarl-1.6.3-cp38-cp38-manylinux2014_x86_64.whl", hash = "sha256:6d6283d8e0631b617edf0fd726353cb76630b83a089a40933043894e7f6721e2"},
    {file = "yarl-1.6.3-cp38-cp38-win32.whl", hash = "sha256:9ede61b0854e267fd565e7527e2f2eb3ef8858b301319be0604177690e1a3896"},
    {file = "yarl-1.6.3-cp38-cp38-win_amd64.whl", hash = "sha256:f0b059678fd549c66b89bed03efcabb009075bd131c248ecdf087bdb6faba24a"},
    {file = "yarl-1.6.3-cp39-cp39-macosx_10_14_x86_64.whl", hash = "sha256:329412812ecfc94a57cd37c9d547579510a9e83c516bc069470db5f75684629e"},
    {file = "yarl-1.6.3-cp39-cp39-manylinux1_i686.whl", hash = "sha256:c49ff66d479d38ab863c50f7bb27dee97c6627c5fe60697de15529da9c3de724"},
    {file = "yarl-1.6.3-cp39-cp39-manylinux2014_aarch64.whl", hash = "sha256:f040bcc6725c821a4c0665f3aa96a4d0805a7aaf2caf266d256b8ed71b9f041c"},
    {file = "yarl-1.6.3-cp39-cp39-manylinux2014_i686.whl", hash = "sha256:d5c32c82990e4ac4d8150fd7652b972216b204de4e83a122546dce571c1bdf25"},
    {file = "yarl-1.6.3-cp39-cp39-manylinux2014_ppc64le.whl", hash = "sha256:d597767fcd2c3dc49d6eea360c458b65643d1e4dbed91361cf5e36e53c1f8c96"},
    {file = "yarl-1.6.3-cp39-cp39-manylinux2014_s390x.whl", hash = "sha256:8aa3decd5e0e852dc68335abf5478a518b41bf2ab2f330fe44916399efedfae0"},
    {file = "yarl-1.6.3-cp39-cp39-manylinux2014_x86_64.whl", hash = "sha256:73494d5b71099ae8cb8754f1df131c11d433b387efab7b51849e7e1e851f07a4"},
    {file = "yarl-1.6.3-cp39-cp39-win32.whl", hash = "sha256:5b883e458058f8d6099e4420f0cc2567989032b5f34b271c0827de9f1079a424"},
    {file = "yarl-1.6.3-cp39-cp39-win_amd64.whl", hash = "sha256:4953fb0b4fdb7e08b2f3b3be80a00d28c5c8a2056bb066169de00e6501b986b6"},
    {file = "yarl-1.6.3.tar.gz", hash = "sha256:8a9066529240171b68893d60dca86a763eae2139dd42f42106b03cf4b426bf10"},
]
yaspin = [
    {file = "yaspin-2.1.0-py3-none-any.whl", hash = "sha256:d574cbfaf0a349df466c91f7f81b22460ae5ebb15ecb8bf9411d6049923aee8d"},
    {file = "yaspin-2.1.0.tar.gz", hash = "sha256:c8d34eca9fda3f4dfbe59f57f3cf0f3641af3eefbf1544fbeb9b3bacf82c580a"},
]
zipp = [
<<<<<<< HEAD
    {file = "zipp-3.6.0-py3-none-any.whl", hash = "sha256:9fe5ea21568a0a70e50f273397638d39b03353731e6cbbb3fd8502a33fec40bc"},
    {file = "zipp-3.6.0.tar.gz", hash = "sha256:71c644c5369f4a6e07636f0aa966270449561fcea2e3d6747b8d23efaa9d7832"},
=======
    {file = "zipp-3.5.1-py3-none-any.whl", hash = "sha256:8dc6c4d5a809d659067cc713f76bcf42fae8ae641db12fddfa93694a15abc96b"},
    {file = "zipp-3.5.1.tar.gz", hash = "sha256:1fc9641b26f3bd81069b7738b039f2819cab6e3fc3399a953e19d92cc81eff4d"},
>>>>>>> 824af395
]<|MERGE_RESOLUTION|>--- conflicted
+++ resolved
@@ -693,11 +693,7 @@
 
 [[package]]
 name = "holidays"
-<<<<<<< HEAD
 version = "0.11.3.1"
-=======
-version = "0.11.3"
->>>>>>> 824af395
 description = "Generate and work with holidays in Python"
 category = "main"
 optional = false
@@ -2646,11 +2642,7 @@
 
 [[package]]
 name = "zipp"
-<<<<<<< HEAD
 version = "3.6.0"
-=======
-version = "3.5.1"
->>>>>>> 824af395
 description = "Backport of pathlib-compatible object wrapper for zip files"
 category = "main"
 optional = false
@@ -3224,13 +3216,8 @@
     {file = "hijri_converter-2.2.2-py3-none-any.whl", hash = "sha256:3ae23b31cbde303873acf96ce07022320d711547bc148d57b96dfc3f076b3c2f"},
 ]
 holidays = [
-<<<<<<< HEAD
     {file = "holidays-0.11.3.1-py3-none-any.whl", hash = "sha256:63e2578513d0877aefd43d49870caf666fd902ec3a5884a3397f403c912a8246"},
     {file = "holidays-0.11.3.1.tar.gz", hash = "sha256:4855afe0ebf428efbcf848477828b889f8515be7f4f15ae26682919369d92774"},
-=======
-    {file = "holidays-0.11.3-py3-none-any.whl", hash = "sha256:ee809c7245a714d7ad47f29e9193c054eed6dda3ce49ad18d5c5103dcc7082a0"},
-    {file = "holidays-0.11.3.tar.gz", hash = "sha256:b7bff8f9d7090656aee3c54c252c9e356785ee566c67de4af800ddbfa888bc77"},
->>>>>>> 824af395
 ]
 idna = [
     {file = "idna-3.2-py3-none-any.whl", hash = "sha256:14475042e284991034cb48e06f6851428fb14c4dc953acd9be9a5e95c7b6dd7a"},
@@ -4567,11 +4554,6 @@
     {file = "yaspin-2.1.0.tar.gz", hash = "sha256:c8d34eca9fda3f4dfbe59f57f3cf0f3641af3eefbf1544fbeb9b3bacf82c580a"},
 ]
 zipp = [
-<<<<<<< HEAD
     {file = "zipp-3.6.0-py3-none-any.whl", hash = "sha256:9fe5ea21568a0a70e50f273397638d39b03353731e6cbbb3fd8502a33fec40bc"},
     {file = "zipp-3.6.0.tar.gz", hash = "sha256:71c644c5369f4a6e07636f0aa966270449561fcea2e3d6747b8d23efaa9d7832"},
-=======
-    {file = "zipp-3.5.1-py3-none-any.whl", hash = "sha256:8dc6c4d5a809d659067cc713f76bcf42fae8ae641db12fddfa93694a15abc96b"},
-    {file = "zipp-3.5.1.tar.gz", hash = "sha256:1fc9641b26f3bd81069b7738b039f2819cab6e3fc3399a953e19d92cc81eff4d"},
->>>>>>> 824af395
 ]